--- conflicted
+++ resolved
@@ -846,7 +846,6 @@
                 elem -= CALL_INSTRUCTION_SIZE;
         else // backtrace() failed, do it ourselves
         {
-<<<<<<< HEAD
           version (LDC)
           {
             import ldc.intrinsics;
@@ -854,10 +853,7 @@
           }
           else
           {
-            static void** getBasePtr()
-=======
             static void** getBasePtr() @nogc
->>>>>>> 9b020ee0
             {
                 version (D_InlineAsm_X86)
                     asm @nogc { naked; mov EAX, EBP; ret; }
