--- conflicted
+++ resolved
@@ -161,8 +161,6 @@
     endif(PHOBOS2_DIR)
 endif(D_VERSION EQUAL 1)
 
-<<<<<<< HEAD
-=======
 # should only be necessary if run independently from ldc cmake project
 if(NOT LDC_LOC)
     if(NOT LDC_EXE)
@@ -189,7 +187,6 @@
     set(MUTILIB_ADDITIONAL_INSTALL_PATH  "\n        \"-L-L${CMAKE_INSTALL_PREFIX}/lib32\",")
 endif(MULTILIB)
 
->>>>>>> cd732537
 configure_file(${PROJECT_PARENT_DIR}/${CONFIG_NAME}.conf.in ${PROJECT_BINARY_DIR}/../bin/${LDC_EXE}.conf)
 # Prepare the config files for installation in bin.
 configure_file(${PROJECT_PARENT_DIR}/${LDC_EXE}_install.conf.in ${PROJECT_BINARY_DIR}/../bin/${LDC_EXE}_install.conf)
@@ -244,17 +241,6 @@
 macro(build_runtime d_flags c_flags ld_flags lib_suffix path_suffix)
     set(output_path ${CMAKE_BINARY_DIR}/lib${path_suffix})
 
-<<<<<<< HEAD
-set_target_properties(
-    ${LIBS} PROPERTIES
-    LINKER_LANGUAGE C
-    ARCHIVE_OUTPUT_DIRECTORY ${LIBRARY_OUTPUT_PATH}
-    LIBRARY_OUTPUT_DIRECTORY ${LIBRARY_OUTPUT_PATH}
-)
-
-# BCLIBS is empty if BUILD_BC_LIBS is not selected
-add_custom_target(runtime DEPENDS ${LIBS} ${BCLIBS})
-=======
     set(target_suffix "")
     if(NOT "${lib_suffix}" STREQUAL "")
         set(target_suffix "_${lib_suffix}")
@@ -262,7 +248,6 @@
     if(NOT "${path_suffix}" STREQUAL "")
         set(target_suffix "${target_suffix}_${path_suffix}")
     endif(NOT "${path_suffix}" STREQUAL "")
->>>>>>> cd732537
 
     set(CORE_O "")
     set(CORE_BC "")
