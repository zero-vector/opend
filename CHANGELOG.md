# LDC master

#### Big news
<<<<<<< HEAD
- Frontend, druntime and Phobos are at version [2.102.1](https://dlang.org/changelog/2.102.0.html). (#4323)
- Vector comparisons (==, !=, <, <=, >, >=) now yield a vector mask. Identity comparisons (`is`, `!is`) still yield a scalar `bool`. (#4323)
=======
- Linker-level dead code elimination is enabled by default for Apple, wasm and *all* ELF targets too now. (#4320)
>>>>>>> aa9b2783

#### Platform support

#### Bug fixes

# LDC 1.31.0 (2022-02-11)

#### Big news
- Frontend, druntime and Phobos are at version [2.101.2](https://dlang.org/changelog/2.101.0.html). (#4141, #4279)
- Bit fields support. (#4015)
- macOS on Apple M1: linking with `-g` is working again without unaligned pointer warnings/errors. This fixes file:line debug information in exception backtraces (requiring `atos`, a macOS development tool installed with Xcode), without the need to set MACOSX_DEPLOYMENT_TARGET=11 and using a modified LLVM. (#4291)
- *Preliminary* support for LLVM 15, incl. adding support for the 'new' pass manager (`-passmanager`) and opaque IR pointers (`-opaque-pointers`). (way too many PRs to list!)
- New command-line option `-fno-delete-null-pointer-checks`, mimicking the same option of GCC and Clang. (#4297)
- New UDA `ldc.attributes.callingConvention("...")`, which overrides the default calling convention. For expert use only! (#4299)
- New command-line option `-fno-discard-value-names` to keep value names in LLVM IR. (#4012)
- dcompute: Support for OpenCL image I/O. (#3835)

#### Platform support
- Initial ABI support for 64-bit RISC-V. (#4007)

#### Bug fixes
- dcompute: Fix v1.29 regression when trying to use intrinsics. (#4266, #4267)
- Fix 64-bit symbol offsets. (#4264, #4283)
- Add missing 32-bit LTO versions of druntime & Phobos to Linux multilib package. (#4234, #4235)
- Fix compiler crash. (#4130, #4135)

#### Internals
- The former druntime and dmd-testsuite git submodules are now part of the LDC repo directly, leaving Phobos as single remaining submodule. We are now using a subset of the DMD repo (which includes druntime since v2.101), rewritten via `git filter-repo` and exposed as `dmd-rewrite-*` branches/tags in the LDC repo, to merge newer frontend+druntime+tests from upstream DMD. The `tests/d2/dmd-testsuite` dir was moved to `tests/dmd`. (#4274, #4276)

# LDC 1.30.0 (2022-07-20)

#### Big news
- Frontend, druntime and Phobos are at version [2.100.1](https://dlang.org/changelog/2.100.0.html). (#3970, #4008, #4009)
- LLVM for prebuilt packages bumped to v14.0.3. (#3952, #3979)
  - All LLVM targets are enabled now (=> more targets for cross-compilation).
  - For the Mac package, the minimum supported macOS version has been raised to v10.12.
- The minimum D version for bootstrapping has been raised to v2.079 (for GDC: v9.4), in line with DMD. (#3956)
- The minimum LLVM version has been raised to v9.0. (#3960)
- New LeakSanitizer support via `-fsanitize=leak` (not (yet?) supported on Windows). (#4005)
- New prebuilt *universal* macOS package, runnable on both x86_64 and arm64, and enabling x86_64/arm64 macOS/iOS cross-compilation targets out of the box (`-mtriple={x86_64,arm64}-apple-{macos,ios12.0}`). The x86_64 package doesn't bundle any arm64 libs anymore; the arm64 package newly bundles iOS libs (arm64). (#3958)
  - Avoid an external x86_64-only dub, use the bundled universal dub executable instead.

#### Platform support
- Supports LLVM 9.0 - 14.0.

#### Bug fixes
- Enable output of variable names in ASan and MSan error reporting. (#4004)
- Report unexpected type repaints as fatal ICEs instead of crashing. (#3990, #3991)

#### Internals
- Main CI was moved from Azure Pipelines to GitHub Actions. Any fork on GitHub can trivially reuse the fully automated prebuilt packages generation & upload to a GitHub release. (#3978)

# LDC 1.29.0 (2022-04-08)

#### Big news
- Frontend, druntime and Phobos are at version [2.099.1](https://dlang.org/changelog/2.099.0.html). (#3917, #3893, #3937, #3953)
- Support for LLVM 13 and 14. The prebuilt packages use v13.0.1. (#3842, #3951)
- On Linux, LDC doesn't default to the `ld.gold` linker anymore. The combination of LLVM 13+ and older gold linkers can apparently cause problems. We recommend using LLD, e.g., via `-linker=lld` or by setting your default `/usr/bin/ld` symlink; it's significantly faster too.
- `-linkonce-templates` is less aggressive by default now and IMHO production-ready. (#3924)
- When linking manually (not via LDC) against *shared* druntime, it is now required to link the bundled `lib/ldc_rt.dso.o[bj]` object file into each binary. It replaces the previously Windows-specific `dso_windows.obj`. (#3850)
- Breaking `extern(D)` ABI change for all targets: formal parameters of non-variadic functions aren't reversed anymore, in line with the spec. For 32-bit x86, the *first* parameter is accordingly now potentially passed in EAX, not the last one. So non-variadic `extern(D)` functions with multiple explicit parameters will break if expecting parameters in specific registers or stack slots, e.g., naked DMD-style inline assembly. (#3873, ldc-developers/phobos@3d725fce8f0acb78bf6cb984a8462e81e8e1b715)

#### Platform support
- Supports LLVM 6.0 - 14.0.
- Basic compiler support for Newlib targets, i.e., triples like `arm-none-newlibeabi`. (#3946)

#### Bug fixes
- Linux: Make LTO work with LLD. (#3786, #3850)
- Windows: Fix most undefined symbols with `-dllimport=all` without `-linkonce-templates`. (#3916, #3923, #3926, #3927, #3928, #3931, #3932)
- Capture NRVO variable by ref for stack closures. (#3883, #3902)
- `-ftime-trace`: JSON-escape filenames. (#3947, #3948)
- RISC-V: Use 128-bit quadruple `real`. (#3892)

# LDC 1.28.1 (2022-01-13)

#### Big news
- Frontend, druntime and Phobos are at version [2.098.1+](https://dlang.org/changelog/2.098.0.html). (#3886, #3896)
- New `@hidden` UDA (as counterpart of `export`). (#3855)
- Support 'raw mangles' via leading `\1` in `pragma(mangle)` strings, e.g., to access magic linker symbols on Mac. (#3854)
- New `@noSanitize` UDA to selectively disable sanitizer instrumentation of functions. (#3889)
- WebAssembly: Larger default stack size (1 MB) and protection against stack overflow overwriting global memory. (#3882)

#### Bug fixes
- Linux x86/x64: Fix TLS range with static druntime and bfd/lld linkers. (#3849, https://github.com/ldc-developers/druntime/commit/ec3c0aafbf4b6f3345e276e21a26ffee077470cf)
- Support `rdtscp` in DMD-style inline assembly. (#3895)

# LDC 1.28.0 (2021-10-20)

#### Big news
- Frontend, druntime and Phobos are at version [2.098.0+](https://dlang.org/changelog/2.098.0.html). (#3821, #3839, #3844, #3852)
- Windows: `-dllimport=defaultLibsOnly` (e.g., implied by `-link-defaultlib-shared -fvisibility=hidden`) doesn't require `-linkonce-templates` anymore. (#3816)
- dcompute: Add support for OpenCL image I/O. (#3835)

#### Platform support
- Supports LLVM 6.0 - 12.0.

#### Bug fixes
- Fix dynamic casts across binary boundaries (DLLs etc.). (dlang/druntime#3543)
- Windows: Fix potentially wrongly caught exceptions due to non-unique `TypeInfo_Class` names. (#3520)
- Don't silently ignore invalid external tool specifications. (#3841)
- LLVM v11.1: Add missing PGO `ldc-profdata` tool.

# LDC 1.27.1 (2021-08-14)

#### Big news
- Frontend, druntime and Phobos are at version [2.097.2](https://dlang.org/changelog/2.097.0.html). (#3811)
- Revamped and improved `-ftime-trace` implementation for compiler profiling/tracing, now excluding LLVM-internal traces, adding frontend memory tracing, source file location infos etc. (#3797)
- An official prebuilt package for Linux AArch64 is available again after migrating from Shippable to Travis. (#3733)

#### Bug fixes
- ICE for 64-bit targets with 32-bit pointer size. (#3802, #3808)
- Implement `core.atomic.pause()` for some architectures. (#3806, #3807)

# LDC 1.27.0 (2021-07-31)

#### Big news
- Frontend, druntime and Phobos are at version [2.097.1+](https://dlang.org/changelog/2.097.0.html). (#3741, #3770, #3771, #3790, #3794, #3796, #3799) **(new)**
- LLVM for prebuilt packages bumped to **v12.0.1**, and Linux base image to Ubuntu 18.04. Unfortunately, the dynamic-compile (JIT) functionality is lost this way - it needs some [more work](https://github.com/ldc-developers/ldc/pull/3184) to adapt to a newer LLVM API. (#3701, #3789)
- Prebuilt packages now bundle [reggae](https://github.com/atilaneves/reggae), a meta build tool to generate [ninja](https://github.com/ninja-build/ninja/releases)/make build files for dub projects (and more). Building large projects with many dependencies can be significantly sped-up via parallelization and dependency tracking for incremental builds. (#3739)
  Basic [usage](https://github.com/atilaneves/reggae#d-projects-and-dub-integration), in a dub project dir (containing a `dub.{sdl,json}` file):
  ```
  reggae -b ninja|make --dc=ldc2   # only needed the first time or when adding source files
  ninja|make [-j<N>]
  ```
- Greatly improved **DLL support on Windows**, making it almost as easy as on Posix:
  - `-fvisibility=public` now also affects Windows, exporting all defined symbols as on Posix, without explicit `export` visibility. Compiling a DLL with `-shared` now defaults to `-fvisibility=public` for consistency with Posix. (#3703)
  - This paved the way for druntime and Phobos DLLs, now bundled with prebuilt Windows packages and linkable via `-link-defaultlib-shared` (default with `-shared`, consistent with Posix targets). Previous hacks to partially accomodate for multiple, statically linked druntimes and Phobos in a single process (GC proxy etc.) aren't required any longer. With `-link-defaultlib-shared`, LDC now defaults to `-mscrtlib=msvcrt`, linking against the shared MSVC runtime. (ldc-developers/druntime#197, #3704, ldc-developers/druntime#198)
  - Limitation: TLS variables cannot be accessed directly across DLL boundaries. This can be worked around with an accessor function, e.g., ldc-developers/druntime@5d3e21a35d.
  - Non-TLS `extern(D)` global variables *not* defined in a root module are `dllimport`ed (with `-fvisibility=public`, or - restricted to druntime/Phobos symbols - with `-link-defaultlib-shared`). Compiling all modules of a DLL at once thus avoids linker warnings about 'importing locally defined symbol'. When linking a DLL against a static library, the static library may likely need to be compiled with `-fvisibility=public` to make its globals importable from the DLL. There's a new `-dllimport` option for explicit control. (#3763)
  - Caveat: symbols aren't uniqued across the whole process, so can be defined in multiple DLLs/executables, each with their own address, so you cannot rely on TypeInfos, instantiated symbols and functions to have the same address for the whole process.
  - When linking manually (not via LDC), binaries linked against druntime DLL need to include new `lib\dso_windows.obj`.
  - To restore the previous behavior of `-shared`, add `-fvisibility=hidden -link-defaultlib-shared=false`.
- Windows: ANSI color codes can now be enforced for redirected stderr via `-enable-color`. (#3744)
- Prebuilt Linux and Mac packages now use the [mimalloc](https://github.com/microsoft/mimalloc) allocator, significantly increasing compiler performance in some cases. (#3758, #3759)
- The prebuilt macOS x64 package now bundles *shared* druntime/Phobos libs for iOS too. (#3764)
- Possibly more performant *shared* Phobos library by compiling to a single object file with implicit cross-module inlining. (#3757)
- New `-cov-increment` option for more performant coverage count execution. (#3724)
- `-fsanitize=memory`: Bundle according LLVM compiler-rt library and add new `-fsanitize-memory-track-origins` option. (#3751)
- New LDC-specific language addition: `__traits(initSymbol, <aggregate type>)` with semantics equivalent to `TypeInfo.initializer()`, but circumventing the `TypeInfo` indirection and thus e.g. also usable for `-betterC` code. (#3774, ldc-developers/druntime#201)

#### Platform support
- Supports LLVM 6.0 - 12.0.

#### Bug fixes
- Fix debuginfo source file paths, e.g., including directories in exception stack traces. (#3687)
- Fix potentially corrupt context pointers for nested functions with `-linkonce-templates`. (#3690, #3766)
- Predefine version `CppRuntime_Gcc` for musl targets. (#3769)
- RVO: In-place construct `<temporary>.__ctor(<args>)`. (#3778, #3779)
- `-linkonce-templates`: Make sure special struct TypeInfo members are semantically analyzed before emitting the `TypeInfo`. (#3783)

# LDC 1.26.0 (2021-04-28)

#### Big news
- Frontend, druntime and Phobos are at version [2.096.1+](https://dlang.org/changelog/2.096.0.html), incl. new `ldmd2` command-line option `-gdwarf=<version>` (use `-dwarf-version` for `ldc2`). (#3678, #3706)

#### Platform support
- Supports LLVM 6.0 - 12.0.

#### Bug fixes
- v1.25 regression: TypeInfo for interface gives invalid string for name. (#3693)
- Make enums show up correctly as members of a struct when debugging. (#3688, #3694)
- Some new GCC builtins are available in `ldc.gccbuiltins_*`, by not rejecting LLVM `i1` anymore (mapping to D `bool` instead). Thanks Bruce! (#3682)
- dcompute: Don't reject CUDA versions 7.x - 8.0.0. (#3683)
- Don't enforce the frame pointer for functions with GCC-style inline asm. (#3685)
- `-i`: Exclude `ldc.*` modules by default. (#3679)
- Fix some cases of insufficient alignment for arguments and parameters. (#3692, #3698)
- Fix a few issues with LLVM 12. (#3697, #3708)

# LDC 1.25.0 (2021-02-21)

#### Big news
- Frontend, druntime and Phobos are at version [2.095.1](https://dlang.org/changelog/2.095.0.html), incl. new command-line option `-makedeps`. (#3620, #3658, #3668)
- Support for **LLVM 12** and LLVM 11.1. (#3663, ldc-developers/druntime#195)
- LLVM for prebuilt packages bumped to v11.0.1. (#3639)
- New prebuilt package for **native macOS/arm64** ('Apple silicon'). (#3666)
- LDC invocations can now be nicely profiled via `--ftime-trace`. (#3624)
- Struct TypeInfos are emitted into *referencing* object files only, and special TypeInfo member functions into the owning object file only. (#3491)
- Windows:
  - New CI-automated [Windows installer](https://github.com/ldc-developers/ldc/releases/download/v1.25.0/ldc2-1.25.0-windows-multilib.exe) corresponding to the multilib package. (#3601)
  - Bundled MinGW-based libs bumped to MinGW-w64 v8.0.0. (#3605)
  - Bundled libcurl upgraded to v7.74.0. (#3638)
  - Breaking ABI changes:
    - `extern(D)`: Pass non-PODs by ref to temporary. (#3612)
    - Win64: Pass/return delegates like slices - in (up to) 2 GP registers. (#3609)
    - Win64 `extern(D)`: Pass/return Homogeneous Vector Aggregates in SIMD registers. (#3610)
- `-linkonce-templates` comes with a new experimental template emission scheme and is now suited for projects consisting of multiple object files too. It's similar to C++, emitting templated symbols into *each* referencing compilation unit with optimizer-discardable `linkonce_odr` linkage. The consequences are manifold - each object file is self-sufficient wrt. templated symbols, naturally working around any template-culling bugs and also meaning increased opportunity for inlining and less need for LTO.
  The probably biggest advantage is that the optimizer can discard unused `linkonce_odr` symbols early instead of optimizing and forwarding to the assembler. So this is especially useful to **decrease compilation times with `-O`** and can at least in some scenarios greatly outweigh the (potentially very much) higher number of symbols defined by the glue layer - on my box, building optimized dub (all-at-once) is 28% faster with `-linkonce-templates`, and building the optimized Phobos unittests (per module) 56% faster.
  Libraries compiled with `-linkonce-templates` can generally *not* be linked against dependent code compiled without `-linkonce-templates`; the other way around works. (#3600)
- Emit function/delegate literals as `linkonce_odr`, as they are emitted into each referencing compilation unit too. (#3650)
- Exploit ABI specifics with `-preview=in`. (#3578)
- Musl: Switch to cherry-picked libunwind-based backtrace alternative. (#3641, ldc-developers/druntime#192)

#### Platform support
- Supports LLVM 6.0 - 12.0.

#### Bug fixes
- Fix LTO with `-link-internally`. The prebuilt Windows packages don't bundle an external `lld-link.exe` LLD linker anymore. (#2657, #3604)
- Add source location information for `TypeInfo` diagnostics with `-betterC`. (#3631, #3632)
- Keep init symbols of built-in `TypeInfo` classes mutable just like any other TypeInfo, so that e.g. `synchronized()` can be used on the implicit monitor. (#3599)
- Windows: Fix colliding EH TypeDescriptors for exceptions with the same `TypeInfo_Class` name. (#3501, #3614)
- Predefine version `FreeStanding` when targeting bare-metal. (#3607, #3608)
- druntime: Define `rt.aaA.AA` as naked pointer, no struct wrapper. (#3613)
- Misc. fixes and improvements for the CMake scripts, incl. new defaults for `LDC_INSTALL_{LTOPLUGIN,LLVM_RUNTIME_LIBS}`. (#3647, #3655, #3654, #3673)
- `-cleanup-obj`: Put object files into unique temporary directory by default. (#3643, #3660)
- druntime: Add missing `core.atomic.atomicFetch{Add,Sub}`. (#3646, ldc-developers/druntime#193)
- Fix regression wrt. non-deleted temporary `-run` executable. (#3636)

#### Internals
- Ignore `-enable-cross-module-inlining` if inlining is generally disabled. (#3664)
- Travis CI ported to GitHub Actions (excl. Linux/AArch64). (#3661, #3662)

# LDC 1.24.0 (2020-10-24)

#### Big news
- Frontend, druntime and Phobos are at version [2.094.1+](https://dlang.org/changelog/2.094.0.html), incl. new command-line options `-cov=ctfe`,  `-vtemplates=list-instances` and `-HC=<silent|verbose>` . (#3560, #3582, #3588, #3593)
- Support for **LLVM 11**. The prebuilt packages use v11.0.0; x86 packages newly include the LLVM backend for AMD GPUs. (#3546, #3586)
- Experimental support for **macOS on 64-bit ARM**, thanks Guillaume! All druntime/Phobos unit tests pass. The macOS package includes prebuilt druntime/Phobos; adapt the SDK path in `etc/ldc2.conf` and then use `-mtriple=arm64-apple-macos` to cross-compile. (dlang/druntime#3226, #3583)

#### Platform support
- Supports LLVM 6.0 - 11.0.

#### Bug fixes
- Fix potentially wrong context pointers when calling delegate literals. (#3553, #3554)
- Fix alignment issue when casting vector rvalue to static array. (c8889a9219)
- Make sure lambdas in `pragma(inline, true)` functions are emitted into each referencing compilation unit. (#3570)
- Fix `-Xcc=-Wl,...` by dropping support for comma-separated list of `cc` options. (c61b1357ed)
- Fix ThreadSanitizer support by not detaching main thread upon program termination. (#3572)
- Traverse full chain of nested aggregates when resolving a nested variable. (#3556, #3558)

#### Internals
- CI: Linux AArch64 is now also tested by a Travis job, because Shippable has sadly become unreliable. (#3469)
- Building LDC with an LDC host compiler might be somewhat faster now (requires `-DLDC_LINK_MANUALLY=OFF` in the CMake command-line on non-Windows hosts). (#3575)

# LDC 1.23.0 (2020-08-19)

#### Big news
- Frontend, druntime and Phobos are at version [2.093.1+](https://dlang.org/changelog/2.093.0.html), incl. new command-line option `-vtemplates`. (#3476, #3538, #3541)
- Min required LLVM version raised to v6.0, dropping support for v3.9-5.0. (#3493)
- LLVM for prebuilt packages bumped to v10.0.1. (#3513)
- The prebuilt Mac package now also includes prebuilt druntime/Phobos for the iOS/x86_64 simulator, making cross-compilation work out of the box with `-mtriple=x86_64-apple-ios12.0`. (#3478)
- Windows: New `-gdwarf` CLI option to emit DWARF debuginfos for MSVC targets, e.g., for debugging with gdb/lldb. (#3533)
- New `-platformlib` CLI option to override the default linked-with platform libraries, e.g., when targeting bare-metal. (#3374, #3475)

#### Platform support
- Supports LLVM 6.0 - 10.0.

#### Bug fixes
- Fix regression since v1.22: shared druntime potentially overriding libstdc++ symbols and breaking exceptions in C++ libraries. (#3530, #3537)
- Fix naked DMD-style asm emission for non-Mac x86 Darwin targets (e.g., iOS simulators). (#3478)
- `-betterC`: Don't use unsupported EH for handling clean-ups. (#3479, #3482)
- dcompute: Fix wrong address space loads and stores. Thx Rob! (#3428)
- Fix ICE wrt. missing IR declarations for some forward-declared functions. (#3496, #3503)
- Fix ICE wrt. inline IR and empty parameter types tuple. (#3509)
- Fix PGO issues. (#3375, #3511, #3512, #3524)
- Improve support for LLVM's ThreadSanitizer. (#3522)
- Fix linker cmdline length limitation via response files. (#3535, #3536)

#### Internals
- Compiler performance wrt. string literals emission has been improved. Thx @looked-at-me! (#3490, #3492)
- Link libstdc++ statically for `libldc-jit.so` of prebuilt Linux packages, to increase portability. (#3473, #3474)
- Set up Visual D when using the Visual Studio CMake generator, making LDC compiler development on Windows a smooth out-of-the-box experience. (#3494)

# LDC 1.22.0 (2020-06-16)

#### Big news
- Frontend, druntime and Phobos are at version [2.092.1+](https://dlang.org/changelog/2.092.0.html). (#3413, #3416, #3429, #3434, #3452, #3467)
- **AArch64**: All known ABI issues have been fixed. C(++) interop should now be on par with x86_64, and variadics usable with `core.{vararg,stdc.stdarg}`. (#3421)
- Windows hosts: DMD's Visual C++ toolchain detection has been adopted. As that's orders of magnitude faster than the previous method involving the MS batch file, auto-detection has been enabled by default, so if you have a non-ancient Visual C++ installation, it will now be used automatically for linking. The environment setup has been reduced to the bare minimum (`LIB` and `PATH`). (#3415)
- **FreeBSD** x64: CI with CirrusCI is now fully green and includes automated prebuilt package generation. The package depends on the `llvm` ports package and should currently work on FreeBSD 11-13. (#3453, #3464)
- Link-time overridable `@weak` functions are now emulated for Windows targets and work properly for ELF platforms. For ELF, LDC doesn't emit any COMDATs anymore. (#3424)
- New `ldc.gccbuiltins_{amdgcn,nvvm}` for AMD GCN and NVIDIA PTX targets. (#3411)
- druntime: Significant speed-up for `core.math.ldexp`. (#3440, #3446)

#### Platform support
- Supports LLVM 3.9 - 10.0.

#### Bug fixes
- Cross-module inlining (incl. `pragma(inline, true)`): Enable emission into multiple object files. This may have a significant impact on performance (incl. druntime/Phobos) when not using LTO. (#3126, #3442)
- Android: Fix TLS initialization regression (introduced in v1.21) and potential alignment issues. Unfortunately, the `ld.bfd` linker is required for our custom TLS emulation scheme, unless you're willing to use a custom linker script. So `-linker=bfd` is the new default for Android targets. (#3462)
- Casting (static and dynamic) arrays to vectors now loads the data instead of splatting the first element. (#3418, #3419)
- Fix return statements potentially accessing memory from destructed temporaries. (#3426)
- Add proper support for `-checkaction=halt`. (#3430, #3431)
- druntime: Include `core.stdcpp.*` modules. (#3103, #3158)
- GCC-style asm: Add support for indirect input operands (`"m"`). (#3438)
- FreeBSD: Fix backtraces for optimized code by switching to external `libexecinfo`. (#3108, #3453)
- FreeBSD: Fix C math related issues (incl. CTFE math issues) by bringing `core.stdc.{math,tgmath}` up to speed. (dlang/druntime#3119)
- Fix ICE for captured parameters not passed on the LLVM level. (#3441)
- Convenience fixes for RISC-V and other exotic targets. (#3457, #3460)

#### Internals
- When printing compile-time reals to hex strings (mangling, .di headers), LDC now uses LLVM instead of the host C runtime, for proper and consistent results. (#3410)
- One limitation for exotic hosts wrt. C `long double` precision has been lifted. (#3414)
- For AVR targets, the compiler now predefines `AVR` and emits all TLS globals as regular `__gshared` ones. (#3420)
- WebAssembly: New memory grow/size intrinsics. (ldc-developers/druntime#187)
- New `-fno-plt` option to avoid PLT external calls. (#3443)
- iOS/arm64 CI, running the debug druntime & Phobos unittests on an iPhone 6S. Thx Jacob for this tedious work! (#3379, #3450)

# LDC 1.21.0 (2020-04-23)

#### Big news
- Frontend, druntime and Phobos are at version [2.091.1+](https://dlang.org/changelog/2.091.1.html), incl. new CLI switches `-verror-style` and `-HC`, `-HCd`, `-HCf`. (#3333, #3399)
- **iOS** (incl. watchOS and tvOS) support has landed in druntime and Phobos (thanks Jacob!). All unittests are green on iOS/arm64. The prebuilt macOS package includes prebuilt druntime & Phobos libraries for iOS/arm64, for first `-mtriple=arm64-apple-ios12.0` cross-compilation experiments. (#3373)
- LLVM for prebuilt packages upgraded to v10.0.0. Android NDK version bumped to r21. (#3307, #3387, #3398)
- Initial support for **GCC/GDC-style inline assembly** syntax, besides DMD-style inline asm and LDC-specific `__asm`, enabling to write inline asm that is portable across GDC/LDC and corresponds to the GCC syntax in C. See ldc-developers/druntime#171 for examples wrt. how to transition from `__asm` to similar GCC-style asm.  (#3304)
- Inline assembly diagnostics have been extended by the D source location. (#3339)
- **Android**:
  - Revamped druntime initialization, fixing related issues for i686/x86_64 targets, enabling the usage of the `ld.gold` linker (bfd isn't required anymore) as well as getting rid of the D `main()` requirement. (#3350, #3357, ldc-developers/druntime#178)
  - Reduced size for shared libraries by compiling druntime and Phobos with hidden visibility. (#3377)

#### Platform support
- Supports LLVM 3.9 - 10.0.

#### Bug fixes
- Fixed tail calls in thunks, affecting **AArch64** (the debug libraries now work) and possibly other architectures. (#3329, #3332)
- Windows: Do not emit any column infos for CodeView by default (like clang) & add `-gcolumn-info`. (#3102, #3388)
- Windows: Do not leak MSVC-environment-setup into `-run` child processes. A new `LDC_VSDIR_FORCE` environment variable can be used to enforce MSVC toolchain setup. (#3340, #3341)
- Windows: Fix memory leak when throwing exceptions in threads. (#3369, ldc-developers/druntime#181)
- Try to use `memcmp` for (in)equality of non-mutable static arrays and mutable slices. (#3400, #3401)
- `ldc.gccbuiltins_*`: Lift 256-bit vector limit, adding 174 AVX512 builtins for x86; 512-bit vector aliases have been added to `core.simd`. (#3405, #3406)

#### Internals
- `core.bitop.{bts,btr,btc}` are now CTFE-able. (ldc-developers/druntime#182)
- Do not fallback to host for critical section size of unknown targets. (#3389)
- Linux: Possibility to avoid passing `-fuse-ld` to `cc` via `-linker=`. (#3382)
- WebAssembly: Switch from legacy linked-list ModuleInfo registry to `__minfo` section. (#3348)
- Windows: Bundled libcurl upgraded to v7.69.1, incl. the option to link it statically. (#3378)
- Windows: Switch to wide `wmain` C entry point in druntime. (#3351)
- druntime unittests are now compiled with `-checkaction=context`.

#### Known issues
- When building LDC, old LDC 0.17.*/ltsmaster host compilers miscompile LDC ≥ 1.21, leading to potential segfaults of the built LDC. Ltsmaster can still be used to bootstrap a first compiler and then let that compiler compile itself. (#3354)

# LDC 1.20.1 (2020-03-07)

#### Bug fixes
- Non-Windows: Revert to strong `ModuleInfo.importedModules` references for correct module constructors execution order. (#3346, #3347)

# LDC 1.20.0 (2020-02-14)

#### Big news
- Frontend, druntime and Phobos are at version [2.090.1+](https://dlang.org/changelog/2.090.1.html). (#3262, #3296, #3306, #3317, #3326)
- Codegen preparations for:
  - iOS/tvOS/watchOS on AArch64. Thanks Jacob! (#3288)
  - WASI (WebAssembly System Interface) (#3295)
- The config file for multilib builds has been restructured by adding a separate section for the multilib target. This avoids `--no-warn-search-mismatch` for the linker and enables support for LLD. (#3276)
- Support for embedding `pragma({lib,linkerDirective}, ...)` in Mach-O object files. (#3259)
  E.g., `pragma(linkerDirective, "-framework", "CoreFoundation");` makes Apple's linker pull in that framework when pulling in the compiled object file.
  ELF object files newly embed `pragma(lib, ...)` library names in a special `.deplibs` section, but that only works with LLD 9+ for now.
- The `ldc-build-runtime` tool has been slightly revised; `--dFlags` now extends the base D flags instead of overriding them. (1200601d44280d5f948a577b444ffa2dd4f9e433)
- `ModuleInfo.importedModules` are now emitted as weak references (except on Windows, for LLD compatibility), following DMD. (#3262)
- Windows: Bundled MinGW-based libs now support wide `wmain` and `wWinMain` C entry points. (#3311)

#### Platform support
- Supports LLVM 3.9 - 10.0.

#### Bug fixes
- Potential stack overflows on Linux in GC worker threads. (#3127, dlang/druntime#2904)
- Support 2 leading dashes (not just 1) in command-line pre-parsing, thus fixing config file section lookup when using `--mtriple` and not ignoring `--conf` and `--lowmem` any longer. (#3268, #3275)
- Support for data directives in DMD-style inline asm. (#3299, #3301)
- Cherry-picked fixes for soft-float targets. (#3292, dlang/phobos#7362, dlang/phobos#7366, dlang/phobos#7377)
- ICE during debuginfo generation for function literals inside enum declarations. (#3272, #3274)

#### Internals
- Misc. tweaks for `dmd-testsuite`: (#3287, #3306)
  - Significantly accelerated by skipping uninteresting permutations.
  - Switch from Makefile to `run.d`, incl. moving LDC-specific exceptions from Makefile to individual test files and support for extended `DISABLED` directives.
- Addition of (recommendable!) Cirrus CI service (incl. FreeBSD) and removal of Semaphore CI. (#3298)
- Some improvements for `gdmd` host compilers, incl. CI tests. (#3286)

# LDC 1.19.0 (2019-12-20)

#### Big news
- Frontend, druntime and Phobos are at version [2.089.1+](https://dlang.org/changelog/2.089.1.html). (#3192, #3210, #3215, #3232, #3242, #3255, #3261)
- LLVM for prebuilt packages upgraded to v9.0.1; our fork has moved to [ldc-developers/llvm-project](https://github.com/ldc-developers/llvm-project). The x86[_64] packages newly include the experimental **AVR** backend. (#3244)
- **Android**: A prebuilt AArch64 package has been added. It also includes prebuilt druntime/Phobos libraries for x86_64; the armv7a package includes the i686 libraries. So all 4 Android targets are covered with prebuilt druntime/Phobos. (#3244)
- Breaking `extern(D)` ABI change for Posix x86[_64]: non-POD arguments are now passed by ref under the hood, just like they already were for `extern(C++)`. Some superfluous implicit blits have been optimized away as well, for all targets. (#3204)
- Posix: Defaults to `cc` now for linking, not `gcc` (or `clang` for FreeBSD 10+) - if the `CC` environment variable isn't set. Override with `-gcc=<gcc|clang>`. (#3202)
- Codegen elision of dead branches for `if` statements with constant condition (not depending on enabled LLVM optimizations). (#3134)
- druntime: New `llvm_sideeffect` intrinsic, new `@cold` function UDA and extended CAS functionality in `core.atomic` (incl. support for weak CAS and separate failure ordering). (https://github.com/ldc-developers/druntime/pull/166, https://github.com/ldc-developers/druntime/pull/167, #3220)
- Windows: Bundled MinGW-based libs have been upgraded to use the .def files from MinGW-w64 v7.0.0. They now also contain a default `DllMain` entry point as well as `_[v]snprintf`. ([libs](https://github.com/ldc-developers/mingw-w64-libs/releases/tag/v7.0.0-rc.1), #3142)

#### Platform support
- Supports LLVM 3.9 - 9.0.

#### Bug fixes
- Misc. CMake issues with some LLVM 9 configurations. (#3079, #3198)
- Equality/identity comparisons of vectors with length ≥ 32. (#3208, #3209)
- `ldc.gccbuiltins_*` druntime modules now available to non-installed compiler too. (#3194, #3201)
- Potential ICE when applying `@assumeUsed` on global union. (#3221, #3222)
- `Context from outer function, but no outer function?` regression introduced in v1.11 (inability to access outer context from `extern(C++)` methods). (#3234, #3235)
- Lvalue expressions with nested temporaries to be destructed yielding a wrong lvalue. (#3233)
- druntime: Cherry-picked fix wrt. GC potentially collecting objects still referenced in other threads' TLS area. (dlang/druntime#2558)

# LDC 1.18.0 (2019-10-16)

#### Big news
- Frontend, druntime and Phobos are at version [2.088.1](https://dlang.org/changelog/2.088.1.html). (#3143, #3161, #3176, #3190)
- Support for **LLVM 9.0**. The prebuilt packages have been upgraded to [LLVM 9.0.0](http://releases.llvm.org/9.0.0/docs/ReleaseNotes.html). (#3166)
- Preliminary **Android** CI, incl. experimental prebuilt armv7a package generation (API level 21, i.e., Android 5+). (#3164)
- Bundled dub upgraded to v1.17.0+ with improved LDC support, incl. cross-compilation (e.g., `--arch=x86_64-pc-windows-msvc`). (https://github.com/dlang/dub/pull/1755, [Wiki](https://wiki.dlang.org/Cross-compiling_with_LDC))
- Init symbols of zero-initialized structs are no longer emitted. (#3131)
- druntime: DMD-compatible `{load,store}Unaligned` and `prefetch` added to `core.simd`. (https://github.com/ldc-developers/druntime/pull/163)
- JIT improvements, incl. multi-threaded compilation. (#2758, #3154, #3174)

#### Platform support
- Supports LLVM 3.9 - 9.0.

#### Bug fixes
- Don't error out when initializing a `void` vector. (#3130, #3139)
- druntime: Fix exception chaining for latest MSVC runtime v14.23, shipping with Visual Studio 2019 v16.3. (https://github.com/ldc-developers/druntime/pull/164)
- Keep lvalue-ness when casting associative array to another AA. (#3162, #3179)

# LDC 1.17.0 (2019-08-25)

#### Big news
- Frontend, druntime and Phobos are at version [2.087.1+](https://dlang.org/changelog/2.087.1.html). (#3093, #3124)
  - The upstream fix wrt. [local templates can now receive local symbols](https://issues.dlang.org/show_bug.cgi?id=5710) hasn't been ported yet. (#3125)
- LLVM for prebuilt packages upgraded to v8.0.1. (#3113)
- Breaking change: Init symbols, TypeInfos and vtables of non-`export`ed aggregates are now hidden with `-fvisibility=hidden`. (#3129)
- LLVM 8+: New intrinsics `llvm_*_sat` (saturation arithmetic) and `llvm_{min,max}imum`. Thanks Stefanos! (https://github.com/ldc-developers/druntime/pull/161, https://github.com/ldc-developers/druntime/pull/162)

#### Platform support
- Supports LLVM 3.9 - 8.0.

#### Bug fixes
- Fix for v1.16.0 regression when returning `void` expressions. (#3094, #3095)
- `-lowmem` (and on Windows, `--DRT-*` options) in response files (e.g., used by dub) aren't ignored anymore. (#3086)
- Windows: LDC and LDMD now internally use UTF-8 strings only, incl. command-line options and environment variables. The LDC install dir, source file names etc. can now contain non-ASCII chars. For proper console output, especially to stderr, you'll need Windows 10 v1809+ and may need to set a Unicode console font (e.g., Consolas). (#611, #3086)
- Android: Linker errors when building LDC/LDMD should be fixed. (#3128)
- Support for recent `gdmd` as D host compiler. Thanks Moritz! (#3087)
- Do not require gold plugin when linking with LLD. (#3105)
- Enable linker stripping on FreeBSD (with non-`bfd` linkers). (#3106)
- Some JIT bind fixes. (#3099, #3100)

#### Known issues
- If you encounter segfaults in GC worker threads with shared druntime on Linux that are fixed by disabling new parallel GC marking (e.g., via `--DRT-gcopt=parallel:0` in executable cmdline), please let us know about it: #3127

# LDC 1.16.0 (2019-06-20)

#### Big news
- Frontend, druntime and Phobos are at version [2.086.1](https://dlang.org/changelog/2.086.1.html), incl. a DIP1008 fix. (#3062, #3076, #3091)
- Non-Windows x86: Faster `real` versions of `std.math.{tan,expi}`. (#2855)
- dcompute: New `__traits(getTargetInfo, "dcomputeTargets")`. (#3090)

#### Platform support
- Supports LLVM 3.9 - 8.0 (incl. 7.1).

#### Bug fixes
- Make `pragma(LDC_no_typeinfo)` actually elide TypeInfo emission for structs, classes and interfaces. (#3068)
- Windows: Fix DLL entry point in MinGW-based libs. (https://github.com/ldc-developers/mingw-w64-libs/commit/8d930c129daa798379b3d563617847f8e895f43e)
- WebAssembly: Use `--export-dynamic` when linking with LLD 8+. (#3023, #3072)
- Fix corrupt `this` in functions nested in in/out contracts. (45460a1)
- Fix identity comparisons of integral vectors. (a44c78f)
- Improved handling of unsupported vector ops. (a44c78f)
- uClibc: Fix C assert calls. (#3078, #3082)
- Improved error message on global variable collision. (#3080, #3081)

# LDC 1.15.0 (2019-04-06)

#### Big news
- Frontend, druntime and Phobos are at version **2.085.1**, incl. new command-line options `-preview`, `-revert`, `-checkaction=context`, `-verrors-context` and `-extern-std`. (#3003, #3039, #3053)
  - The Objective-C improvements from DMD 2.085 are not implemented. (#3007)
- Support for **LLVM 8.0**. The prebuilt packages have been upgraded to LLVM 8.0.0 and include the Khronos SPIRV-LLVM-Translator, so that dcompute can now emit **OpenCL** too. (#3005)
- Compiler memory requirements can now be reduced via the new `-lowmem` switch, which enables the garbage collector for the front-end and sacrifices compile times for less required memory. In some cases, the overall max process memory can be reduced by more than 60%; see https://github.com/ldc-developers/ldc/pull/2916#issuecomment-443433594 for some numbers. (#2916)
  - Note for package maintainers: this feature requires a recent D host compiler (most notably, it doesn't work with ltsmaster), ideally LDC 1.15 itself due to important GC memory overhead improvements in 2.085 druntime.
- Support for generic `@llvmAttr("name")` parameter UDAs, incl. new `@restrict` with C-like semantics. (#3043)
- macOS: 32-bit support was dropped in the sense of not being CI-tested anymore and the prebuilt macOS package now containing x86_64 libraries only. `MACOSX_DEPLOYMENT_TARGET` for the prebuilt package has been raised from 10.8 to 10.9.
- Prebuilt packages don't depend on libtinfo and libedit anymore. (#1827, #3019)
- x86: SSSE3 isn't required for the prebuilt packages and generated optimized binaries anymore. (#3045)

#### Platform support
- Supports LLVM 3.9 - 8.0.

#### Bug fixes
- Implicit cross-module-inlining of functions annotated with `pragma(inline, true)` without explicit `-enable-cross-module-inlining` has been restored. (#2552, #3014)
- Propagate well-known length of newly allocated dynamic arrays for better optimizability. (#3041, #3042)
- JIT: Support implicit `__chkstk` calls for Windows targets, e.g., for large stack allocations. (#3051)

#### Internals
- Addition of **Azure Pipelines** as CI service. It is the new main CI service and responsible for creating all prebuilt x86(_64) packages. AppVeyor has been dropped completely and CircleCI rededicated. (#2998)

# LDC 1.14.0 (2019-02-17)

#### Big news
- Frontend, druntime and Phobos are at version **2.084.1**, incl. new command-line options `-mixin`, `-{enable,disable}-switch-errors` and `-checkaction`. (#2946, #2977, #2999)
  - Options `-release`, `-d-debug` and `-unittest` don't override preceding, more specific options (`-{enable,disable}-{asserts,invariants,preconditions,postconditions,contracts}`) anymore.
- Linking WebAssembly doesn't require `-link-internally` (integrated LLD) anymore; an external linker (default: `wasm-ld`, override with `-linker`) can be used as well. (#2951)
- Prebuilt Windows packages include LTO-able 32-bit druntime/Phobos too (previously: Win64 only).
- AddressSanitizer support for fibers (requires [rebuilding the runtime libraries](https://wiki.dlang.org/Building_LDC_runtime_libraries) with CMake option `RT_SUPPORT_SANITIZERS=ON`).  (#2975, https://github.com/ldc-developers/druntime/pull/152)
- Support `pragma(LDC_extern_weak)` for function declarations - if the function isn't available when linking, its address is null. (#2984)

#### Platform support
- Supports LLVM 3.9 - 7.0.

#### Bug fixes
- Fix C++ mangling regression for functions with multiple `real` parameters introduced with v1.13, preventing to build DMD. (#2954, https://github.com/dlang/dmd/pull/9129)
- Fix context of some nested aggregates. (#2960, #2969)
- Support templated LLVM intrinsics with vector arguments. (#2962, #2971)
- Avoid crashes with `-allinst` (fix emission of only speculatively nested functions). (#2932, #2940)
- Fix XRay support for LLVM 7+. (#2965)
- AArch64: Fix DMD-style profile measurements. (#2950)
- Be less picky about placement of pragmas (allow intermediate `extern(C)` etc.). (#2599)
- MSVC: Fix `real` C++ mangling to match Visual C++ `long double`. (#2974)
- Fix bad ICE noticed when building protobuf-d. (#2990, #2992)
- Fix ICE when directly indexing vector return value. (#2988, #2991)
- Fix identity comparisons of complex numbers. (#2918, #2993)
- MIPS32 fix for `core.stdc.stdarg`. (#2989, https://github.com/ldc-developers/druntime/pull/153)
- Fix `core.atomic.cas()` for 64-bit floating-point values. (#3000, #3001)

#### Known issues
- Buggy older `ld.bfd` linker versions may wrongly strip out required symbols, e.g., ModuleInfos (so that e.g. no module ctors/dtors are run). LDC defaults to `ld.gold` on Linux.

# LDC 1.13.0 (2018-12-16)

#### Big news
- Frontend, druntime and Phobos are at version **2.083.1**. (#2878, #2893, #2920, #2933)
- The **Windows packages are now fully self-sufficient**, i.e., a Visual Studio/C++ Build Tools installation isn't required anymore, as we now ship with MinGW-w64-based libraries, similar to DMD. Check out the included [README.txt](https://github.com/ldc-developers/ldc/blob/master/packaging/README.txt) for all relevant details. (https://github.com/dlang/installer/pull/346, https://github.com/ldc-developers/ldc/pull/2886, [Wiki: Cross-compiling with LDC](https://wiki.dlang.org/Cross-compiling_with_LDC))
- Debug info improvements:
  * For GDB: printing global and imported symbols, non-member and member function calls. (#2826)
  * For Visual Studio and mago: names, by-value params, nested variables. (#2895, #2908, #2909, #2912)
  * Associative arrays now showing up properly (at least with mago), not as opaque `void*` anymore. (#2869)
  * `-gc` now translates D names to C++ ones, e.g., to use the regular Visual Studio debugger (bypassing mago) and as preparation for VS Code debugging with Microsoft's C/C++ plug-in ([screenshots](https://github.com/ldc-developers/ldc/pull/2869#issuecomment-427862154)). Thanks to Oleksandr for this contribution and the AA fix! (#2869)
- New command-line option `-fvisibility=hidden` to hide functions/globals not marked as `export` (for non-Windows targets), primarily to reduce the size of shared libraries. Thanks to Andrey for stepping up! (#2894, #2923)
- Dropped support for LLVM 3.7 and 3.8. (#2872)
- LLVM for prebuilt packages upgraded to [v7.0.1](https://github.com/ldc-developers/llvm/releases/tag/ldc-v7.0.1).
- Linux: now defaulting to `ld.gold` linker in general, not just with `-flto=thin`, as buggy older `ld.bfd` versions may wrongly strip out required symbols (change with `-linker`). (#2870)
- Improved support for Android/x86[_64], musl libc and FreeBSD/AArch64. (#2917, https://github.com/ldc-developers/druntime/pull/146)
- LDC-specific druntime: `ldc.simd.inlineIR` moved/renamed to `ldc.llvmasm.__ir` (with deprecated legacy alias). (#2931)
- New CMake option `COMPILE_D_MODULES_SEPARATELY` builds D files in the DDMD frontend separately to reduce the time required to build LDC with many CPU cores and/or for iterative development. (#2914)

#### Platform support
- Supports LLVM 3.9 - 7.0.
- Alpine linux/x64: built against Musl libc to support Docker images based on the Alpine distro, requires the `llvm5-libs`, `musl-dev`, `binutils-gold` and `gcc` packages to build and link D apps and the `tzdata` and `curl-dev` packages for certain stdlib modules.

#### Bug fixes
- 32-bit Android/ARM regression introduced in v1.12. (#2892)
- Non-Windows x86_64 ABI fixes wrt. what's passed in registers, relevant for C[++] interop. (#2864)
- Alignment of `scope` allocated class instances. (#2919)


# LDC 1.12.0 (2018-10-13)

#### Big news
- Frontend, druntime and Phobos are at version **2.082.1**. (#2818, #2837, #2858, #2873)
  - Significant performance improvements for some transcendental `std.math` functions in single and double precision, at least for x86. (https://github.com/dlang/phobos/pull/6272#issuecomment-373967109)
- Support for **LLVM 7**, which is used for the prebuilt packages. Due to an LLVM 7.0.0 [regression](https://bugs.llvm.org/show_bug.cgi?id=38289), the prebuilt x86[_64] LDC binaries require a **CPU with SSSE3**, and so will your optimized binaries (unless compiling with `-mattr=-ssse3`). (#2850)
- **JIT compilation**: new `ldc.dynamic_compile.bind` function with interface similar to C++ `std::bind`, allowing to generate efficient specialized versions of functions (much like [Easy::jit](https://github.com/jmmartinez/easy-just-in-time) for C++). (#2726)
- LTO now working for Win64 too; the prebuilt package includes the required external LLD linker and the optional LTO default libs. Enable as usual with `-flto=<thin|full> [-defaultlib=druntime-ldc-lto,phobos2-ldc-lto]`. (#2774)
- Config file: new `lib-dirs` array for directories to be searched for libraries, incl. LLVM compiler-rt libraries. (#2790)

#### Platform support
- Supports LLVM 3.7 - 7.0.
- Windows: Supports Visual Studio/C++ Build Tools 2015 and 2017.
- Alpine linux/x64: built against Musl libc to support Docker images based on the Alpine distro, requires the `llvm5-libs`, `musl-dev`, and `gcc` packages to build and link D apps and the `tzdata` and `libcurl` packages for certain stdlib modules.
- Android/ARM: This release slightly changes the way emulated TLS is interfaced, but is missing a patch for 32-bit ARM. [See the wiki for instructions on patching that file manually before cross-compiling the runtime libraries for 32-bit Android/ARM](https://wiki.dlang.org/Build_D_for_Android).

#### Bug fixes
- Fix IR-based PGO on Windows (requires our LLVM fork). (#2539)
- Fix C++ class construction with D `new` on Posix. (#2801)
- Android: No more text relocations in Phobos zlib, required for API level 23+. (#2822, #2835)
- Declare extern const/immutable globals as IR constants. (#2849, #2852)
- Fix issue when emitting both object and textual assembly files at once (`-output-o -output-s`). (#2847)
- Support address of struct member as key/value in AA literal. (#2859, #2860)
- Fix ICE when computing addresses relative to functions/labels. (#2865, #2867)


# LDC 1.11.0 (2018-08-18)

#### Big news
- Frontend, druntime and Phobos are at version **2.081.2**. (#2752, #2772, #2776, #2791, #2815)
  - Add some support for classes without TypeInfos, for `-betterC` and/or a minimal (d)runtime. (#2765)
- LLVM for prebuilt packages upgraded to v6.0.1. The x86_64 packages feature some more LLVM targets for cross-compilation (experiments): MIPS, MSP430, RISC-V and WebAssembly. (#2760)
- Rudimentary support for compiling & linking directly to **WebAssembly**. See the [dedicated Wiki page](https://wiki.dlang.org/Generating_WebAssembly_with_LDC) for how to get started. (#2766, #2779, #2785)
- **AArch64** (64-bit ARM) now mostly working on Linux/glibc and Android. Current `ltsmaster`/0.17.6 is able to bootstrap v1.11, which can also bootstrap itself; most tests pass. (Preliminary) [CI](https://app.shippable.com/github/ldc-developers/ldc/dashboard) has been set up. (#2802, #2817, #2813)
- LDC on Windows now uses 80-bit **compile-time** `real`s. This allows for seamless cross-compilation to other x86(_64) targets, e.g., without `real.min` underflowing to 0 and `real.max` overflowing to infinity. (#2752)
- New `@naked` UDA in `ldc.attributes` & enhanced functionality for `@llvmAttr("<name>")`. (#2773)

#### Platform support
- Supports LLVM 3.7 - 6.0.
- Windows: Supports Visual Studio/C++ Build Tools 2015 and 2017.

#### Bug fixes
- `extern(C++)` on Posix: Pass non-PODs indirectly by value. (#2728)
- `extern(C++)` on Windows/MSVC: Methods return *all* structs via hidden sret pointer. (#2720, #1935)
- Make GC2Stack IR optimization pass work as intended. (#2750)
- Work around inline assembly regression with LLVM 6 on Win32. The prebuilt Win32 package is now using LLVM 6.0.1 too. (#2629, #2770)
- Fix overzealous check for multiple `main()` functions. (#2778)
- Fix corrupt prefix in integrated LLD's console output. (#2781)
- No context ptr for nested non-`extern(D)` functions. (#2808, #2809)

# LDC 1.10.0 (2018-06-19)

#### Big news
- Frontend, druntime and Phobos are at version **2.080.1**. (#2665, #2719, #2737)
  - No support for Objective-C class/static methods yet. (#2670)
- Breaking Win64 `extern(D)` ABI change: Pass vectors directly in registers, analogous to the MS vector calling convention. (#2714)
- Config file: For cross-compilation, support additional sections named as regex for specific target triples, e.g., `"86(_64)?-.*-linux": { … };`; see the comment in `etc/ldc2.conf`. (#2718)

#### Platform support
- Supports LLVM 3.7 - 6.0.
- Windows: Supports Visual Studio/C++ Build Tools 2015 and 2017.

#### Bug fixes
- CMake and druntime fixes for DragonFlyBSD, thanks Diederik! (#2690, #2691, #2692, https://github.com/ldc-developers/druntime/pull/138, https://github.com/ldc-developers/druntime/pull/139, https://github.com/ldc-developers/phobos/pull/64)
- DMD-style inline asm label naming issue in overloaded functions. (#2667, #2694)
- Linux: misc. exception stack trace fixes & extensions, incl. default DWARF v4 debuginfo emission with LLVM 6. (#2677)
- Predefine version `D_HardFloat` instead of `D_SoftFloat` for `-float-abi=softfp`. (#2678)
- Bash completion installed to the wrong place with custom `CMAKE_INSTALL_PREFIX`. (#2679, #2179, #2693)
- Default to `ld.gold` linker for ThinLTO on Linux. (#2696)
- Fix compilation issues on 64-bit macOS with DMD host compiler ≥ 2.079. (#2703, #2704)
- druntime: Fix `core.stdc.stdint.(u)int64_t` on 64-bit macOS etc. (#2700)
- Define `D_AVX` and `D_AVX2` if the target supports them. (#2711)
- Fix sporadic front-end segfaults. (#2713)
- Win64: Fix `extern(C++)` ABI wrt. passing small non-POD structs by value. (#2706)
- Misc. druntime/Phobos fixes and upstream cherry-picks for ARM, AArch64, MIPS etc.
- Fix potential LDC crashes when returning static array results from inline IR. (#2729)
- Win64: Fix terminate handler for VC runtime DLL version 14.14.x.y. (#2739)

# LDC 1.9.0 (2018-04-30)

#### Big news
- Frontend, druntime and Phobos are at version **2.079.1**, incl. new switches `-i[=<pattern>]` (include imports in compilation) and `-Xi`. (#2587)
  - Support a **minimal (d)runtime**. (#2641)
  - Win32 breaking ABI change: add extra underscore for mangled names of D symbols. (#2598)
  - *No* breaking ABI change for 64-bit macOS wrt. C++ mangling of D `(u)long`. It's still mangled as C++ `(unsigned) long` in order not to break `size_t` and `ptrdiff_t` interop, whereas DMD 2.079 mangles it as `(unsigned) long long` (which, in combination with missing `core.stdc.config.cpp_(u)long`, makes it impossible to represent a C++ size_t/ptrdiff_t with DMD 2.079 on 64-bit macOS).
- Support for **LLVM 6**. It's used for the prebuilt packages, except for the 32-bit Windows package (due to #2629). (#2608)
- Integrated LLD (enable with `-link-internally`) now also able to **(cross-)link ELF and Mach-O binaries**, in addition to the existing Windows COFF support. (#2203)
- Prebuilt Linux and macOS packages now ship with **LTO default libs** (druntime & Phobos). Keep on using `-flto=<thin|full>` to restrict LTO to your code, or opt for `-flto=<thin|full> -defaultlib=phobos2-ldc-lto,druntime-ldc-lto` to include the default libs. (#2640)
- When linking against shared default libs, LDC now sets a default rpath (absolute path to the LDC lib dir(s); configurable in the `etc/ldc2.conf` file). (#2659)
- New convenience mixin for fuzzing: `ldc.libfuzzer.DefineTestOneInput`. (#2510)

#### Platform support
- Supports LLVM 3.7 - 6.0.
- Windows: Supports Visual Studio/C++ Build Tools 2015 and 2017.

#### Bug fixes
- DMD-style inline asm:
  - Fix semantics of `extended ptr` for MSVC targets. (#2653)
  - Add missing EIP register. (#2654)
- macOS: Fix install_name and symlinks of shared fat druntime/Phobos libs. (#2659, #2615)
- Make `-static` override `-link-defaultlib-shared`. (#2646)
- Make interface thunks forward variadic args. (#2613)
- Fix `va_arg()` for PowerPC. (https://github.com/ldc-developers/druntime/pull/121)
- MSVC: Support exporting naked functions. (#2648)
- Only emit interface vtables in the declaring module. (#2647)
- Call `_Unwind_Resume()` directly. (#2642)

# LDC 1.8.0 (2018-03-04)

#### Big news
- Frontend, druntime and Phobos are at version **2.078.3**, incl. new switches `-dip1008` and `-transition=<intpromote|16997>` as well as `pragma(crt_{con,de}structor)`. (#2486)
- New switch `-link-defaultlib-shared` to link against shared druntime/Phobos. It defaults to true for shared libraries (`-shared`), so it's primarily useful for executables. (#2443)
- Support for plugins via `-plugin=...` (see [this example](https://github.com/ldc-developers/ldc/tree/master/tests/plugins/addFuncEntryCall)). The mechanism is identical to Clang's LLVM-IR pass plugins and thus supports those as well, e.g., the [AFLfuzz LLVM-mode plugin](https://github.com/mirrorer/afl/blob/master/llvm_mode/afl-llvm-pass.so.cc), [Easy::Jit](https://github.com/jmmartinez/easy-just-in-time). (#2554)
- Support for LLVM IR-based Profile-Guided Optimization via `-fprofile-{generate,use}` (not working on Windows yet). (#2474)
- Basic support for [LLVM XRay instrumentation](https://llvm.org/docs/XRay.html) via `-fxray-{instrument,instruction-threshold}`. (#2465)
- DMD-style function trace profiling via `-profile` (LDMD) / `-fdmd-trace-functions` (LDC). (#2477)
- New UDA `ldc.attributes.assumeUsed` to prevent a symbol from being optimized away. (#2457)
- The PGO helper library `ldc-profile-rt` was replaced by LLVM's vanilla profiling library. Our subset of [LLVM compiler-rt](https://compiler-rt.llvm.org/) libraries is now also shipped on Windows (excl. fuzzer). (#2527, #2544)
- Cherry-picked upstream Musl C runtime support for Docker images based on Alpine and added a native Alpine/x64 compiler, which requires the `llvm5`, `musl-dev`, and `gcc` packages to run and link D apps and the `tzdata` and `libcurl` packages for certain stdlib modules.

#### Platform support
- Supports LLVM 3.7 - 5.0.
- Windows: Supports Visual Studio/C++ Build Tools 2015 and 2017.

#### Bug fixes
- Strict left-to-right evaluation/load order of function arguments. (#2450, #2502)
- Inline asm silently ignores opcodes db, ds, di, dl, df, dd, de. (#2548)
- Missed optimization for `scope` allocated classes. (#2515, #2516)
- Don't eliminate frame pointer by default at `-O0`. (#2480, #2483)
- LLVM complaining about invalid IR pointer arithmetics. (#2537)
- `llvm_expect()` doesn't work with CTFE. (#2458, #2506)
- `.{so,dylib}` file command line arguments should be forwarded to linker. (#2445, #2485)
- macOS: Set shared stdlib install_name to `@rpath/<filename>`. (#2442, #2581)
- `array ~= element` issue if rhs affects the lhs length. (#2588, #2589)
- EH segfaults when checking D class catch handlers against thrown C++ exception. (#2590)

# LDC 1.7.0 (2018-01-06)

#### Big news
- Frontend, druntime and Phobos are at version **2.077.1**. (#2401, #2430)
- **C++ exceptions** can now be caught in D code, for Linux and MSVC targets (and possibly more). A logical step after consolidating LDC's exception handling for non-MSVC targets with DMD's DWARF implementation. (#2405)
- Automated building of release and [CI packages](https://github.com/ldc-developers/ldc/releases/tag/CI). (#2438)

#### Platform support
- Supports LLVM 3.7 - 5.0. (binary packages on GitHub are built with LLVM 5.0.1)
- Windows: Supports Visual Studio/C++ Build Tools 2015 and 2017.

#### Bug fixes
- ICE on chained ref-returning opIndex op-assign. (#2415)
- Windows: `export` visibility ignored for globals. (#2437)
- Print error message when trying to use shared libraries with static runtime. (#2454)
- ldc-1.7.0-beta1 regression: ICE with implicit cast. (#2471)
- CMake: use llvm-config to determine LLVM's cmake directory, if possible. (#2482)

# LDC 1.6.0 (2017-11-26)

#### Big news
- Frontend, druntime and Phobos are at version **2.076.1** (#2362), including `-betterC` semantics (#2365).
- Experimental support for **dynamic codegen at runtime** (JIT-style) to tune performance-critical parts for the used CPU and/or treat special runtime variables as constants. See UDAs `@dynamicCompile`, `@dynamicCompileConst` in `ldc.attributes`; compile with command-line option `-enable-dynamic-compile` and use the `ldc.dynamic_compile` module to generate the code at runtime before invoking it. Congratulations to Ivan Butygin for implementing this non-trivial feature! (#2293)
- Many `std.math` functions are now CTFE-able. (#2259)

#### Platform support
- Supports LLVM 3.7 - 5.0.
- Windows: Supports Visual Studio/C++ Build Tools 2015 and 2017.

#### Bug fixes
- Can't link against wsock32 and ws2_32 on Windows. (#468)
- PGO incompatible with MSVC EH. (#1943)
- Regression: ModuleInfos not emitted as COMDATs. (#2409)
- Incorrect C assert function signature for Android. (#2417)
- Overzealous error check when attempting to evaluate object as constant. (#2422)

# LDC 1.5.0 (2017-10-29)

#### Big news
- Frontend, druntime and Phobos are at version **2.075.1**. (#2252)
- New command-line option `-fp-contract` to control fused floating-point math, as well as about 25 new hidden options influencing codegen, see `-help-hidden` (`-enable-unsafe-fp-math`, `-debugger-tune` etc.). (#2148)
- New command-line option `-linker`. Use `-linker=lld-link` to use an external LLD executable for MSVC targets (with experimental LTO support) or `-linker=<gold|bfd|lld>` for other targets. (#2386)

#### Breaking changes
- Win32: the mangled names of D symbols now start with `_D`, not with `__D`, compatible with DMD. (#2353)

#### Platform support
- Supports LLVM 3.7 - 5.0.
- Windows: Supports Visual Studio/C++ Build Tools 2015 and 2017.

#### Changes to the prebuilt packages
- LLVM upgraded to [5.0.0](https://github.com/ldc-developers/llvm/releases/tag/ldc-v5.0.0-2).

#### Bug fixes
- Cyclic dependencies with `-cov`. (#2177)
- ICE when capturing `this` in constructors. (#1728)
- Objective-C bugs. (#2387, #2388)
- LLVM/LLD 5.0: `-link-internally` broken. ([LLD patch](https://github.com/ldc-developers/llvm/releases/tag/ldc-v5.0.0-2))
- LLVM 5.0: need to build LDC with CMake option `-DLDC_WITH_LLD=OFF` to avoid conflicting command-line options. (#2148)
- LLVM 5.0 & non-Windows targets: names of members in static libraries generated by LDC's internal archiver contain path information. (#2349)
- ~~Workaround for Xcode 9 ranlib bug: don't use internal (LLVM) archiver by default for OSX targets. (#2350)~~ Xcode 9.0.1 fixes that bug, please upgrade.
- Captured lazy parameters may be garbage. (#2302, #2330)
- Packed struct layout regression (#2346) and `T.alignof` not respecting explicit type alignment via `align(N)`. (#2347)
- OSX and Win32: mangling issue for druntime's `rt_options`. (#1970, #2354)
- MinGW Win64: ABI regression wrt. functions returning x87 reals. (#2358)
- Potential file permission problem when copying over LLVM libraries during LDC build. (#2337)
- PPC64: Forward reference error with 1.3 release. (#2200)

#### Known issues
- LLVM 5.0: potentially failing LLVM assertion when emitting debuginfos and using inlining at the same time. (#2361)

# LDC 1.4.0 (2017-09-11)

#### Big news
- Frontend, druntime and Phobos are at version **2.074.1**. (#2076)
- **ldc-build-runtime**: a small D tool that makes it easy to compile the LDC runtime and standard library yourself, for example, to enable LTO-ability/sanitizers or cross-compiling executables and shared libraries for other platforms, like Android/ARM. ([Wiki page](https://wiki.dlang.org/Building_LDC_runtime_libraries))
- @joakim-noah's Android fixes have finally been fully incorporated, enabling every host to (cross-)compile to Android. (https://github.com/ldc-developers/llvm/commit/8655f3208cce28bb7f903cadf5f58a3911392bdc)  [Instructions on using this ldc release to cross-compile D apps for Android are on the wiki](https://wiki.dlang.org/Build_D_for_Android), including how to try out the native Android/arm package, ie a D compiler that you can run _on_ your Android smartphone or tablet.
- Improved support for [AddressSanitizer](https://github.com/google/sanitizers/wiki/AddressSanitizer). LDC will automatically link with the AddressSanitizer runtime library when `-fsanitize=address` is passed (when LDC can find the AddressSanitizer library).
- [libFuzzer](https://llvm.org/docs/LibFuzzer.html) sanitizer support using `-fsanitize=fuzzer` (same as Clang). This flag implies `-fsanitize-coverage=trace-pc-guard,indirect-calls,trace-cmp` and automatically links-in the runtime libFuzzer library if LDC can locate the runtime library. (With LLVM 4.0, there is a dependency on sanitizer runtime, so manually link the ASan library or use `-fsanitize=fuzzer,address`.)
- New `-fsanitize-blacklist=<file>` command-line option to exclude functions from sanitizer instrumentation (identical to Clang). The file must adhere to the textual [Sanitizer Special Case List format](https://clang.llvm.org/docs/SanitizerSpecialCaseList.html).
- New `-fsanitize-coverage=...` command-line option with the same [functionality as Clang](https://clang.llvm.org/docs/SanitizerCoverage.html).
- The config file sections now feature an additional `post-switches` list for switches to be appended to the command line (the existing `switches` list is prepended). E.g., this now allows the user to override the directory containing the runtime libraries via `-L-L/my/runtime/libs` in the command line. (#2281)

#### Breaking changes
- The `-sanitize` command-line option has been renamed to `-fsanitize*`, for clang conformance.
- The semantics of an empty `-conf=` command-line option have been changed from 'use default config file' to 'use no config file'.
- The binary representations of the init values for `float/double/real` have been unified to a special quiet NaN, with both most significant mantissa bits set, on all hosts and for all targets. (#2207)

#### Platform support
- Supports LLVM 3.7 - 5.0. Support for 3.5 and 3.6 has been dropped.
- Windows: Supports Visual Studio/C++ Build Tools 2015 and 2017, incl. the latest Visual Studio 2017 Update 15.3.

#### Changes to the prebuilt packages
- Consistent usage of a [minimally tailored](https://github.com/ldc-developers/llvm/releases/tag/ldc-v4.0.1) LLVM 4.0.1.
- Newly enabled LLVM target `NVPTX` in order to target [CUDA via DCompute](http://forum.dlang.org/thread/smrnykcwpllukwtlfzxg@forum.dlang.org).
- Linux x86_64:
  - Shipping with the LLVM **LTO plugin** for the `gold` linker. On Ubuntu 14.04 and later, `-flto=full|thin -Xcc=-fuse-ld=gold` should work out of the box.
  - Build environment upgraded from Ubuntu 12.04 and gcc 4.9 to Ubuntu 14.04 and gcc 6.3.
- Windows/MSVC: Build environment upgraded from Visual Studio 2015 Update 3 to Visual Studio 2017 15.3.3 (WinSDK 10.0.15063).

#### Bug fixes
- Misc. debuginfo issues, incl. adaptations to internal LLVM 5.0 changes: (#2315)
  - `ref` parameters and closure parameters declared with wrong address and hence potentially showing garbage.
  - Win64: parameters > 64 bit passed by value showing garbage.
  - Win64: debuginfos for closure and nested variables now finally available starting with LLVM 5.0. 
- LLVM error `Global variable initializer type does not match global variable type!` for `T.init` with explicit initializers for dominated members in nested unions. (#2108)
- Inconsistent handling of lvalue slicees wrt. visible side-effects of slice lower/upper bound expressions. (#1433)
- Misc. dcompute issues. (#2195, #2215)
- Potential LDC crashes due to dangling pointers after replacing IR globals (required in some cases if the type contains unions) almost fully mitigated. (#1829)
- Multiple arrayop function emissions. (#2216)
- Potentially incorrect memory layout for unnaturally aligned aggregates. (#2235)
- Wrong `-m32/64` in command-line for external ARM assembler used via `-no-integrated-as`.

#### Internals
- Misc. CI improvements:
  - Addition of high-performant SemaphoreCI (incl. enabled LLVM/LDC assertions).
  - CircleCI upgraded to 2.0, testing with latest gcc.
- Compile all D files for (non-unittest) druntime/Phobos at once. May be disabled via CMake option `COMPILE_ALL_D_FILES_AT_ONCE=OFF`. (#2231)

#### Known issues
- ThinLTO may not work well with the `ld.bfd` linker, use `ld.gold` instead (`-Xcc=-fuse-ld=gold`).
- When building with LLVM 5.0, you may need `-DLDC_WITH_LLD=OFF` in the CMake command line. Otherwise, if the LLD headers are available and LDC is built with LLD integration, the produced LDC binary will refuse to work due to conflicting command-line options.

# LDC 1.3.0 (2017-07-07)

#### Big news
- Frontend, druntime and Phobos are at version **2.073.2**.
- A first experimental version of DCompute for **OpenCL/CUDA** targets has landed. See [announcement](http://forum.dlang.org/thread/zcfqujlgnultnqfksbjh@forum.dlang.org).
- LLVM 3.9+: Experimental integration of **LLD**, the LLVM cross-linker, for MSVC targets. Check out these hassle-free [instructions](https://github.com/ldc-developers/ldc/pull/2142#issuecomment-304472412) to make LDC emit Windows executables and DLLs on any host! (#2142)
- libconfig was replaced by an ad-hoc parser (in D), getting rid of the build and runtime dependency and shrinking the license file by roughly 50%. Thanks again, Remi! (#2016)
- LDC now ships with static and shared runtime libs on supported platforms. (#1960)
- LLVM 3.9+: Static libraries are now generated by LDC (LLVM) by default, not by system `ar` or `lib.exe`. This means that LDC can cross-compile and -archive static libs for all supported targets. Command-line option `-ar` allows specifying an external archiver to be used. (#2030)
- New command-line options `-dip1000`, `-mv` and `-mscrtlib` (#2041).
- Ships with dlang tools rdmd, ddemangle and dustmite.

#### New features
- LLVM 4.0+: Output LLVM optimization records via `-fsave-optimization-record`. (#2089)
- New `-Xcc` command-line option for C compiler flags when linking via gcc/clang. Thanks Adrian! (#2104)
- New function UDA `@ldc.attributes.llvmFastMathFlag("contract")` that specifically enables floating point operation fusing (fused multiply-add), previously only achievable with `@fastmath`. (#2060)

#### Platform support
- Supports LLVM 3.5 - 4.0.
- Additional LLVM targets have been enabled for the prebuilt x86_64 packages: ARM, AArch64 and PowerPC.
- Windows: Supports Visual Studio/Build Tools 2015 and **2017**. (#2065)
- NetBSD: The 2.074 druntime patches have been cherry-picked.

#### Bug fixes
- LTO flags leaking into standard libraries when building LDC with LTO. (#2077)
- Debug info fixes for class types - thanks Elie! (#2130)
- OSX: Incomplete backtrace. (#2097)
- Phobos on ARM: alignment and 64-bit `real` issues. (#2024)
- Windows: EH-related crashes when linking against shared MS runtimes. (#2080)
- ICE when initializing vector with `TVector.init`. (#2101)
- Weird object file type autodetection. (#2105)
- Typesafe variadics emitted as LLVM variadics. (#2121)
- Superfluous masking of `bool` values. (#2131)
- Output for `-mcpu=help` or `-mattr=help` printed multiple times. (#2073)
- LDMD refuses some duplicate command-line options. (#2110)
- Change format of predefined versions output for DMD compatibility. (#1962)
- Fix potential segfault when formatting error msg (#2160)
- Fix ICE when using `-main -cov` (#2164)
- Make inlining threshold customizable via (existing) `-inline-threshold`, fix performance decrease with `-boundscheck=off` (#2161, #2180)
- Switch Android onto the sectionELF style of module registry (#2172)
- Check fiber migration on Android/ARM too (https://github.com/ldc-developers/druntime/pull/97)
- Android moduleinfo section druntime fix (https://github.com/ldc-developers/druntime/pull/98)

#### Building LDC
- Building LDC requires a preinstalled D compiler.

#### Internals
- LDC now features D unittests itself. Just add some to LDC's D modules and they'll be compiled and executed by CI. (#2016)

# LDC 1.2.0 (2017-04-21)

#### Big news
- Frontend, druntime and Phobos are at version **2.072.2**.

#### New features
- New function attribute `@ldc.attributes.allocSize` (#1610), see https://wiki.dlang.org/LDC-specific_language_changes#.40.28ldc.attributes.allocSize.29

#### Platform support
- Supports LLVM 3.5 - 4.0.
- Exception backtrace robustness has been significantly improved.
- Emission of `reals` with differing precision to the host platform's `real` has been fixed. <br />(The compiler still uses the host platform's D real type to represent compile-time floating-point values, so parsing of literals and CTFE is restricted to the host real precision. For instance, LDC on AArch64 with its quad-precision reals would now make for a universal cross-compiler. On the other hand, cross-compiling from ARM to x86 with 80 bit reals still does not work – for example, `real.max` would silently overflow at compile-time and be emitted as 80-bit infinity.)

#### Bug fixes
- Compilation error with DMD 2.074 host compiler.
- LLVM error when accessing `typeid(null)` (#2062).
- Some LLVM intrinsics not available for LLVM ≥ 4.0 (#2037).
- Spurious crashes on OS X user program shutdown when linking against static druntime lib.
- Lexing floating-point literals may fail on PowerPC (#2046).
- LDC crashes when trying to repaint static arrays (#2033).
- No stack trace on Linux (#2004) and Windows (#1976, https://github.com/ldc-developers/druntime/pull/85).
- Generated documentation file is immediately deleted when compiling at the same time.
- LDMD doesn't append default file extension if `-of` option doesn't contain any (#2001, #2002).

#### Building LDC
- Building LDC requires a preinstalled D compiler.

# LDC 1.1.1 (2017-02-23)

#### Bug fixes
- Linux: Always build C parts of standard library as PIC (#2009). This makes the binary packages usable on Ubuntu 16.10 (where executables are linked as position-independent code by default, in contrast to the older system used for preparing the packages).

# LDC 1.1.0 (2017-01-26)

#### Big news
- Frontend, druntime and Phobos are at version **2.071.2**.
- **[Link-Time Optimization (LTO)](https://johanengelen.github.io/ldc/2016/11/10/Link-Time-Optimization-LDC.html)** with `-flto={thin|full}` (LLVM ≥ 3.9). LTO requires linker support and is therefore currently only supported on Linux (`ld.gold` with LLVM plugin) and OS X. For more details, please refer to LLVM's and Clang's documentation, for example [Clang's ThinLTO documentation](http://clang.llvm.org/docs/ThinLTO.html).  (#1840)
- **Experimental cross-module inlining** (#1577, enable with `-enable-cross-module-inlining`)
- **[Profile-guided optimization (PGO)](https://johanengelen.github.io/ldc/2016/07/15/Profile-Guided-Optimization-with-LDC.html)** (#1219)
- Windows: enable C-style DLL exports/imports via `export` (functions only) (#1856)
- Experimental IR-to-obj caching with `-cache=<cache dir>` (#1572, #1753, #1812, #1893)
- Accept bitcode files on commandline (#1539)
- `@ldc.attributes.fastmath` for [aggressive math optimization](https://johanengelen.github.io/ldc/2016/10/11/Math-performance-LDC.html) (#1472, #1438)
- Binary distribution now bundles DUB (v1.2.0) (#1573)
- **Breaking changes to command-line semantics** (see http://forum.dlang.org/post/ubobkfmsspbsmjunosna@forum.dlang.org).

#### New features
- New traits `__traits(targetCPU)` and `__traits(targetHasFeature, )` (#1434)
- Drastic reduction of large symbol name lengths with optional `-hash-threshold` (#1445)
- `@ldc.attributes.optStrategy(...)` for per-function optimization setting (#1637)
- Extend intrinsic `llvm_memory_fence` for single-thread fences (#1837)
- Add function instrumentation and profiling options via `-finstrument-functions` (#1845)
- Add line-tables-only debuginfo via `-gline-tables-only` (#1861)
- Implement DMD-compatible `-betterC` (#1872)

#### Platform support
- Supports LLVM 3.5 - 3.9 and current 4.0 release candidate.
- ABI fixes, mainly for PowerPC targets. For bootstrapping, make sure to use source branch `ltsmaster` or the latest 0.17.x release, as all existing LDC releases ≥ 1.0 for PowerPC are unusable. (#1905)
- Added ARM assembly code for Phobos `std.bigint`. (https://github.com/ldc-developers/phobos/pull/31)
- Added some definitions for OpenBSD. (https://github.com/ldc-developers/druntime/commit/1ef83229673f5ae23f6a2a97f8e6b039647fbf87)
- Updates for Solaris (https://github.com/ldc-developers/druntime/pull/71, https://github.com/ldc-developers/druntime/pull/72, https://github.com/ldc-developers/druntime/pull/73, https://github.com/ldc-developers/druntime/pull/74, https://github.com/ldc-developers/druntime/pull/75, https://github.com/ldc-developers/druntime/pull/79)
- Linux: changed default to fully relocatable, position independent code (PIC). Change back to non-relocatable with `-relocation-model=static`. (#1664)

#### Bug fixes
- Potential crash when generating debuginfos for nested variables AND optimizing (#1933, #1963, #1984)
- Alignment and size of critical sections, causing crashes on ARM (#1955, #1956)
- `-finstrument-functions` using wrong return address (#1961)
- Response files expanded too late, preventing cross-compilation on Windows when using dub (#1941, #1942)
- Non-Windows x86_64 ABI bug wrt. returning static arrays (#1925, #1938)
- Some array literals wrongly promoted to constants (#1924, #1927)
- Misc. DUB regressions introduced by beta 3 (#1819)
  - Don't output static libs (with relative target filename) in `-od` objects directory (for LDC, but continue to do so for LDMD, for DMD compatibility).
  - LDMD: avoid object file collisions (due to multiple D source files with identical name in different dirs) when creating a static lib and remove the object files on success, mimicking DMD.
  - Create output directories recursively.
- Potential ICE when building vibe.d projects (#1741)
- ICE when calling an abstract function. (#1822)
- ICE for invalid `__asm` constraints. (#802)
- Wrong code for LLVM inline assembly returning a tuple (`__asmtuple`). (#1823)
- Potential ICE wrt. captured variables. (#1864)
- ARM: ICE when using LTO. (#1860)
- Union layout and initialization, fixing the compilation of DMD (#1846, fixing most cases of #1829)
- Allow custom file extension for .ll/.bc./.s output files. (#1843)
- Windows: produced binaries with debuginfos are now large-address-aware too. (#442, #1876)
- Fix debuginfos for parameters. (#1816)
- Allow alignment of global variables < pointer size. (#1825)
- Promote more immutable array literals to LLVM constants. (#506, #1821, #1838)
- ICE when incrementing a complex variable. (#1806)
- `llvm.va_start` not matched with `llvm.va_end` (#1744)
- ldmd2 ignores -od option for libraries. (#1724)
- ICE: toConstElem(CastExp) doesn't support NewExp as cast source. (#1723)
- Mark runtime intrinsic shims as pragma(inline, true). (#1715)
- pragma(inline, false) is incompatible with store/loadUnaligned. (#1711)
- ICE: function not fully analyzed; previous unreported errors compiling std.variant.VariantN!(16LU, int, string).VariantN.__xopEquals? (#1698)
- Segfault at at ldc/ldc-1.1.0/driver/main.cpp:1351. (#1696)
- Make sure MSVC Build Tools are automatically detected by LDC. (#1690)
- Update Windows README.txt. (#1689)
- [ldc2-1.1.0-beta2] Missing symbol with inlining enabled. (#1678)
- [REG ldc-1.1.0-beta2] ICE with templated classes. (#1677)
- FreeBSD: Fix shared library build, working Hello World. (#1673)
- Strange compile time error. (#1638)
- LDC+DUB on Windows: folder separator is ignored. (#1621)
- Fix evaluation order issues. (#1620, #1623)
- Ubuntu 16.10 linker failures due to PIE by default (relocation R_X86_64_32S … can not be used). (#1618)
- ICE on returning struct with zero-length static array. (#1611)
- Debug info generation fixes for LLVM >= 3.8. (#1598)
- ICE after return in the middle of a function on Win64/MSVC. (#1582)
- Enums with referenced struct members result in floating point error. (#1581)
- `pragma(inline, {true|false})` is no longer ignored (#1577)
- Static array initialization with single element misdetected as direct construction via sret. (#1548)
- ICE on static typeid. (#1540)
- super doesn't work. (#1450)
- Sub-expression evaluation order fixes. (#1327)
- Add suffix to LTO linker plugin name to disambiguate with LLVM installation. (#1898)

#### Building LDC
- LDC now requires a preinstalled D compiler. (Versions `0.17.*` and the `ltsmaster` branch can be used to 'bootstrap' a build when only a C++ compiler is available.)
- On Unix-like systems we now use gcc for linking. (#1594)

#### Internals
- optimizer: Skip adding verifier function pass if `-disable-verify` is given. (#1591)
- DValue refactoring. (#1562)
- Several improvements to generated IR. (#1528, #1630)
- The vtable's of inherited interfaces are now put between the class's _monitor field and the user data fields. (https://issues.dlang.org/show_bug.cgi?id=15644)

# LDC 1.0.0 (2016-06-03)

#### Big news
- Frontend, druntime and Phobos are at version **2.070.2**.

#### Platform support
- Support for LLVM 3.5 - 3.8 and preliminary support for LLVM 3.9.
- Objective-C Support. (#1419)
- ARM platform is now fully supported. (#1283, #489)
- Better support for Android. (#1447)
- Preliminary support for AArch64.

#### Bug fixes
-  Outdated Copyright notice in LICENSE file. (#1322)
-  libconfig.so.8 not found (ubuntu 14.04) (#1460)
- Wrong template filter on atomicOp. (#1454)
- Runtime error on synchronized(typeid(SomeInterface)) { }. (#1377)
- TypeInfo is stored read-only, but mutable from D. (#1337)
- Inline assembly regression with local variable references. (#1292)
- Compile error on Linux/PPC and Linux/PPC64 due to missing import in Phobos.

#### Building LDC
- LDC now requires a preinstalled D compiler.
- Building on OS X requires ld64-264 or above (shipping with Xcode 7.3). This avoid spurious crashes during exception handling. XCode 7.3.1 should be used to avoid linker errors. (#1444, #1512)

#### Internals
- Linking against LLVM shared library is now supported.

# LDC 0.17.6 (2018-08-24)

#### News
- Added support for **LLVM 6.0 and 7.0**. (https://github.com/ldc-developers/ldc/pull/2600, https://github.com/ldc-developers/ldc/pull/2825)
- Backported **AArch64** fixes from master; most tests passing on Linux/glibc and Android. (https://github.com/ldc-developers/ldc/pull/2575, https://github.com/ldc-developers/ldc/pull/2811, https://github.com/ldc-developers/phobos/pull/49, https://github.com/ldc-developers/phobos/pull/50, https://github.com/ldc-developers/phobos/pull/51, https://github.com/ldc-developers/phobos/pull/52, https://github.com/ldc-developers/phobos/pull/53, https://github.com/ldc-developers/phobos/pull/54, https://github.com/ldc-developers/phobos/pull/55, https://github.com/ldc-developers/phobos/pull/56)
- Fix generation of debug info. (https://github.com/ldc-developers/ldc/pull/2594)
- Added support for bootstrapping on **DragonFly BSD**. (https://github.com/ldc-developers/ldc/pull/2580, https://github.com/ldc-developers/ldc/pull/2593, https://github.com/ldc-developers/ldc/pull/2689, https://github.com/ldc-developers/druntime/pull/110, https://github.com/ldc-developers/phobos/pull/45)
- Fixed missing definition in `std.datetime` on Solaris. (https://github.com/ldc-developers/phobos/pull/46)
- Fixed `std.datetime` unittest failure. (https://github.com/ldc-developers/phobos/pull/59)
- Fixed tests for PowerPC. (https://github.com/ldc-developers/ldc/pull/2634, https://github.com/ldc-developers/ldc/pull/2635)
- Improvements for **MIPS**.
- Make `core.stdc.stdarg.va_*` functions `nothrow` to enable compiling the **2.082** frontend. (https://github.com/ldc-developers/ldc/pull/2821)
- CI updates.

# LDC 0.17.5 (2017-09-12)

#### News
- Added LLVM 5.0 support.
- druntime: fixes for Android and addition of `core.math.yl2x[p1]()` for x86(_64) targets.
- dmd-testsuite: backported `runnable/cppa.d` fix for GCC > 5.
- CI updates.

# LDC 0.17.4 (2017-03-23)

#### News
- Added LLVM 4.0 support.

# LDC 0.17.3 (2017-02-01)

#### Big news
- Full stdlib and dmd testsuite passes on Android/ARM.

#### Bug fixes
- Fixes for PPC64-LE, MIPS64 and ARM/AArch64 ABIs (#1905)

# LDC 0.17.2 (2016-10-09)

#### Platform support
- Support for LLVM 3.5 - 3.9.

#### Bug fixes
- Fixed soft float and hard float issues on ARM.
- Fixed ABI error on Linux/PPC and Linux/PPC64.
- Fixed error in `core.stdc.stdarg` on Linux/PPC and Linux/PPC64.
- Fixed issue with `__tls_get_addr` on Linux/PPC and Linux/PPC64.

# LDC 0.17.1 (2016-03-22)

#### Big news
- ARM platform is now a first class target for LDC. It passes most test cases (except 2 failures) and can successfully compile the D version of the compiler.

#### Platform support
- ARM platform is now fully supported. (#1283, #489)
- Preliminary support for AArch64.
- Preliminary support for LLVM 3.9.

#### Bug fixes
- Inline assembly regression with local variable references. (#1292)
- Compile error on Linux/PPC and Linux/PPC64 due to missing import in Phobos.

#### Building LDC
- Linking against LLVM shared library is now supported.

# LDC 0.17.0 (2016-02-13)

#### Big news:
- Frontend, druntime and Phobos are at version **2.068.2**.
- The **exception handling** runtime now **no** longer allocates **GC** memory (although it still uses C `malloc` if there are more than 8 concurrent exceptions or nested `finally` blocks per thread). _Note:_ Creating the `Throwable`s in user code (e.g. `new Exception("…")`) and the `Runtime.traceHandler` may GC-allocate still. (Thanks for this goes to our newest contributor, @Philpax).
- The `@ldc.attributes.section("…")` attribute can now be used to explicitly specify the object file section a variable or function is emitted to.
- The `@ldc.attributes.target("…")` attribute can now be used to explicitly specify CPU features or architecture for a function.
- The `-static` option can be used to create fully static binaries on Linux (akin to the GCC option of the same name).
- `core.atomic.atomicOp()` now exploits LLVM read-modify-write intrinsics instead of using a compare-and-swap loop. As side-effect, the atomic intrinsics in module `ldc.intrinsics` have been renamed:
  - `llvm_atomic_cmp_swap` => `llvm_atomic_cmp_xchg`
  - `llvm_atomic_swap` => `llvm_atomic_rmw_xchg`
  - `llvm_atomic_load_*` => `llvm_atomic_rmw_*`

#### Platform support:
- Improved ARM support. (#1280)
- The compiler now supports NetBSD. (#1247) (Thanks for this goes to @nrTQgc.)
- The float ABI can now be derived from the second field of the triple. E.g. the hardfloat ABI is used if triple `armv7a-hardfloat-linux-gnueabi` is given. (#1253)
- Support for fibers on AArch64.
- Support for LLVM 3.8 and preliminary support for LLVM 3.9

#### Bug fixes:
- make install problem. (#1289)
- When a class contains a union, other fields are not statically initialized. (#1286)
- Compiling DCD with -singleobj causes segmentation fault. (#1275)
- 0.17.0-beta2: Cannot build DCD. (#1266)
- Invalid bitcast error. (#1211)
- 0.16.0-beta1: Trivial program fails on FreeBSD. (#1119)
- Can't build gtk-d 3.1.4. (#1112)
-  x86 ABI: Fix Solaris regression and work around MSVC byval alignment issue. (#1230)
- Atomic RMW operations emit subpar x86 assembly. (#1195)
- align() not respected for local variable declarations. (#1154)
- Codegen optimizations are no longer disabled when `-g` is given. (75b3270a)
- Debug information is now generated for `ref` and `out` parameters. (#1177)
- `core.internal.convert` tests do not depend on `real` padding bytes any longer. (#788)

#### Building LDC:
- LDC now requires LLVM 3.5–3.8 and thus also a C++11-capable compiler to build.

#### Internals:
- The LDC-specific parts of the source code have received a big overhaul to make use of some C++11 features and to unify the style (the LLVM style as per `clang-format` is now used).
- The groundwork for a code generation test suite working on the LLVM IR level has been laid, together with some first test cases for alignment issues.
- LDC now emits more optional LLVM IR attributes for more optimization opportunities. (#1232)

#### Known issues:
- LDC does not zero the padding area of a real variable. This may lead to wrong results if the padding area is also considered. See #770. Does not apply to real members inside structs etc.
- Phobos does not compile on MinGW platform.<|MERGE_RESOLUTION|>--- conflicted
+++ resolved
@@ -1,12 +1,9 @@
 # LDC master
 
 #### Big news
-<<<<<<< HEAD
 - Frontend, druntime and Phobos are at version [2.102.1](https://dlang.org/changelog/2.102.0.html). (#4323)
 - Vector comparisons (==, !=, <, <=, >, >=) now yield a vector mask. Identity comparisons (`is`, `!is`) still yield a scalar `bool`. (#4323)
-=======
 - Linker-level dead code elimination is enabled by default for Apple, wasm and *all* ELF targets too now. (#4320)
->>>>>>> aa9b2783
 
 #### Platform support
 
