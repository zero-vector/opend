module arsd.mysql;
version(Windows) {
	pragma(lib, "libmysql");
}
else {
	pragma(lib, "mysqlclient");
}

public import arsd.database;

import std.stdio;
import std.exception;
import std.string;
import std.conv;
import std.typecons;
import core.stdc.config;
<<<<<<< HEAD

version(Windows) {
	extern(Windows) {
		mixin(mySqlDecl);
	}
}
else {
	extern(C) {
		mixin(mySqlDecl);
	}
}
=======
>>>>>>> 617248e9

class MySqlResult : ResultSet {
	private int[string] mapping;
	private MYSQL_RES* result;

	private int itemsTotal;
	private int itemsUsed;

	string sql;

	this(MYSQL_RES* r, string sql) {
		result = r;
		itemsTotal = length();
		itemsUsed = 0;

		this.sql = sql;

		// prime it
		if(itemsTotal)
			fetchNext();
	}

	~this() {
		if(result !is null)
			mysql_free_result(result);
	}


	MYSQL_FIELD[] fields() {
		int numFields = mysql_num_fields(result);
		auto fields = mysql_fetch_fields(result);

		MYSQL_FIELD[] ret;
		for(int i = 0; i < numFields; i++) {
			ret ~= fields[i];
		}

		return ret;
	}


	override int length() {
		if(result is null)
			return 0;
		return cast(int) mysql_num_rows(result);
	}

	override bool empty() {
		return itemsUsed == itemsTotal;
	}

	override Row front() {
		return row;
	}

	override void popFront() {
		itemsUsed++;
		if(itemsUsed < itemsTotal) {
			fetchNext();
		}
	}

	override int getFieldIndex(string field) {
		if(mapping is null)
			makeFieldMapping();
		debug {
			if(field !in mapping)
				throw new Exception(field ~ " not in result");
		}
		return mapping[field];
	}

	private void makeFieldMapping() {
		int numFields = mysql_num_fields(result);
		auto fields = mysql_fetch_fields(result);

		for(int i = 0; i < numFields; i++) {
			mapping[fromCstring(fields[i].name)] = i;
		}
	}

	private void fetchNext() {
		assert(result);
		auto r = mysql_fetch_row(result);
		uint numFields = mysql_num_fields(result);
		uint* lengths = mysql_fetch_lengths(result);
		string[] row;
		// potential FIXME: not really binary safe

		columnIsNull.length = numFields;
		for(int a = 0; a < numFields; a++) {
			if(*(r+a) is null) {
				row ~= null;
				columnIsNull[a] = true;
			} else {
				row ~= fromCstring(*(r+a), *(lengths + a));
				columnIsNull[a] = false;
			}
		}

		this.row.row = row;
		this.row.resultSet = this;
	}


	override string[] fieldNames() {
		int numFields = mysql_num_fields(result);
		auto fields = mysql_fetch_fields(result);

		string[] names;
		for(int i = 0; i < numFields; i++) {
			names ~= fromCstring(fields[i].name);
		}

		return names;
	}



	bool[] columnIsNull;
	Row row;
}




class MySql : Database {
	this(string host, string user, string pass, string db) {
		mysql = enforceEx!(DatabaseException)(
			mysql_init(null),
			"Couldn't init mysql");
		enforceEx!(DatabaseException)(
			mysql_real_connect(mysql, toCstring(host), toCstring(user), toCstring(pass), toCstring(db), 0, null, 0),
			error());

		dbname = db;

		// we want UTF8 for everything

		query("SET NAMES 'utf8'");
		//query("SET CHARACTER SET utf8");
	}

	string dbname;

	override void startTransaction() {
		query("START TRANSACTION");
	}

	string error() {
		return fromCstring(mysql_error(mysql));
	}

	~this() {
		mysql_close(mysql);
	}

	int lastInsertId() {
		return cast(int) mysql_insert_id(mysql);
	}



	int insert(string table, MySqlResult result, string[string] columnsToModify, string[] columnsToSkip) {
		assert(!result.empty);
		string sql = "INSERT INTO `" ~ table ~ "` ";

		string cols = "(";
		string vals = "(";
		bool outputted = false;

		string[string] columns;
		auto cnames = result.fieldNames;
		foreach(i, col; result.front.toStringArray) {
			bool skipMe = false;
			foreach(skip; columnsToSkip) {
				if(cnames[i] == skip) {
					skipMe = true;
					break;
				}
			}
			if(skipMe)
				continue;

			if(outputted) {
				cols ~= ",";
				vals ~= ",";
			} else
				outputted = true;

			cols ~= cnames[i];

			if(result.columnIsNull[i] && cnames[i] !in columnsToModify)
				vals ~= "NULL";
			else {
				string v = col;
				if(cnames[i] in columnsToModify)
					v = columnsToModify[cnames[i]];

				vals ~= "'" ~ escape(v) ~ "'"; 

			}
		}

		cols ~= ")";
		vals ~= ")";

		sql ~= cols ~ " VALUES " ~ vals;

		query(sql);

		result.popFront;

		return lastInsertId;
	}

	string escape(string str) {
		ubyte[] buffer = new ubyte[str.length * 2 + 1];
		buffer.length = mysql_real_escape_string(mysql, buffer.ptr, cast(cstring) str.ptr, str.length);

		return cast(string) buffer;
	}

	string escaped(T...)(string sql, T t) {
		static if(t.length > 0) {
			string fixedup;
			int pos = 0;


			void escAndAdd(string str, int q) {
				ubyte[] buffer = new ubyte[str.length * 2 + 1];
				buffer.length = mysql_real_escape_string(mysql, buffer.ptr, cast(cstring) str.ptr, str.length);

				fixedup ~= sql[pos..q] ~ '\'' ~ cast(string) buffer ~ '\'';

			}

			foreach(a; t) {
				int q = sql[pos..$].indexOf("?");
				if(q == -1)
					break;
				q += pos;

				static if(__traits(compiles, t is null)) {
					if(t is null)
						fixedup  ~= sql[pos..q] ~ "NULL";
					else
						escAndAdd(to!string(*a), q);
				} else {
					string str = to!string(a);
					escAndAdd(str, q);
				}

				pos = q+1;
			}

			fixedup ~= sql[pos..$];

			sql = fixedup;

			//writefln("\n\nExecuting sql: %s", sql);
		}

		return sql;
	}



















	ResultByDataObject queryDataObject(T...)(string sql, T t) {
		// modify sql for the best data object grabbing
		sql = fixupSqlForDataObjectUse(sql);

		auto magic = query(sql, t);
		return ResultByDataObject(cast(MySqlResult) magic, this);
	}







	int affectedRows() {
		return cast(int) mysql_affected_rows(mysql);
	}

	override ResultSet queryImpl(string sql, Variant[] args...) {
		sql = escapedVariants(this, sql, args);

		enforceEx!(DatabaseException)(
			!mysql_query(mysql, toCstring(sql)),
		error() ~ " :::: " ~ sql);

		return new MySqlResult(mysql_store_result(mysql), sql);
	}
/+
	Result queryOld(T...)(string sql, T t) {
		sql = escaped(sql, t);

		if(sql.length == 0)
			throw new DatabaseException("empty query");
		/*
		static int queryCount = 0;
		queryCount++;
		if(sql.indexOf("INSERT") != -1)
			stderr.writefln("%d: %s", queryCount, sql.replace("\n", " ").replace("\t", ""));
		*/

		version(dryRun) {
			pragma(msg, "This is a dry run compile, no queries will be run");
			writeln(sql);
			return Result(null, null);
		}

		enforceEx!(DatabaseException)(
			!mysql_query(mysql, toCstring(sql)),
		error() ~ " :::: " ~ sql);

		return Result(mysql_store_result(mysql), sql);
	}
+/
/+
	struct ResultByAssoc {
		this(Result* r) {
			result = r;
			fields = r.fieldNames();
		}

		ulong length() { return result.length; }
		bool empty() { return result.empty; }
		void popFront() { result.popFront(); }
		string[string] front() {
			auto r = result.front;
			string[string] ret;
			foreach(i, a; r) {
				ret[fields[i]] = a;
			}

			return ret;
		}

		@disable this(this) { }

		string[] fields;
		Result* result;
	}


	struct ResultByStruct(T) {
		this(Result* r) {
			result = r;
			fields = r.fieldNames();
		}

		ulong length() { return result.length; }
		bool empty() { return result.empty; }
		void popFront() { result.popFront(); }
		T front() {
			auto r = result.front;
			string[string] ret;
			foreach(i, a; r) {
				ret[fields[i]] = a;
			}

			T s;
			// FIXME: should use tupleOf
			foreach(member; s.tupleof) {
				if(member.stringof in ret)
					member = to!(typeof(member))(ret[member]);
			}

			return s;
		}

		@disable this(this) { }

		string[] fields;
		Result* result;
	}
+/

/+


	struct Result {
		private Result* heaped() {
			auto r = new Result(result, sql, false);

			r.tupleof = this.tupleof;

			this.itemsTotal = 0;
			this.result = null;

			return r;
		}

		this(MYSQL_RES* r, string sql, bool prime = true) {
			result = r;
			itemsTotal = length;
			itemsUsed = 0;
			this.sql = sql;
			// prime it here
			if(prime && itemsTotal)
				fetchNext();
		}

		string sql;

		~this() {
			if(result !is null)
			mysql_free_result(result);
		}

		/+
		string[string][] fetchAssoc() {

		}
		+/

		ResultByAssoc byAssoc() {
			return ResultByAssoc(&this);
		}

		ResultByStruct!(T) byStruct(T)() {
			return ResultByStruct!(T)(&this);
		}

		string[] fieldNames() {
			int numFields = mysql_num_fields(result);
			auto fields = mysql_fetch_fields(result);

			string[] names;
			for(int i = 0; i < numFields; i++) {
				names ~= fromCstring(fields[i].name);
			}

			return names;
		}

		MYSQL_FIELD[] fields() {
			int numFields = mysql_num_fields(result);
			auto fields = mysql_fetch_fields(result);

			MYSQL_FIELD[] ret;
			for(int i = 0; i < numFields; i++) {
				ret ~= fields[i];
			}

			return ret;
		}

		ulong length() {
			if(result is null)
				return 0;
			return mysql_num_rows(result);
		}

		bool empty() {
			return itemsUsed == itemsTotal;
		}

		Row front() {
			return row;
		}

		void popFront() {
			itemsUsed++;
			if(itemsUsed < itemsTotal) {
				fetchNext();
			}
		}

		void fetchNext() {
			auto r = mysql_fetch_row(result);
			uint numFields = mysql_num_fields(result);
			uint* lengths = mysql_fetch_lengths(result);
			row.length = 0;
			// potential FIXME: not really binary safe

			columnIsNull.length = numFields;
			for(int a = 0; a < numFields; a++) {
				if(*(r+a) is null) {
					row ~= null;
					columnIsNull[a] = true;
				} else {
					row ~= fromCstring(*(r+a), *(lengths + a));
					columnIsNull[a] = false;
				}
			}
		}

		@disable this(this) {}
		private MYSQL_RES* result;

		ulong itemsTotal;
		ulong itemsUsed;
		
		alias string[] Row;

		Row row;
		bool[] columnIsNull; // FIXME: should be part of the row
	}
+/
  private:
	MYSQL* mysql;
}

struct ResultByDataObject {
	this(MySqlResult r, MySql mysql) {
		result = r;
		auto fields = r.fields();
		this.mysql = mysql;

		foreach(i, f; fields) {
			string tbl = fromCstring(f.org_table is null ? f.table : f.org_table);
			mappings[fromCstring(f.name)] = tuple(
					tbl,
					fromCstring(f.org_name is null ? f.name : f.org_name));
		}


	}

	Tuple!(string, string)[string] mappings;

	ulong length() { return result.length; }
	bool empty() { return result.empty; }
	void popFront() { result.popFront(); }
	DataObject front() {
		return new DataObject(mysql, result.front.toAA, mappings);
	}
	// would it be good to add a new() method? would be valid even if empty
	// it'd just fill in the ID's at random and allow you to do the rest

	@disable this(this) { }

	MySqlResult result;
	MySql mysql;
}

<<<<<<< HEAD
enum mySqlDecl = q{
=======
extern(System) {
>>>>>>> 617248e9
	typedef void MYSQL;
	typedef void MYSQL_RES;
	typedef const(ubyte)* cstring;

	struct MYSQL_FIELD {
		  cstring name;                 /* Name of column */
		  cstring org_name;             /* Original column name, if an alias */ 
		  cstring table;                /* Table of column if column was a field */
		  cstring org_table;            /* Org table name, if table was an alias */
		  cstring db;                   /* Database for table */
		  cstring catalog;	      /* Catalog for table */
		  cstring def;                  /* Default value (set by mysql_list_fields) */
		  uint length;       /* Width of column (create length) */
		  uint max_length;   /* Max width for selected set */
		  uint name_length;
		  uint org_name_length;
		  uint table_length;
		  uint org_table_length;
		  uint db_length;
		  uint catalog_length;
		  uint def_length;
		  uint flags;         /* Div flags */
		  uint decimals;      /* Number of decimals in field */
		  uint charsetnr;     /* Character set */
		  uint type; /* Type of field. See mysql_com.h for types */
		  // type is actually an enum btw
	}

	typedef cstring* MYSQL_ROW;

	cstring mysql_get_client_info();
	MYSQL* mysql_init(MYSQL*);
	uint mysql_errno(MYSQL*);
	cstring mysql_error(MYSQL*);

	MYSQL* mysql_real_connect(MYSQL*, cstring, cstring, cstring, cstring, uint, cstring, c_ulong);

	int mysql_query(MYSQL*, cstring);

	void mysql_close(MYSQL*);

	ulong mysql_num_rows(MYSQL_RES*);
	uint mysql_num_fields(MYSQL_RES*);
	bool mysql_eof(MYSQL_RES*);

	ulong mysql_affected_rows(MYSQL*);
	ulong mysql_insert_id(MYSQL*);

	MYSQL_RES* mysql_store_result(MYSQL*);
	MYSQL_RES* mysql_use_result(MYSQL*);

	MYSQL_ROW mysql_fetch_row(MYSQL_RES *);
	uint* mysql_fetch_lengths(MYSQL_RES*);
	MYSQL_FIELD* mysql_fetch_field(MYSQL_RES*);
	MYSQL_FIELD* mysql_fetch_fields(MYSQL_RES*);

	uint mysql_real_escape_string(MYSQL*, ubyte* to, cstring from, uint length);

	void mysql_free_result(MYSQL_RES*);

};

import std.string;
cstring toCstring(string c) {
	return cast(cstring) toStringz(c);
}

import std.array;
string fromCstring(cstring c, int len = -1) {
	string ret;
	if(c is null)
		return null;
	if(len == -1) {
		while(*c) {
			ret ~= cast(char) *c;
			c++;
		}
	} else
		for(int a = 0; a < len; a++)
			ret ~= cast(char) *(a+c);

	return ret;
}

/*
void main() {
	auto mysql = new MySql("localhost", "uname", "password", "test");
	scope(exit) delete mysql;

	mysql.query("INSERT INTO users (id, password) VALUES (?, ?)", 10, "lol");

	foreach(row; mysql.query("SELECT * FROM users")) {
		writefln("%s %s %s %s", row["id"], row[0], row[1], row["username"]);
	}
}
*/

/*
struct ResultByStruct(T) {
	this(MySql.Result* r) {
		result = r;
		fields = r.fieldNames();
	}

	ulong length() { return result.length; }
	bool empty() { return result.empty; }
	void popFront() { result.popFront(); }
	T front() {
		auto r = result.front;
		T ret;
		foreach(i, a; r) {
			ret[fields[i]] = a;
		}

		return ret;
	}

	@disable this(this) { }

	string[] fields;
	MySql.Result* result;
}
*/


/+
	mysql.linq.tablename.field[key] // select field from tablename where id = key

	mysql.link["name"].table.field[key] // select field from table where name = key


	auto q = mysql.prepQuery("select id from table where something");
	q.sort("name");
	q.limit(start, count);
	q.page(3, pagelength = ?);

	q.execute(params here); // returns the same Result range as query
+/

/*
void main() {
	auto db = new MySql("localhost", "uname", "password", "test");
	foreach(item; db.queryDataObject("SELECT users.*, username
		FROM users, password_manager_accounts
		WHERE password_manager_accounts.user_id =  users.id LIMIT 5")) {
		writefln("item: %s, %s", item.id, item.username);
		item.first = "new";
		item.last = "new2";
		item.username = "kill";
		//item.commitChanges();
	}
}
*/


/*
Copyright: Adam D. Ruppe, 2009 - 2011
License:   <a href="http://www.boost.org/LICENSE_1_0.txt">Boost License 1.0</a>.
Authors: Adam D. Ruppe

        Copyright Adam D. Ruppe 2009 - 2011.
Distributed under the Boost Software License, Version 1.0.
   (See accompanying file LICENSE_1_0.txt or copy at
        http://www.boost.org/LICENSE_1_0.txt)
*/
<|MERGE_RESOLUTION|>--- conflicted
+++ resolved
@@ -14,20 +14,6 @@
 import std.conv;
 import std.typecons;
 import core.stdc.config;
-<<<<<<< HEAD
-
-version(Windows) {
-	extern(Windows) {
-		mixin(mySqlDecl);
-	}
-}
-else {
-	extern(C) {
-		mixin(mySqlDecl);
-	}
-}
-=======
->>>>>>> 617248e9
 
 class MySqlResult : ResultSet {
 	private int[string] mapping;
@@ -584,11 +570,7 @@
 	MySql mysql;
 }
 
-<<<<<<< HEAD
-enum mySqlDecl = q{
-=======
 extern(System) {
->>>>>>> 617248e9
 	typedef void MYSQL;
 	typedef void MYSQL_RES;
 	typedef const(ubyte)* cstring;
@@ -649,7 +631,7 @@
 
 	void mysql_free_result(MYSQL_RES*);
 
-};
+}
 
 import std.string;
 cstring toCstring(string c) {
