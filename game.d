--- conflicted
+++ resolved
@@ -234,36 +234,23 @@
 
 	There is also a chat function built in.
 
-<<<<<<< HEAD
 		getUserChat(recipients, prompt) - tells the input system that you want to accept a user chat message.
 		drawUserChat(Point, Color, Font) - returns null if not getting user chat, otherwise returns the current string (what about the carat?)
 		cancelGetChat - cancels a getUserChat.
 
 		sendBotChat(recipients, sender, message) - sends a chat from your program to the other users (will be marked as a bot message)
-=======
-		getUserChat - tells the input system that you want to accept a user chat message.
-		drawUserChat - returns null if not getting user chat, otherwise returns the current string (what about the carat?)
-		cancelGetChat - cancels a getUserChat.
-
-		sendBotChat - sends a chat from your program to the other users (will be marked as ab ot message)
->>>>>>> 5ac21ebb
 
 		getChatHistory
 		getLatestChat - returns the latest chat not yet returned, or null if none have come in recently
 
-<<<<<<< HEAD
 		Chat messages take an argument defining the recipients, which you might want to limit if there are teams.
 
 	In your Game object, there is a `filterUserChat` method you can optionally implement. This is given the message they typed. If you return the message, it will send it to other players. Or you can return null to cancel sending it on the network. You might then use the chat function to implement cheat codes like the old Warcraft and Starcraft games. If the player is not connected on the network, nothing happens even if you do return a message, since there is nobody to send it to.
 
 	You can also implement a `chatHistoryLength` which tells how many messages to keep in memory.
 
-	Finally, you can send custom network messages with `sendNetworkUpdate` and `getNetworkUpdate`, which work with your own arbitrary structs that represent data packets. Each one can be sent to recipients like chat messages but this is strictly for the program to read
-
-=======
-	In your Game object, there is a `filterUserChat` method you can optionally implement. This is given the message they typed. If you return the message, it will send it to other players. Or you can return null to cancel sending it on the network. You might then use the chat function to implement cheat codes like the old Warcraft and Starcraft games. If the player is not connected on the network, nothing happens even if you do return a message, since there is nobody to send it to.
-
->>>>>>> 5ac21ebb
+	Finally, you can send custom network messages with `sendNetworkUpdate` and `getNetworkUpdate`, which work with your own arbitrary structs that represent data packets. Each one can be sent to recipients like chat messages but this is strictly for the program to read  These take an argument to decide if it should be the tcp or udp connections.
+
 	$(H2 Split screen)
 
 	When playing locally, you might want to split your window for multiple players to see. The library might offer functions to help you in future versions. Your code should realize when it is split screen and adjust the ui accordingly regardless.
@@ -286,15 +273,9 @@
 
 	Finally, the game thread is responsible for running your `update` function at a regular interval. The library coordinates sharing your game state between it and the graphics thread with a mutex. You can get more fine-grained control over this by overriding `updateWithManualLock`. The default is for `drawFrame` and `update` to never run simultaneously to keep data sharing to a minimum, but if you know what you're doing, you can make the lock time very very small by limiting the amount of writable data is actually shared. The default is what it is to keep things simple for you and should work most the time, though.
 
-<<<<<<< HEAD
 	Most computer programs are written either as batch processors or as event-driven applications. Batch processors do their work when requested, then exit. Event-driven applications, including many video games, wait for something to happen, like the user pressing a key or clicking the mouse, respond to it, then go back to waiting. These might do some animations, but this is the exception to its run time, not the rule. You are assumed to be waiting for events, but can `requestAnimationFrame` for the special occasions.
 
 	But this is the rule for the third category of programs: time-driven programs, and many video games fall into this category. This is what `arsd.game` tries to make easy. It assumes you want a timed `update` and a steady stream of animation frames, and if you want to make an exception, you can pause updates until an event comes in. FIXME: `pauseUntilNextInput`.
-=======
-	Most computer programs are written either as batch processors or as event-driven applications. Batch processors do their work when requested, then exit. Event-driven applications, including many video games, wait for something to happen, like the user pressing a key or clicking the mouse, respond to it, then go back to waiting. These might do some animations, but this is the exception to its run time, not the rule.
-
-	But this is the rule for the third category of programs: time-driven programs, and many video games fall into this category. This is what `arsd.game` tries to make easy.
->>>>>>> 5ac21ebb
 
 	$(H3 Webassembly implementation)
 
@@ -1091,7 +1072,6 @@
 		} else {
 			game.snes.repeating = false;
 		}
-<<<<<<< HEAD
 
 		if(game.redrawForced) {
 			changed = true;
@@ -1121,37 +1101,6 @@
 			// FIXME: catch exception and inform the parent
 			int frames = 0;
 
-=======
-
-		if(game.redrawForced) {
-			changed = true;
-			game.redrawForced = false;
-		}
-
-		gameClock += 1.seconds / targetUpdateRate;
-
-		if(++runs < 3 && gameClock < MonoTime.currTime)
-			goto again;
-
-		// FIXME: rate limiting
-		// FIXME: triple buffer it.
-		if(changed) {
-			isImmediateUpdate = true;
-			window.redrawOpenGlSceneSoon();
-		}
-	};
-
-	//window.vsync = false;
-
-	const maxRedrawTime = maxRedrawRate > 0 ? (1000.msecs / maxRedrawRate) : 4.msecs;
-
-	if(game.multithreadCompatible()) {
-		window.redrawOpenGlScene = null;
-		renderThread = new Thread({
-			// FIXME: catch exception and inform the parent
-			int frames = 0;
-
->>>>>>> 5ac21ebb
 			Duration renderTime;
 			Duration flipTime;
 			Duration renderThrottleTime;
