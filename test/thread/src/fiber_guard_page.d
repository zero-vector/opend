import core.thread;
import core.sys.posix.sys.mman;
import ldc.attributes;

version (LDC) import ldc.attributes;
else struct optStrategy { string a; }

// this should be true for most architectures
// (taken from core.thread)
version = StackGrowsDown;

enum stackSize = 4096;

// Simple method that causes a stack overflow
@optStrategy("none")
void stackMethod()
{
    // Over the stack size, so it overflows the stack
    int[stackSize/int.sizeof+100] x;
}

void main()
{
    auto test_fiber = new Fiber(&stackMethod, stackSize);

    auto getPrivateFiberField(string id)()
    {
        static size_t getIndex(string id)()
        {
            static foreach (i, field; Fiber.tupleof)
            {
                static if (field.stringof == id)
                    return i;
            }
            assert(0);
        }

        enum i = getIndex!id();
        return test_fiber.tupleof[i];
    }

    // allocate a page below (above) the fiber's stack to make stack overflows possible (w/o segfaulting)
    version (StackGrowsDown)
    {
<<<<<<< HEAD
        auto stackBottom = getPrivateFiberField!"m_pmem"();
=======
        auto stackBottom = __traits(getMember, test_fiber, "m_pmem");
>>>>>>> 9212c0e8
        auto p = mmap(stackBottom - 8 * stackSize, 8 * stackSize,
                      PROT_READ | PROT_WRITE, MAP_PRIVATE | MAP_ANON, -1, 0);
        assert(p !is null, "failed to allocate page");
    }
    else
    {
<<<<<<< HEAD
        auto m_sz = getPrivateFiberField!"m_sz"();
        auto m_pmem = getPrivateFiberField!"m_pmem"();
=======
        auto m_sz = __traits(getMember, test_fiber, "m_sz");
        auto m_pmem = __traits(getMember, test_fiber, "m_pmem");
>>>>>>> 9212c0e8

        auto stackTop = m_pmem + m_sz;
        auto p = mmap(stackTop, 8 * stackSize,
                      PROT_READ | PROT_WRITE, MAP_PRIVATE | MAP_ANON, -1, 0);
        assert(p !is null, "failed to allocate page");
    }

    // the guard page should prevent a mem corruption by stack
    // overflow and cause a segfault instead (or generate SIGBUS on *BSD flavors)
    test_fiber.call();
}<|MERGE_RESOLUTION|>--- conflicted
+++ resolved
@@ -23,43 +23,18 @@
 {
     auto test_fiber = new Fiber(&stackMethod, stackSize);
 
-    auto getPrivateFiberField(string id)()
-    {
-        static size_t getIndex(string id)()
-        {
-            static foreach (i, field; Fiber.tupleof)
-            {
-                static if (field.stringof == id)
-                    return i;
-            }
-            assert(0);
-        }
-
-        enum i = getIndex!id();
-        return test_fiber.tupleof[i];
-    }
-
     // allocate a page below (above) the fiber's stack to make stack overflows possible (w/o segfaulting)
     version (StackGrowsDown)
     {
-<<<<<<< HEAD
-        auto stackBottom = getPrivateFiberField!"m_pmem"();
-=======
         auto stackBottom = __traits(getMember, test_fiber, "m_pmem");
->>>>>>> 9212c0e8
         auto p = mmap(stackBottom - 8 * stackSize, 8 * stackSize,
                       PROT_READ | PROT_WRITE, MAP_PRIVATE | MAP_ANON, -1, 0);
         assert(p !is null, "failed to allocate page");
     }
     else
     {
-<<<<<<< HEAD
-        auto m_sz = getPrivateFiberField!"m_sz"();
-        auto m_pmem = getPrivateFiberField!"m_pmem"();
-=======
         auto m_sz = __traits(getMember, test_fiber, "m_sz");
         auto m_pmem = __traits(getMember, test_fiber, "m_pmem");
->>>>>>> 9212c0e8
 
         auto stackTop = m_pmem + m_sz;
         auto p = mmap(stackTop, 8 * stackSize,
