// PERMUTE_ARGS:

module breaker;

import std.c.stdio;

/**********************************/

U foo(T, U)(U i)
{
    return i + 1;
}

int foo(T)(int i)
{
    return i + 2;
}

void test1()
{
    auto i = foo!(int)(2L);
//    assert(i == 4);    // now returns 3
}

/**********************************/

U foo2(T, U)(U i)
{
    return i + 1;
}

void test2()
{
    auto i = foo2!(int)(2L);
    assert(i == 3);
}

/**********************************/

class Foo3
{
    T bar(T,U)(U u)
    {
	return cast(T)u;
    }
}

void test3()
{
  Foo3 foo = new Foo3;
  int i = foo.bar!(int)(1.0);
  assert(i == 1);
} 


/**********************************/

T* begin4(T)(T[] a) { return a.ptr; }

void copy4(string pred = "", Ranges...)(Ranges rs)
{
    alias rs[$ - 1] target;
    pragma(msg, typeof(target).stringof);
    auto tb = begin4(target);//, te = end(target);
}

void test4()
{
    int[] a, b, c;
    copy4(a, b, c);
    // comment the following line to prevent compiler from crashing
    copy4!("a > 1")(a, b, c);
}

/**********************************/

import std.stdio:writefln;

template foo5(T,S)
{
    void foo5(T t, S s) {
        writefln("typeof(T)=",typeid(T)," typeof(S)=",typeid(S));
    }
}

template bar5(T,S)
{
    void bar5(S s) {
        writefln("typeof(T)=",typeid(T),"typeof(S)=",typeid(S));
    }
}


void test5()
{
    foo5(1.0,33);
    bar5!(double,int)(33);
    bar5!(float)(33); 
}

/**********************************/

int foo6(T...)(auto ref T x)
{   int result;

    foreach (i, v; x)
    {
	if (v == 10)
	    assert(__traits(isRef, x[i]));
	else
	    assert(!__traits(isRef, x[i]));
	result += v;
    }
    return result;
}

void test6()
{   int y = 10;
    int r;
    r = foo6(8);
    assert(r == 8);
    r = foo6(y);
    assert(r == 10);
    r = foo6(3, 4, y);
    assert(r == 17);
    r = foo6(4, 5, y);
    assert(r == 19);
    r = foo6(y, 6, y);
    assert(r == 26);
}

/**********************************/

auto ref min(T, U)(auto ref T lhs, auto ref U rhs)
{
    return lhs > rhs ? rhs : lhs;
}

void test7()
{   int x = 7, y = 8;
    int i;

    i = min(4, 3);
    assert(i == 3);
    i = min(x, y);
    assert(i == 7);
    min(x, y) = 10;
    assert(x == 10);
    static assert(!__traits(compiles, min(3, y) = 10));
    static assert(!__traits(compiles, min(y, 3) = 10));
}

/**********************************/
// 5946

template TTest8()
{
    int call(){ return this.g(); }
}
class CTest8
{
    int f() { mixin TTest8!(); return call(); }
    int g() { return 10; }
}
void test8()
{
    assert((new CTest8()).f() == 10);
}

/**********************************/
// 693

template TTest9(alias sym)
{
    int call(){ return sym.g(); }
}
class CTest9
{
    int f1() { mixin TTest9!(this); return call(); }
    int f2() { mixin TTest9!this; return call(); }
    int g() { return 10; }
}
void test9()
{
    assert((new CTest9()).f1() == 10);
    assert((new CTest9()).f2() == 10);
}

/**********************************/
// 5015

import breaker;

static if (is(ElemType!(int))){}

template ElemType(T) {
  alias _ElemType!(T).type ElemType;
}

template _ElemType(T) {
    alias r type;
}

/**********************************/
// 6404

// receive only rvalue
void rvalue(T)(auto ref T x) if (!__traits(isRef, x)) {}

// receive only lvalue
void lvalue(T)(auto ref T x) if ( __traits(isRef, x)) {}

void test6404()
{
    int n;

    static assert(!__traits(compiles, rvalue(n)));
    static assert( __traits(compiles, rvalue(0)));

    static assert( __traits(compiles, lvalue(n)));
    static assert(!__traits(compiles, lvalue(0)));
}

/**********************************/
// 2246

class A2246(T,d){
    T p;
}

class B2246(int rk){
    int[rk] p;
}

class C2246(T,int rk){
    T[rk] p;
}

template f2246(T:A2246!(U,d),U,d){
    void f2246(){ }
}

template f2246(T:B2246!(rank),int rank){
    void f2246(){ }
}

template f2246(T:C2246!(U,rank),U,int rank){
    void f2246(){ }
}

void test2246(){
    A2246!(int,long) a;
    B2246!(2) b;
    C2246!(int,2) c;
    f2246!(A2246!(int,long))();
    f2246!(B2246!(2))();
    f2246!(C2246!(int,2))();
}

/**********************************/
<<<<<<< HEAD
// 1684

template Test1684( uint memberOffset ){}

class MyClass1684 {
    int flags2;
    mixin Test1684!(cast(uint)flags2.offsetof) t1; // compiles ok
    mixin Test1684!(cast(int)flags2.offsetof)  t2; // compiles ok
    mixin Test1684!(flags2.offsetof)           t3; // Error: no property 'offsetof' for type 'int'
}

/**********************************/

void bug4984a(int n)() if (n > 0 && is(typeof(bug4984a!(n-1) ()))) {
}

void bug4984a(int n : 0)() {
}

void bug4984b(U...)(U args) if ( is(typeof( bug4984b(args[1..$]) )) ) {
}

void bug4984b(U)(U u) {
}

void bug4984() {
    bug4984a!400();
    bug4984b(0, 1, 2, 3, 4, 5, 6, 7, 8, 9, 10, 11, 12, 13, 14, 15, 16, 17, 18, 19);
=======
// 2579

void foo2579(T)(T delegate(in Object) dlg)
{
}

void test2579()
{
    foo2579( (in Object) { return 15; } );
>>>>>>> 56eb46c0
}

/**********************************/

int main()
{
    test1();
    test2();
    test3();
    test4();
    test5();
    test6();
    test7();
    test8();
    test9();
    test6404();
    test2246();
<<<<<<< HEAD
    bug4984();
=======
    test2579();
>>>>>>> 56eb46c0

    printf("Success\n");
    return 0;
}<|MERGE_RESOLUTION|>--- conflicted
+++ resolved
@@ -258,7 +258,6 @@
 }
 
 /**********************************/
-<<<<<<< HEAD
 // 1684
 
 template Test1684( uint memberOffset ){}
@@ -287,7 +286,9 @@
 void bug4984() {
     bug4984a!400();
     bug4984b(0, 1, 2, 3, 4, 5, 6, 7, 8, 9, 10, 11, 12, 13, 14, 15, 16, 17, 18, 19);
-=======
+}
+
+/***************************************/
 // 2579
 
 void foo2579(T)(T delegate(in Object) dlg)
@@ -297,7 +298,6 @@
 void test2579()
 {
     foo2579( (in Object) { return 15; } );
->>>>>>> 56eb46c0
 }
 
 /**********************************/
@@ -315,11 +315,8 @@
     test9();
     test6404();
     test2246();
-<<<<<<< HEAD
     bug4984();
-=======
     test2579();
->>>>>>> 56eb46c0
 
     printf("Success\n");
     return 0;
