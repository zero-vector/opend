//===-- linker.cpp --------------------------------------------------------===//
//
//                         LDC – the LLVM D compiler
//
// This file is distributed under the BSD-style LDC license. See the LICENSE
// file for details.
//
//===----------------------------------------------------------------------===//

#include "driver/linker.h"
#include "mars.h"
#include "module.h"
#include "root.h"
#include "driver/cl_options.h"
#include "driver/tool.h"
#include "gen/llvm.h"
#include "gen/logger.h"
#include "gen/optimizer.h"
#include "gen/programs.h"
#include "llvm/ADT/Triple.h"
#if LDC_LLVM_VER >= 305
#include "llvm/Linker/Linker.h"
#else
#include "llvm/Linker.h"
#endif
#include "llvm/Support/FileSystem.h"
#include "llvm/Support/Program.h"
#include "llvm/Support/Path.h"
#if _WIN32
#include "llvm/Support/SystemUtils.h"
#endif

//////////////////////////////////////////////////////////////////////////////

static bool endsWith(const std::string &str, const std::string &end)
{
    return (str.length() >= end.length() && std::equal(end.rbegin(), end.rend(), str.rbegin()));
}

//////////////////////////////////////////////////////////////////////////////

static void CreateDirectoryOnDisk(llvm::StringRef fileName)
{
    llvm::StringRef dir(llvm::sys::path::parent_path(fileName));
    if (!dir.empty() && !llvm::sys::fs::exists(dir))
    {
#if LDC_LLVM_VER >= 305
        std::error_code ec = llvm::sys::fs::create_directory(dir);
#else
        bool existed;
        llvm::error_code ec = llvm::sys::fs::create_directory(dir, existed);
#endif
        if (ec)
        {
            error(Loc(), "failed to create path to file: %s\n%s", dir.data(), ec.message().c_str());
            fatal();
        }
    }
}

//////////////////////////////////////////////////////////////////////////////

static std::string getOutputName(bool const sharedLib)
{
    if (!sharedLib && global.params.exefile)
    {
        return global.params.exefile;
    }

    if (sharedLib && global.params.objname)
    {
        return global.params.objname;
    }

    // Output name is inferred.
    std::string result;

    // try root module name
    if (Module::rootModule)
        result = Module::rootModule->toChars();
    else if (global.params.objfiles->dim)
        result = FileName::removeExt(static_cast<const char*>(global.params.objfiles->data[0]));
    else
        result = "a.out";

    if (sharedLib)
    {
        std::string libExt = std::string(".") + global.dll_ext;
        if (!endsWith(result, libExt))
        {
            if (global.params.targetTriple.getOS() != llvm::Triple::Win32)
                result = "lib" + result + libExt;
            else
                result.append(libExt);
        }
    }
    else if (global.params.targetTriple.isOSWindows() && !endsWith(result, ".exe"))
    {
        result.append(".exe");
    }

    return result;
}

//////////////////////////////////////////////////////////////////////////////

static std::string gExePath;

static int linkObjToBinaryGcc(bool sharedLib)
{
    Logger::println("*** Linking executable ***");

    // find gcc for linking
    std::string gcc(getGcc());

    // build arguments
    std::vector<std::string> args;

    // object files
    for (unsigned i = 0; i < global.params.objfiles->dim; i++)
    {
        const char *p = static_cast<const char *>(global.params.objfiles->data[i]);
        args.push_back(p);
    }

    // user libs
    for (unsigned i = 0; i < global.params.libfiles->dim; i++)
    {
        const char *p = static_cast<const char *>(global.params.libfiles->data[i]);
        args.push_back(p);
    }

    // output filename
    std::string output = getOutputName(sharedLib);

    if (sharedLib)
        args.push_back("-shared");

    args.push_back("-o");
    args.push_back(output);

    // set the global gExePath
    gExePath = output;
    //assert(gExePath.isValid());

    // create path to exe
    CreateDirectoryOnDisk(gExePath);

#if LDC_LLVM_VER >= 303
    // Pass sanitizer arguments to linker. Requires clang.
    if (opts::sanitize == opts::AddressSanitizer) {
        args.push_back("-fsanitize=address");
    }

    if (opts::sanitize == opts::MemorySanitizer) {
        args.push_back("-fsanitize=memory");
    }

    if (opts::sanitize == opts::ThreadSanitizer) {
        args.push_back("-fsanitize=thread");
    }
#endif

    // additional linker switches
    for (unsigned i = 0; i < global.params.linkswitches->dim; i++)
    {
        const char *p = static_cast<const char *>(global.params.linkswitches->data[i]);
        // Don't push -l and -L switches using -Xlinker, but pass them indirectly
        // via GCC. This makes sure user-defined paths take precedence over
        // GCC's builtin LIBRARY_PATHs.
        if (!p[0] || !(p[0] == '-' && (p[1] == 'l' || p[1] == 'L')))
            args.push_back("-Xlinker");
        args.push_back(p);
    }

    // default libs
    bool addSoname = false;
    switch (global.params.targetTriple.getOS()) {
    case llvm::Triple::Linux:
        addSoname = true;
        args.push_back("-lrt");
        if (!opts::disableLinkerStripDead) {
            args.push_back("-Wl,--gc-sections");
        }
        // fallthrough
    case llvm::Triple::Darwin:
    case llvm::Triple::MacOSX:
        args.push_back("-ldl");
        // fallthrough
    case llvm::Triple::FreeBSD:
        addSoname = true;
        args.push_back("-lpthread");
        args.push_back("-lm");
        break;

    case llvm::Triple::Solaris:
        args.push_back("-lm");
        args.push_back("-lumem");
        // solaris TODO
        break;

#if LDC_LLVM_VER < 305
    case llvm::Triple::MinGW32:
        // This is really more of a kludge, as linking in the Winsock functions
        // should be handled by the pragma(lib, ...) in std.socket, but it
        // makes LDC behave as expected for now.
        args.push_back("-lws2_32");
        break;
#endif

    default:
        // OS not yet handled, will probably lead to linker errors.
        // FIXME: Win32.
        break;
    }

#if LDC_LLVM_VER >= 305
    if (global.params.targetTriple.isWindowsGNUEnvironment())
    {
        // This is really more of a kludge, as linking in the Winsock functions
        // should be handled by the pragma(lib, ...) in std.socket, but it
        // makes LDC behave as expected for now.
        args.push_back("-lws2_32");
    }
#endif

    // Only specify -m32/-m64 for architectures where the two variants actually
    // exist (as e.g. the GCC ARM toolchain doesn't recognize the switches).
    // MIPS does not have -m32/-m64 but requires -mabi=.
    if (global.params.targetTriple.get64BitArchVariant().getArch() !=
        llvm::Triple::UnknownArch &&
        global.params.targetTriple.get32BitArchVariant().getArch() !=
<<<<<<< HEAD
        llvm::Triple::UnknownArch
    ) {
        if (global.params.is64bit)
            args.push_back("-m64");
        else
            args.push_back("-m32");
=======
        llvm::Triple::UnknownArch) {
        if (global.params.targetTriple.get64BitArchVariant().getArch() ==
            llvm::Triple::mips64 ||
            global.params.targetTriple.get64BitArchVariant().getArch() ==
            llvm::Triple::mips64el) {
            switch (getMipsABI())
            {
                case MipsABI::EABI:
                    args.push_back("-mabi=eabi");
                    break;
                case MipsABI::O32:
                    args.push_back("-mabi=32");
                    break;
                case MipsABI::N32:
                    args.push_back("-mabi=n32");
                    break;
                case MipsABI::N64:
                    args.push_back("-mabi=64");
                    break;
                case MipsABI::Unknown:
                    break;
            }
        }
        else {
            if (global.params.is64bit)
                args.push_back("-m64");
            else
                args.push_back("-m32");
        }
>>>>>>> 23318896
    }

    if (opts::createSharedLib && addSoname) {
        std::string soname = opts::soname;
        if (!soname.empty()) {
            args.push_back("-Wl,-soname," + soname);
        }
    }

    Logger::println("Linking with: ");
    std::vector<std::string>::const_iterator I = args.begin(), E = args.end();
    Stream logstr = Logger::cout();
    for (; I != E; ++I)
        if (!(*I).empty())
            logstr << "'" << *I << "'" << " ";
    logstr << "\n"; // FIXME where's flush ?

    // try to call linker
    return executeToolAndWait(gcc, args, global.params.verbose);
}

//////////////////////////////////////////////////////////////////////////////

static int linkObjToBinaryWin(bool sharedLib)
{
    Logger::println("*** Linking executable ***");

    // find link.exe for linking
    std::string tool(getLink());

    // build arguments
    std::vector<std::string> args;

    args.push_back("/NOLOGO");

    // specify that the image will contain a table of safe exception handlers (32bit only)
    if (!global.params.is64bit)
        args.push_back("/SAFESEH");

    // mark executable to be compatible with Windows Data Execution Prevention feature
    args.push_back("/NXCOMPAT");

    // use address space layout randomization (ASLR) feature
    args.push_back("/DYNAMICBASE");

    // because of a LLVM bug
    // most of the bug is fixed in LLVM 3.4
#if LDC_LLVM_VER < 304
    if (global.params.symdebug)
        args.push_back("/LARGEADDRESSAWARE:NO");
    else
#endif
    args.push_back("/LARGEADDRESSAWARE");

    // output debug information
    if (global.params.symdebug)
    {
        args.push_back("/DEBUG");
    }

    // remove dead code and fold identical COMDATs
    if (opts::disableLinkerStripDead)
        args.push_back("/OPT:NOREF");
    else
    {
        args.push_back("/OPT:REF");
        args.push_back("/OPT:ICF");
    }

    // specify creation of DLL
    if (sharedLib)
        args.push_back("/DLL");

    // output filename
    std::string output = getOutputName(sharedLib);

    args.push_back("/OUT:" + output);

    // object files
    for (unsigned i = 0; i < global.params.objfiles->dim; i++)
    {
        const char *p = static_cast<const char *>(global.params.objfiles->data[i]);
        args.push_back(p);
    }

    // user libs
    for (unsigned i = 0; i < global.params.libfiles->dim; i++)
    {
        const char *p = static_cast<const char *>(global.params.libfiles->data[i]);
        args.push_back(p);
    }

    // set the global gExePath
    gExePath = output;
    //assert(gExePath.isValid());

    // create path to exe
    CreateDirectoryOnDisk(gExePath);

    // additional linker switches
    for (unsigned i = 0; i < global.params.linkswitches->dim; i++)
    {
        std::string str(static_cast<const char *>(global.params.linkswitches->data[i]));
        if (str.length() > 2)
        {
            // rewrite common -L and -l switches
            if (str[0] == '-' && str[1] == 'L')
                str = "/LIBPATH:" + str.substr(2);
            else if (str[0] == '-' && str[1] == 'l')
            {
                str = str.substr(2) + ".lib";
            }
        }
        args.push_back(str);
    }

    // default libs
    // TODO check which libaries are necessary
    args.push_back("kernel32.lib");
    args.push_back("user32.lib");
    args.push_back("gdi32.lib");
    args.push_back("winspool.lib");
    args.push_back("shell32.lib"); // required for dmain2.d
    args.push_back("ole32.lib");
    args.push_back("oleaut32.lib");
    args.push_back("uuid.lib");
    args.push_back("comdlg32.lib");
    args.push_back("advapi32.lib");

    Logger::println("Linking with: ");
    std::vector<std::string>::const_iterator I = args.begin(), E = args.end();
    Stream logstr = Logger::cout();
    for (; I != E; ++I)
        if (!(*I).empty())
            logstr << "'" << *I << "'" << " ";
    logstr << "\n"; // FIXME where's flush ?

    // try to call linker
    return executeToolAndWait(tool, args, global.params.verbose);
}

//////////////////////////////////////////////////////////////////////////////

int linkObjToBinary(bool sharedLib)
{
    int status;
#if LDC_LLVM_VER >= 305
    if (global.params.targetTriple.isWindowsMSVCEnvironment())
#else
    if (global.params.targetTriple.getOS() == llvm::Triple::Win32)
#endif
        status = linkObjToBinaryWin(sharedLib);
    else
        status = linkObjToBinaryGcc(sharedLib);
    return status;
}

//////////////////////////////////////////////////////////////////////////////

void createStaticLibrary()
{
    Logger::println("*** Creating static library ***");

#if LDC_LLVM_VER >= 305
    const bool isTargetWindows = global.params.targetTriple.isWindowsMSVCEnvironment();
#else
    const bool isTargetWindows = global.params.targetTriple.getOS() == llvm::Triple::Win32;
#endif

    // find archiver
    std::string tool(isTargetWindows ? getLib() : getArchiver());

    // build arguments
    std::vector<std::string> args;

    // ask ar to create a new library
    if (!isTargetWindows)
        args.push_back("rcs");

    // ask lib to be quiet
    if (isTargetWindows)
        args.push_back("/NOLOGO");

    // output filename
    std::string libName;
    if (global.params.objname)
    {   // explicit
        libName = global.params.objname;
    }
    else
    {   // inferred
        // try root module name
        if (Module::rootModule)
            libName = Module::rootModule->toChars();
        else if (global.params.objfiles->dim)
            libName = FileName::removeExt(static_cast<const char*>(global.params.objfiles->data[0]));
        else
            libName = "a.out";
    }
    std::string libExt = std::string(".") + global.lib_ext;
    if (!endsWith(libName, libExt))
    {
        if (!isTargetWindows)
        {
            libName = llvm::sys::path::parent_path(libName).str()
                    + "/lib"
                    + llvm::sys::path::filename(libName).str()
                    + libExt;
        }
        else
            libName.append(libExt);
    }
    if (isTargetWindows)
        args.push_back("/OUT:" + libName);
    else
        args.push_back(libName);

    // object files
    for (unsigned i = 0; i < global.params.objfiles->dim; i++)
    {
        const char *p = static_cast<const char *>(global.params.objfiles->data[i]);
        args.push_back(p);
    }

    // create path to the library
    CreateDirectoryOnDisk(libName);

    // try to call archiver
    executeToolAndWait(tool, args, global.params.verbose);
}

//////////////////////////////////////////////////////////////////////////////

void deleteExecutable()
{
    if (!gExePath.empty())
    {
        //assert(gExePath.isValid());
        bool is_directory;
        assert(!(!llvm::sys::fs::is_directory(gExePath, is_directory) && is_directory));
#if LDC_LLVM_VER < 305
        bool Existed;
        llvm::sys::fs::remove(gExePath, Existed);
#else
        llvm::sys::fs::remove(gExePath);
#endif
    }
}

//////////////////////////////////////////////////////////////////////////////

int runExecutable()
{
    assert(!gExePath.empty());
    //assert(gExePath.isValid());

    // Run executable
    int status = executeToolAndWait(gExePath, opts::runargs, global.params.verbose);
    if (status < 0)
    {
#if defined(_MSC_VER) || defined(__MINGW32__)
        error(Loc(), "program received signal %d", -status);
#else
        error(Loc(), "program received signal %d (%s)", -status, strsignal(-status));
#endif
        return -status;
    }
    return status;
}<|MERGE_RESOLUTION|>--- conflicted
+++ resolved
@@ -230,14 +230,6 @@
     if (global.params.targetTriple.get64BitArchVariant().getArch() !=
         llvm::Triple::UnknownArch &&
         global.params.targetTriple.get32BitArchVariant().getArch() !=
-<<<<<<< HEAD
-        llvm::Triple::UnknownArch
-    ) {
-        if (global.params.is64bit)
-            args.push_back("-m64");
-        else
-            args.push_back("-m32");
-=======
         llvm::Triple::UnknownArch) {
         if (global.params.targetTriple.get64BitArchVariant().getArch() ==
             llvm::Triple::mips64 ||
@@ -267,7 +259,6 @@
             else
                 args.push_back("-m32");
         }
->>>>>>> 23318896
     }
 
     if (opts::createSharedLib && addSoname) {
