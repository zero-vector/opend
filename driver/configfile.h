//===-- driver/configfile.h - LDC config file handling ----------*- C++ -*-===//
//
//                         LDC – the LLVM D compiler
//
// This file is distributed under the BSD-style LDC license. See the LICENSE
// file for details.
//
//===----------------------------------------------------------------------===//
//
// Handles reading and parsing of an LDC config file (ldc.conf/ldc2.conf).
//
//===----------------------------------------------------------------------===//

#ifndef LDC_DRIVER_CONFIGFILE_H
#define LDC_DRIVER_CONFIGFILE_H

#include "llvm/ADT/SmallVector.h"
#include "llvm/ADT/StringRef.h"
#include <string>

#include "array.h"

class ConfigFile {
public:
  static ConfigFile instance;

  bool read(const char *explicitConfFile, const char *section);

<<<<<<< HEAD
  llvm::StringRef path() {
    return pathcstr ? llvm::StringRef(pathcstr) : llvm::StringRef();
  }
=======
  std::string path() { return pathcstr; }
>>>>>>> 964ad352

  void extendCommandLine(llvm::SmallVectorImpl<const char *> &args);
  std::string rpath() { return rpathcstr; }

private:
  bool locate(std::string &pathstr);

  // implemented in D
  bool readConfig(const char *cfPath, const char *section, const char *binDir);

  const char *pathcstr = nullptr;
  Array<const char *> switches;
  Array<const char *> postSwitches;
  const char *rpathcstr = nullptr;
};

#endif // LDC_DRIVER_CONFIGFILE_H<|MERGE_RESOLUTION|>--- conflicted
+++ resolved
@@ -26,16 +26,15 @@
 
   bool read(const char *explicitConfFile, const char *section);
 
-<<<<<<< HEAD
   llvm::StringRef path() {
     return pathcstr ? llvm::StringRef(pathcstr) : llvm::StringRef();
   }
-=======
-  std::string path() { return pathcstr; }
->>>>>>> 964ad352
 
   void extendCommandLine(llvm::SmallVectorImpl<const char *> &args);
-  std::string rpath() { return rpathcstr; }
+
+  llvm::StringRef rpath() {
+    return rpathcstr ? llvm::StringRef(rpathcstr) : llvm::StringRef();
+  }
 
 private:
   bool locate(std::string &pathstr);
