// for optional dependency
/++
	Module for interacting with the user's terminal, including color output, cursor manipulation, and full-featured real-time mouse and keyboard input. Also includes high-level convenience methods, like [Terminal.getline], which gives the user a line editor with history, completion, etc. See the [#examples].


	The main interface for this module is the Terminal struct, which
	encapsulates the output functions and line-buffered input of the terminal, and
	RealTimeConsoleInput, which gives real time input.
	
	Creating an instance of these structs will perform console initialization. When the struct
	goes out of scope, any changes in console settings will be automatically reverted.

	Note: on Posix, it traps SIGINT and translates it into an input event. You should
	keep your event loop moving and keep an eye open for this to exit cleanly; simply break
	your event loop upon receiving a UserInterruptionEvent. (Without
	the signal handler, ctrl+c can leave your terminal in a bizarre state.)

	As a user, if you have to forcibly kill your program and the event doesn't work, there's still ctrl+\

	On Mac Terminal btw, a lot of hacks are needed and mouse support doesn't work. Most functions basically
	work now though.

	Future_Roadmap:
	$(LIST
		* The CharacterEvent and NonCharacterKeyEvent types will be removed. Instead, use KeyboardEvent
		  on new programs.

		* The ScrollbackBuffer will be expanded to be easier to use to partition your screen. It might even
		  handle input events of some sort. Its API may change.

		* getline I want to be really easy to use both for code and end users. It will need multi-line support
		  eventually.

		* I might add an expandable event loop and base level widget classes. This may be Linux-specific in places and may overlap with similar functionality in simpledisplay.d. If I can pull it off without a third module, I want them to be compatible with each other too so the two modules can be combined easily. (Currently, they are both compatible with my eventloop.d and can be easily combined through it, but that is a third module.)

		* More advanced terminal features as functions, where available, like cursor changing and full-color functions.

		* More documentation.
	)

	WHAT I WON'T DO:
	$(LIST
		* support everything under the sun. If it isn't default-installed on an OS I or significant number of other people
		  might actually use, and isn't written by me, I don't really care about it. This means the only supported terminals are:
		  $(LIST

		  * xterm (and decently xterm compatible emulators like Konsole)
		  * Windows console
		  * rxvt (to a lesser extent)
		  * Linux console
		  * My terminal emulator family of applications https://github.com/adamdruppe/terminal-emulator
		  )

		  Anything else is cool if it does work, but I don't want to go out of my way for it.

		* Use other libraries, unless strictly optional. terminal.d is a stand-alone module by default and
		  always will be.

		* Do a full TUI widget set. I might do some basics and lay a little groundwork, but a full TUI
		  is outside the scope of this module (unless I can do it really small.)
	)
+/
module arsd.terminal;

// FIXME: needs to support VT output on Windows too in certain situations
// FIXME: paste on Windows and alt+NNNN codes in getline function

/++
	$(H3 Get Line)

	This example will demonstrate the high-level getline interface.

	The user will be able to type a line and navigate around it with cursor keys and even the mouse on some systems, as well as perform editing as they expect (e.g. the backspace and delete keys work normally) until they press enter.  Then, the final line will be returned to your program, which the example will simply print back to the user.
+/
version(demos) unittest {
	import arsd.terminal;

	void main() {
		auto terminal = Terminal(ConsoleOutputType.linear);
		string line = terminal.getline();
		terminal.writeln("You wrote: ", line);
	}

	main; // exclude from docs
}

/++
	$(H3 Color)

	This example demonstrates color output, using [Terminal.color]
	and the output functions like [Terminal.writeln].
+/
version(demos) unittest {
	import arsd.terminal;

	void main() {
		auto terminal = Terminal(ConsoleOutputType.linear);
		terminal.color(Color.green, Color.black);
		terminal.writeln("Hello world, in green on black!");
		terminal.color(Color.DEFAULT, Color.DEFAULT);
		terminal.writeln("And back to normal.");
	}

	main; // exclude from docs
}

/++
	$(H3 Single Key)

	This shows how to get one single character press using
	the [RealTimeConsoleInput] structure.
+/
version(demos) unittest {
	import arsd.terminal;

	void main() {
		auto terminal = Terminal(ConsoleOutputType.linear);
		auto input = RealTimeConsoleInput(&terminal, ConsoleInputFlags.raw);

		terminal.writeln("Press any key to continue...");
		auto ch = input.getch();
		terminal.writeln("You pressed ", ch);
	}

	main; // exclude from docs
}

/*
	Widgets:
		tab widget
		scrollback buffer
		partitioned canvas
*/

// FIXME: ctrl+d eof on stdin

// FIXME: http://msdn.microsoft.com/en-us/library/windows/desktop/ms686016%28v=vs.85%29.aspx

version(Posix) {
	enum SIGWINCH = 28;
	__gshared bool windowSizeChanged = false;
	__gshared bool interrupted = false; /// you might periodically check this in a long operation and abort if it is set. Remember it is volatile. It is also sent through the input event loop via RealTimeConsoleInput
	__gshared bool hangedUp = false; /// similar to interrupted.

	version(with_eventloop)
		struct SignalFired {}

	extern(C)
	void sizeSignalHandler(int sigNumber) nothrow {
		windowSizeChanged = true;
		version(with_eventloop) {
			import arsd.eventloop;
			try
				send(SignalFired());
			catch(Exception) {}
		}
	}
	extern(C)
	void interruptSignalHandler(int sigNumber) nothrow {
		interrupted = true;
		version(with_eventloop) {
			import arsd.eventloop;
			try
				send(SignalFired());
			catch(Exception) {}
		}
	}
	extern(C)
	void hangupSignalHandler(int sigNumber) nothrow {
		hangedUp = true;
		version(with_eventloop) {
			import arsd.eventloop;
			try
				send(SignalFired());
			catch(Exception) {}
		}
	}

}

// parts of this were taken from Robik's ConsoleD
// https://github.com/robik/ConsoleD/blob/master/consoled.d

// Uncomment this line to get a main() to demonstrate this module's
// capabilities.
//version = Demo

version(Windows)
	version=Win32Console;

version(Win32Console) {
	import core.sys.windows.windows;
	private {
		enum RED_BIT = 4;
		enum GREEN_BIT = 2;
		enum BLUE_BIT = 1;
	}
}

version(Posix) {
	import core.sys.posix.termios;
	import core.sys.posix.unistd;
	import unix = core.sys.posix.unistd;
	import core.sys.posix.sys.types;
	import core.sys.posix.sys.time;
	import core.stdc.stdio;
	private {
		enum RED_BIT = 1;
		enum GREEN_BIT = 2;
		enum BLUE_BIT = 4;
	}

	version(linux) {
		extern(C) int ioctl(int, int, ...);
		enum int TIOCGWINSZ = 0x5413;
	} else version(OSX) {
		import core.stdc.config;
		extern(C) int ioctl(int, c_ulong, ...);
		enum TIOCGWINSZ = 1074295912;
	} else static assert(0, "confirm the value of tiocgwinsz");

	struct winsize {
		ushort ws_row;
		ushort ws_col;
		ushort ws_xpixel;
		ushort ws_ypixel;
	}

	// I'm taking this from the minimal termcap from my Slackware box (which I use as my /etc/termcap) and just taking the most commonly used ones (for me anyway).

	// this way we'll have some definitions for 99% of typical PC cases even without any help from the local operating system

	enum string builtinTermcap = `
# Generic VT entry.
vg|vt-generic|Generic VT entries:\
	:bs:mi:ms:pt:xn:xo:it#8:\
	:RA=\E[?7l:SA=\E?7h:\
	:bl=^G:cr=^M:ta=^I:\
	:cm=\E[%i%d;%dH:\
	:le=^H:up=\E[A:do=\E[B:nd=\E[C:\
	:LE=\E[%dD:RI=\E[%dC:UP=\E[%dA:DO=\E[%dB:\
	:ho=\E[H:cl=\E[H\E[2J:ce=\E[K:cb=\E[1K:cd=\E[J:sf=\ED:sr=\EM:\
	:ct=\E[3g:st=\EH:\
	:cs=\E[%i%d;%dr:sc=\E7:rc=\E8:\
	:ei=\E[4l:ic=\E[@:IC=\E[%d@:al=\E[L:AL=\E[%dL:\
	:dc=\E[P:DC=\E[%dP:dl=\E[M:DL=\E[%dM:\
	:so=\E[7m:se=\E[m:us=\E[4m:ue=\E[m:\
	:mb=\E[5m:mh=\E[2m:md=\E[1m:mr=\E[7m:me=\E[m:\
	:sc=\E7:rc=\E8:kb=\177:\
	:ku=\E[A:kd=\E[B:kr=\E[C:kl=\E[D:


# Slackware 3.1 linux termcap entry (Sat Apr 27 23:03:58 CDT 1996):
lx|linux|console|con80x25|LINUX System Console:\
        :do=^J:co#80:li#25:cl=\E[H\E[J:sf=\ED:sb=\EM:\
        :le=^H:bs:am:cm=\E[%i%d;%dH:nd=\E[C:up=\E[A:\
        :ce=\E[K:cd=\E[J:so=\E[7m:se=\E[27m:us=\E[36m:ue=\E[m:\
        :md=\E[1m:mr=\E[7m:mb=\E[5m:me=\E[m:is=\E[1;25r\E[25;1H:\
        :ll=\E[1;25r\E[25;1H:al=\E[L:dc=\E[P:dl=\E[M:\
        :it#8:ku=\E[A:kd=\E[B:kr=\E[C:kl=\E[D:kb=^H:ti=\E[r\E[H:\
        :ho=\E[H:kP=\E[5~:kN=\E[6~:kH=\E[4~:kh=\E[1~:kD=\E[3~:kI=\E[2~:\
        :k1=\E[[A:k2=\E[[B:k3=\E[[C:k4=\E[[D:k5=\E[[E:k6=\E[17~:\
	:F1=\E[23~:F2=\E[24~:\
        :k7=\E[18~:k8=\E[19~:k9=\E[20~:k0=\E[21~:K1=\E[1~:K2=\E[5~:\
        :K4=\E[4~:K5=\E[6~:\
        :pt:sr=\EM:vt#3:xn:km:bl=^G:vi=\E[?25l:ve=\E[?25h:vs=\E[?25h:\
        :sc=\E7:rc=\E8:cs=\E[%i%d;%dr:\
        :r1=\Ec:r2=\Ec:r3=\Ec:

# Some other, commonly used linux console entries.
lx|con80x28:co#80:li#28:tc=linux:
lx|con80x43:co#80:li#43:tc=linux:
lx|con80x50:co#80:li#50:tc=linux:
lx|con100x37:co#100:li#37:tc=linux:
lx|con100x40:co#100:li#40:tc=linux:
lx|con132x43:co#132:li#43:tc=linux:

# vt102 - vt100 + insert line etc. VT102 does not have insert character.
v2|vt102|DEC vt102 compatible:\
	:co#80:li#24:\
	:ic@:IC@:\
	:is=\E[m\E[?1l\E>:\
	:rs=\E[m\E[?1l\E>:\
	:eA=\E)0:as=^N:ae=^O:ac=aaffggjjkkllmmnnooqqssttuuvvwwxx:\
	:ks=:ke=:\
	:k1=\EOP:k2=\EOQ:k3=\EOR:k4=\EOS:\
	:tc=vt-generic:

# vt100 - really vt102 without insert line, insert char etc.
vt|vt100|DEC vt100 compatible:\
	:im@:mi@:al@:dl@:ic@:dc@:AL@:DL@:IC@:DC@:\
	:tc=vt102:


# Entry for an xterm. Insert mode has been disabled.
vs|xterm|screen|screen.xterm|screen.xterm-256color|xterm-color|xterm-256color|vs100|xterm terminal emulator (X Window System):\
	:am:bs:mi@:km:co#80:li#55:\
	:im@:ei@:\
	:cl=\E[H\E[J:\
	:ct=\E[3k:ue=\E[m:\
	:is=\E[m\E[?1l\E>:\
	:rs=\E[m\E[?1l\E>:\
	:vi=\E[?25l:ve=\E[?25h:\
	:eA=\E)0:as=^N:ae=^O:ac=aaffggjjkkllmmnnooqqssttuuvvwwxx:\
	:kI=\E[2~:kD=\E[3~:kP=\E[5~:kN=\E[6~:\
	:k1=\EOP:k2=\EOQ:k3=\EOR:k4=\EOS:k5=\E[15~:\
	:k6=\E[17~:k7=\E[18~:k8=\E[19~:k9=\E[20~:k0=\E[21~:\
	:F1=\E[23~:F2=\E[24~:\
	:kh=\E[H:kH=\E[F:\
	:ks=:ke=:\
	:te=\E[2J\E[?47l\E8:ti=\E7\E[?47h:\
	:tc=vt-generic:


#rxvt, added by me
rxvt|rxvt-unicode|rxvt-unicode-256color:\
	:am:bs:mi@:km:co#80:li#55:\
	:im@:ei@:\
	:ct=\E[3k:ue=\E[m:\
	:is=\E[m\E[?1l\E>:\
	:rs=\E[m\E[?1l\E>:\
	:vi=\E[?25l:\
	:ve=\E[?25h:\
	:eA=\E)0:as=^N:ae=^O:ac=aaffggjjkkllmmnnooqqssttuuvvwwxx:\
	:kI=\E[2~:kD=\E[3~:kP=\E[5~:kN=\E[6~:\
	:k1=\E[11~:k2=\E[12~:k3=\E[13~:k4=\E[14~:k5=\E[15~:\
	:k6=\E[17~:k7=\E[18~:k8=\E[19~:k9=\E[20~:k0=\E[21~:\
	:F1=\E[23~:F2=\E[24~:\
	:kh=\E[7~:kH=\E[8~:\
	:ks=:ke=:\
	:te=\E[2J\E[?47l\E8:ti=\E7\E[?47h:\
	:tc=vt-generic:


# Some other entries for the same xterm.
v2|xterms|vs100s|xterm small window:\
	:co#80:li#24:tc=xterm:
vb|xterm-bold|xterm with bold instead of underline:\
	:us=\E[1m:tc=xterm:
vi|xterm-ins|xterm with insert mode:\
	:mi:im=\E[4h:ei=\E[4l:tc=xterm:

Eterm|Eterm Terminal Emulator (X11 Window System):\
        :am:bw:eo:km:mi:ms:xn:xo:\
        :co#80:it#8:li#24:lm#0:pa#64:Co#8:AF=\E[3%dm:AB=\E[4%dm:op=\E[39m\E[49m:\
        :AL=\E[%dL:DC=\E[%dP:DL=\E[%dM:DO=\E[%dB:IC=\E[%d@:\
        :K1=\E[7~:K2=\EOu:K3=\E[5~:K4=\E[8~:K5=\E[6~:LE=\E[%dD:\
        :RI=\E[%dC:UP=\E[%dA:ae=^O:al=\E[L:as=^N:bl=^G:cd=\E[J:\
        :ce=\E[K:cl=\E[H\E[2J:cm=\E[%i%d;%dH:cr=^M:\
        :cs=\E[%i%d;%dr:ct=\E[3g:dc=\E[P:dl=\E[M:do=\E[B:\
        :ec=\E[%dX:ei=\E[4l:ho=\E[H:i1=\E[?47l\E>\E[?1l:ic=\E[@:\
        :im=\E[4h:is=\E[r\E[m\E[2J\E[H\E[?7h\E[?1;3;4;6l\E[4l:\
        :k1=\E[11~:k2=\E[12~:k3=\E[13~:k4=\E[14~:k5=\E[15~:\
        :k6=\E[17~:k7=\E[18~:k8=\E[19~:k9=\E[20~:kD=\E[3~:\
        :kI=\E[2~:kN=\E[6~:kP=\E[5~:kb=^H:kd=\E[B:ke=:kh=\E[7~:\
        :kl=\E[D:kr=\E[C:ks=:ku=\E[A:le=^H:mb=\E[5m:md=\E[1m:\
        :me=\E[m\017:mr=\E[7m:nd=\E[C:rc=\E8:\
        :sc=\E7:se=\E[27m:sf=^J:so=\E[7m:sr=\EM:st=\EH:ta=^I:\
        :te=\E[2J\E[?47l\E8:ti=\E7\E[?47h:ue=\E[24m:up=\E[A:\
        :us=\E[4m:vb=\E[?5h\E[?5l:ve=\E[?25h:vi=\E[?25l:\
        :ac=aaffggiijjkkllmmnnooppqqrrssttuuvvwwxxyyzz{{||}}~~:

# DOS terminal emulator such as Telix or TeleMate.
# This probably also works for the SCO console, though it's incomplete.
an|ansi|ansi-bbs|ANSI terminals (emulators):\
	:co#80:li#24:am:\
	:is=:rs=\Ec:kb=^H:\
	:as=\E[m:ae=:eA=:\
	:ac=0\333+\257,\256.\031-\030a\261f\370g\361j\331k\277l\332m\300n\305q\304t\264u\303v\301w\302x\263~\025:\
	:kD=\177:kH=\E[Y:kN=\E[U:kP=\E[V:kh=\E[H:\
	:k1=\EOP:k2=\EOQ:k3=\EOR:k4=\EOS:k5=\EOT:\
	:k6=\EOU:k7=\EOV:k8=\EOW:k9=\EOX:k0=\EOY:\
	:tc=vt-generic:

	`;
}

/// A modifier for [Color]
enum Bright = 0x08;

/// Defines the list of standard colors understood by Terminal.
/// See also: [Bright]
enum Color : ushort {
	black = 0, /// .
	red = RED_BIT, /// .
	green = GREEN_BIT, /// .
	yellow = red | green, /// .
	blue = BLUE_BIT, /// .
	magenta = red | blue, /// .
	cyan = blue | green, /// .
	white = red | green | blue, /// .
	DEFAULT = 256,
}

/// When capturing input, what events are you interested in?
///
/// Note: these flags can be OR'd together to select more than one option at a time.
///
/// Ctrl+C and other keyboard input is always captured, though it may be line buffered if you don't use raw.
/// The rationale for that is to ensure the Terminal destructor has a chance to run, since the terminal is a shared resource and should be put back before the program terminates.
enum ConsoleInputFlags {
	raw = 0, /// raw input returns keystrokes immediately, without line buffering
	echo = 1, /// do you want to automatically echo input back to the user?
	mouse = 2, /// capture mouse events
	paste = 4, /// capture paste events (note: without this, paste can come through as keystrokes)
	size = 8, /// window resize events

	releasedKeys = 64, /// key release events. Not reliable on Posix.

	allInputEvents = 8|4|2, /// subscribe to all input events. Note: in previous versions, this also returned release events. It no longer does, use allInputEventsWithRelease if you want them.
	allInputEventsWithRelease = allInputEvents|releasedKeys, /// subscribe to all input events, including (unreliable on Posix) key release events.

	noEolWrap = 128,
}

/// Defines how terminal output should be handled.
enum ConsoleOutputType {
	linear = 0, /// do you want output to work one line at a time?
	cellular = 1, /// or do you want access to the terminal screen as a grid of characters?
	//truncatedCellular = 3, /// cellular, but instead of wrapping output to the next line automatically, it will truncate at the edges

	minimalProcessing = 255, /// do the least possible work, skips most construction and desturction tasks. Only use if you know what you're doing here
}

/// Some methods will try not to send unnecessary commands to the screen. You can override their judgement using a ForceOption parameter, if present
enum ForceOption {
	automatic = 0, /// automatically decide what to do (best, unless you know for sure it isn't right)
	neverSend = -1, /// never send the data. This will only update Terminal's internal state. Use with caution.
	alwaysSend = 1, /// always send the data, even if it doesn't seem necessary
}

///
enum TerminalCursor {
	DEFAULT = 0, ///
	insert = 1, ///
	block = 2 ///
}

// we could do it with termcap too, getenv("TERMCAP") then split on : and replace \E with \033 and get the pieces

/// Encapsulates the I/O capabilities of a terminal.
///
/// Warning: do not write out escape sequences to the terminal. This won't work
/// on Windows and will confuse Terminal's internal state on Posix.
struct Terminal {
	///
	@disable this();
	@disable this(this);
	private ConsoleOutputType type;

	private TerminalCursor currentCursor_;
	version(Windows) private CONSOLE_CURSOR_INFO originalCursorInfo;

	/++
		Changes the current cursor.
	+/
	void cursor(TerminalCursor what, ForceOption force = ForceOption.automatic) {
		if(force == ForceOption.neverSend) {
			currentCursor_ = what;
			return;
		} else {
			if(what != currentCursor_ || force == ForceOption.alwaysSend) {
				currentCursor_ = what;
				version(Win32Console) {
					final switch(what) {
						case TerminalCursor.DEFAULT:
							SetConsoleCursorInfo(hConsole, &originalCursorInfo);
						break;
						case TerminalCursor.insert:
						case TerminalCursor.block:
							CONSOLE_CURSOR_INFO info;
							GetConsoleCursorInfo(hConsole, &info);
							info.dwSize = what == TerminalCursor.insert ? 1 : 100;
							SetConsoleCursorInfo(hConsole, &info);
						break;
					}
				} else {
					final switch(what) {
						case TerminalCursor.DEFAULT:
							if(terminalInFamily("linux"))
								writeStringRaw("\033[?0c");
							else
								writeStringRaw("\033[0 q");
						break;
						case TerminalCursor.insert:
							if(terminalInFamily("linux"))
								writeStringRaw("\033[?2c");
							else if(terminalInFamily("xterm"))
								writeStringRaw("\033[6 q");
							else
								writeStringRaw("\033[4 q");
						break;
						case TerminalCursor.block:
							if(terminalInFamily("linux"))
								writeStringRaw("\033[?6c");
							else
								writeStringRaw("\033[2 q");
						break;
					}
				}
			}
		}
	}

	/++
		Terminal is only valid to use on an actual console device or terminal
		handle. You should not attempt to construct a Terminal instance if this
		returns false. Real time input is similarly impossible if `!stdinIsTerminal`.
	+/
	static bool stdoutIsTerminal() {
		version(Posix) {
			import core.sys.posix.unistd;
			return cast(bool) isatty(1);
		} else version(Win32Console) {
			auto hConsole = GetStdHandle(STD_OUTPUT_HANDLE);
			return GetFileType(hConsole) == FILE_TYPE_CHAR;
			/+
			auto hConsole = GetStdHandle(STD_OUTPUT_HANDLE);
			CONSOLE_SCREEN_BUFFER_INFO originalSbi;
			if(GetConsoleScreenBufferInfo(hConsole, &originalSbi) == 0)
				return false;
			else
				return true;
			+/
		} else static assert(0);
	}

	///
	static bool stdinIsTerminal() {
		version(Posix) {
			import core.sys.posix.unistd;
			return cast(bool) isatty(0);
		} else version(Win32Console) {
			auto hConsole = GetStdHandle(STD_INPUT_HANDLE);
			return GetFileType(hConsole) == FILE_TYPE_CHAR;
		} else static assert(0);
	}

	version(Posix) {
		private int fdOut;
		private int fdIn;
		private int[] delegate() getSizeOverride;
		void delegate(in void[]) _writeDelegate; // used to override the unix write() system call, set it magically
	}

	version(Posix) {
		bool terminalInFamily(string[] terms...) {
			import std.process;
			import std.string;
			auto term = environment.get("TERM");
			foreach(t; terms)
				if(indexOf(term, t) != -1)
					return true;

			return false;
		}

		// This is a filthy hack because Terminal.app and OS X are garbage who don't
		// work the way they're advertised. I just have to best-guess hack and hope it
		// doesn't break anything else. (If you know a better way, let me know!)
		bool isMacTerminal() {
			import std.process;
			import std.string;
			auto term = environment.get("TERM");
			return term == "xterm-256color";
		}

		static string[string] termcapDatabase;
		static void readTermcapFile(bool useBuiltinTermcap = false) {
			import std.file;
			import std.stdio;
			import std.string;

			//if(!exists("/etc/termcap"))
				useBuiltinTermcap = true;

			string current;

			void commitCurrentEntry() {
				if(current is null)
					return;

				string names = current;
				auto idx = indexOf(names, ":");
				if(idx != -1)
					names = names[0 .. idx];

				foreach(name; split(names, "|"))
					termcapDatabase[name] = current;

				current = null;
			}

			void handleTermcapLine(in char[] line) {
				if(line.length == 0) { // blank
					commitCurrentEntry();
					return; // continue
				}
				if(line[0] == '#') // comment
					return; // continue
				size_t termination = line.length;
				if(line[$-1] == '\\')
					termination--; // cut off the \\
				current ~= strip(line[0 .. termination]);
				// termcap entries must be on one logical line, so if it isn't continued, we know we're done
				if(line[$-1] != '\\')
					commitCurrentEntry();
			}

			if(useBuiltinTermcap) {
				foreach(line; splitLines(builtinTermcap)) {
					handleTermcapLine(line);
				}
			} else {
				foreach(line; File("/etc/termcap").byLine()) {
					handleTermcapLine(line);
				}
			}
		}

		static string getTermcapDatabase(string terminal) {
			import std.string;

			if(termcapDatabase is null)
				readTermcapFile();

			auto data = terminal in termcapDatabase;
			if(data is null)
				return null;

			auto tc = *data;
			auto more = indexOf(tc, ":tc=");
			if(more != -1) {
				auto tcKey = tc[more + ":tc=".length .. $];
				auto end = indexOf(tcKey, ":");
				if(end != -1)
					tcKey = tcKey[0 .. end];
				tc = getTermcapDatabase(tcKey) ~ tc;
			}

			return tc;
		}

		string[string] termcap;
		void readTermcap() {
			import std.process;
			import std.string;
			import std.array;

			string termcapData = environment.get("TERMCAP");
			if(termcapData.length == 0) {
				termcapData = getTermcapDatabase(environment.get("TERM"));
			}

			auto e = replace(termcapData, "\\\n", "\n");
			termcap = null;

			foreach(part; split(e, ":")) {
				// FIXME: handle numeric things too

				auto things = split(part, "=");
				if(things.length)
					termcap[things[0]] =
						things.length > 1 ? things[1] : null;
			}
		}

		string findSequenceInTermcap(in char[] sequenceIn) {
			char[10] sequenceBuffer;
			char[] sequence;
			if(sequenceIn.length > 0 && sequenceIn[0] == '\033') {
				if(!(sequenceIn.length < sequenceBuffer.length - 1))
					return null;
				sequenceBuffer[1 .. sequenceIn.length + 1] = sequenceIn[];
				sequenceBuffer[0] = '\\';
				sequenceBuffer[1] = 'E';
				sequence = sequenceBuffer[0 .. sequenceIn.length + 1];
			} else {
				sequence = sequenceBuffer[1 .. sequenceIn.length + 1];
			}

			import std.array;
			foreach(k, v; termcap)
				if(v == sequence)
					return k;
			return null;
		}

		string getTermcap(string key) {
			auto k = key in termcap;
			if(k !is null) return *k;
			return null;
		}

		// Looks up a termcap item and tries to execute it. Returns false on failure
		bool doTermcap(T...)(string key, T t) {
			import std.conv;
			auto fs = getTermcap(key);
			if(fs is null)
				return false;

			int swapNextTwo = 0;

			R getArg(R)(int idx) {
				if(swapNextTwo == 2) {
					idx ++;
					swapNextTwo--;
				} else if(swapNextTwo == 1) {
					idx --;
					swapNextTwo--;
				}

				foreach(i, arg; t) {
					if(i == idx)
						return to!R(arg);
				}
				assert(0, to!string(idx) ~ " is out of bounds working " ~ fs);
			}

			char[256] buffer;
			int bufferPos = 0;

			void addChar(char c) {
				import std.exception;
				enforce(bufferPos < buffer.length);
				buffer[bufferPos++] = c;
			}

			void addString(in char[] c) {
				import std.exception;
				enforce(bufferPos + c.length < buffer.length);
				buffer[bufferPos .. bufferPos + c.length] = c[];
				bufferPos += c.length;
			}

			void addInt(int c, int minSize) {
				import std.string;
				auto str = format("%0"~(minSize ? to!string(minSize) : "")~"d", c);
				addString(str);
			}

			bool inPercent;
			int argPosition = 0;
			int incrementParams = 0;
			bool skipNext;
			bool nextIsChar;
			bool inBackslash;

			foreach(char c; fs) {
				if(inBackslash) {
					if(c == 'E')
						addChar('\033');
					else
						addChar(c);
					inBackslash = false;
				} else if(nextIsChar) {
					if(skipNext)
						skipNext = false;
					else
						addChar(cast(char) (c + getArg!int(argPosition) + (incrementParams ? 1 : 0)));
					if(incrementParams) incrementParams--;
					argPosition++;
					inPercent = false;
				} else if(inPercent) {
					switch(c) {
						case '%':
							addChar('%');
							inPercent = false;
						break;
						case '2':
						case '3':
						case 'd':
							if(skipNext)
								skipNext = false;
							else
								addInt(getArg!int(argPosition) + (incrementParams ? 1 : 0),
									c == 'd' ? 0 : (c - '0')
								);
							if(incrementParams) incrementParams--;
							argPosition++;
							inPercent = false;
						break;
						case '.':
							if(skipNext)
								skipNext = false;
							else
								addChar(cast(char) (getArg!int(argPosition) + (incrementParams ? 1 : 0)));
							if(incrementParams) incrementParams--;
							argPosition++;
						break;
						case '+':
							nextIsChar = true;
							inPercent = false;
						break;
						case 'i':
							incrementParams = 2;
							inPercent = false;
						break;
						case 's':
							skipNext = true;
							inPercent = false;
						break;
						case 'b':
							argPosition--;
							inPercent = false;
						break;
						case 'r':
							swapNextTwo = 2;
							inPercent = false;
						break;
						// FIXME: there's more
						// http://www.gnu.org/software/termutils/manual/termcap-1.3/html_mono/termcap.html

						default:
							assert(0, "not supported " ~ c);
					}
				} else {
					if(c == '%')
						inPercent = true;
					else if(c == '\\')
						inBackslash = true;
					else
						addChar(c);
				}
			}

			writeStringRaw(buffer[0 .. bufferPos]);
			return true;
		}
	}

	version(Posix)
	/**
	 * Constructs an instance of Terminal representing the capabilities of
	 * the current terminal.
	 *
	 * While it is possible to override the stdin+stdout file descriptors, remember
	 * that is not portable across platforms and be sure you know what you're doing.
	 *
	 * ditto on getSizeOverride. That's there so you can do something instead of ioctl.
	 */
	this(ConsoleOutputType type, int fdIn = 0, int fdOut = 1, int[] delegate() getSizeOverride = null) {
		this.fdIn = fdIn;
		this.fdOut = fdOut;
		this.getSizeOverride = getSizeOverride;
		this.type = type;

		readTermcap();

		if(type == ConsoleOutputType.minimalProcessing) {
			_suppressDestruction = true;
			return;
		}

		if(type == ConsoleOutputType.cellular) {
			doTermcap("ti");
			clear();
			moveTo(0, 0, ForceOption.alwaysSend); // we need to know where the cursor is for some features to work, and moving it is easier than querying it
		}

		if(terminalInFamily("xterm", "rxvt", "screen")) {
			writeStringRaw("\033[22;0t"); // save window title on a stack (support seems spotty, but it doesn't hurt to have it)
		}
	}

	version(Win32Console) {
		HANDLE hConsole;
		CONSOLE_SCREEN_BUFFER_INFO originalSbi;
	}

	version(Win32Console)
	/// ditto
	this(ConsoleOutputType type) {
		if(type == ConsoleOutputType.cellular) {
			hConsole = CreateConsoleScreenBuffer(GENERIC_READ | GENERIC_WRITE, 0, null, CONSOLE_TEXTMODE_BUFFER, null);
			if(hConsole == INVALID_HANDLE_VALUE) {
				import std.conv;
				throw new Exception(to!string(GetLastError()));
			}

			SetConsoleActiveScreenBuffer(hConsole);
			/*
http://msdn.microsoft.com/en-us/library/windows/desktop/ms686125%28v=vs.85%29.aspx
http://msdn.microsoft.com/en-us/library/windows/desktop/ms683193%28v=vs.85%29.aspx
			*/
			COORD size;
			/*
			CONSOLE_SCREEN_BUFFER_INFO sbi;
			GetConsoleScreenBufferInfo(hConsole, &sbi);
			size.X = cast(short) GetSystemMetrics(SM_CXMIN);
			size.Y = cast(short) GetSystemMetrics(SM_CYMIN);
			*/

			// FIXME: this sucks, maybe i should just revert it. but there shouldn't be scrollbars in cellular mode
			//size.X = 80;
			//size.Y = 24;
			//SetConsoleScreenBufferSize(hConsole, size);

			GetConsoleCursorInfo(hConsole, &originalCursorInfo);

			clear();
		} else {
			hConsole = GetStdHandle(STD_OUTPUT_HANDLE);
		}

		if(GetConsoleScreenBufferInfo(hConsole, &originalSbi) == 0)
			throw new Exception("not a user-interactive terminal");

		defaultForegroundColor = cast(Color) (originalSbi.wAttributes & 0x0f);
		defaultBackgroundColor = cast(Color) ((originalSbi.wAttributes >> 4) & 0x0f);

		// this is unnecessary since I use the W versions of other functions
		// and can cause weird font bugs, so I'm commenting unless some other
		// need comes up.
		/*
		oldCp = GetConsoleOutputCP();
		SetConsoleOutputCP(65001); // UTF-8

		oldCpIn = GetConsoleCP();
		SetConsoleCP(65001); // UTF-8
		*/
	}

	version(Win32Console) {
		private Color defaultBackgroundColor = Color.black;
		private Color defaultForegroundColor = Color.white;
		UINT oldCp;
		UINT oldCpIn;
	}

	// only use this if you are sure you know what you want, since the terminal is a shared resource you generally really want to reset it to normal when you leave...
	bool _suppressDestruction;

	version(Posix)
	~this() {
		if(_suppressDestruction) {
			flush();
			return;
		}
		if(type == ConsoleOutputType.cellular) {
			doTermcap("te");
		}
		if(terminalInFamily("xterm", "rxvt", "screen")) {
			writeStringRaw("\033[23;0t"); // restore window title from the stack
		}
		cursor = TerminalCursor.DEFAULT;
		showCursor();
		reset();
		flush();

		if(lineGetter !is null)
			lineGetter.dispose();
	}

	version(Windows)
	~this() {
		if(_suppressDestruction) {
			flush();
			return;
		}
		flush(); // make sure user data is all flushed before resetting
		reset();
		showCursor();

		if(lineGetter !is null)
			lineGetter.dispose();


		SetConsoleOutputCP(oldCp);
		SetConsoleCP(oldCpIn);

		auto stdo = GetStdHandle(STD_OUTPUT_HANDLE);
		SetConsoleActiveScreenBuffer(stdo);
		if(hConsole !is stdo)
			CloseHandle(hConsole);
	}

	// lazily initialized and preserved between calls to getline for a bit of efficiency (only a bit)
	// and some history storage.
	LineGetter lineGetter;

	int _currentForeground = Color.DEFAULT;
	int _currentBackground = Color.DEFAULT;
	RGB _currentForegroundRGB;
	RGB _currentBackgroundRGB;
	bool reverseVideo = false;

	/++
		Attempts to set color according to a 24 bit value (r, g, b, each >= 0 and < 256).


		This is not supported on all terminals. It will attempt to fall back to a 256-color
		or 8-color palette in those cases automatically.

		Returns: true if it believes it was successful (note that it cannot be completely sure),
		false if it had to use a fallback.
	+/
	bool setTrueColor(RGB foreground, RGB background, ForceOption force = ForceOption.automatic) {
		if(force == ForceOption.neverSend) {
			_currentForeground = -1;
			_currentBackground = -1;
			_currentForegroundRGB = foreground;
			_currentBackgroundRGB = background;
			return true;
		}

		if(force == ForceOption.automatic && _currentForeground == -1 && _currentBackground == -1 && (_currentForegroundRGB == foreground && _currentBackgroundRGB == background))
			return true;

		_currentForeground = -1;
		_currentBackground = -1;
		_currentForegroundRGB = foreground;
		_currentBackgroundRGB = background;

		version(Windows) {
			flush();
			ushort setTob = cast(ushort) approximate16Color(background);
			ushort setTof = cast(ushort) approximate16Color(foreground);
			SetConsoleTextAttribute(
				hConsole,
				cast(ushort)((setTob << 4) | setTof));
			return false;
		} else {
			// FIXME: if the terminal reliably does support 24 bit color, use it
			// instead of the round off. But idk how to detect that yet...

			// fallback to 16 color for term that i know don't take it well
			import std.process;
			import std.string;
			if(environment.get("TERM") == "rxvt" || environment.get("TERM") == "linux") {
				// not likely supported, use 16 color fallback
				auto setTof = approximate16Color(foreground);
				auto setTob = approximate16Color(background);

				writeStringRaw(format("\033[%dm\033[3%dm\033[4%dm",
					(setTof & Bright) ? 1 : 0,
					cast(int) (setTof & ~Bright),
					cast(int) (setTob & ~Bright)
				));

				return false;
			}

			// otherwise, assume it is probably supported and give it a try
			writeStringRaw(format("\033[38;5;%dm\033[48;5;%dm",
				colorToXTermPaletteIndex(foreground),
				colorToXTermPaletteIndex(background)
			));

			/+ // this is the full 24 bit color sequence
			writeStringRaw(format("\033[38;2;%d;%d;%dm", foreground.r, foreground.g, foreground.b));
			writeStringRaw(format("\033[48;2;%d;%d;%dm", background.r, background.g, background.b));
			+/

			return true;
		}
	}

	/// Changes the current color. See enum Color for the values.
	void color(int foreground, int background, ForceOption force = ForceOption.automatic, bool reverseVideo = false) {
		if(force != ForceOption.neverSend) {
			version(Windows) {
				// assuming a dark background on windows, so LowContrast == dark which means the bit is NOT set on hardware
				/*
				foreground ^= LowContrast;
				background ^= LowContrast;
				*/

				ushort setTof = cast(ushort) foreground;
				ushort setTob = cast(ushort) background;

				// this isn't necessarily right but meh
				if(background == Color.DEFAULT)
					setTob = defaultBackgroundColor;
				if(foreground == Color.DEFAULT)
					setTof = defaultForegroundColor;

				if(force == ForceOption.alwaysSend || reverseVideo != this.reverseVideo || foreground != _currentForeground || background != _currentBackground) {
					flush(); // if we don't do this now, the buffering can screw up the colors...
					if(reverseVideo) {
						if(background == Color.DEFAULT)
							setTof = defaultBackgroundColor;
						else
							setTof = cast(ushort) background | (foreground & Bright);

						if(background == Color.DEFAULT)
							setTob = defaultForegroundColor;
						else
							setTob = cast(ushort) (foreground & ~Bright);
					}
					SetConsoleTextAttribute(
						hConsole,
						cast(ushort)((setTob << 4) | setTof));
				}
			} else {
				import std.process;
				// I started using this envvar for my text editor, but now use it elsewhere too
				// if we aren't set to dark, assume light
				/*
				if(getenv("ELVISBG") == "dark") {
					// LowContrast on dark bg menas
				} else {
					foreground ^= LowContrast;
					background ^= LowContrast;
				}
				*/

				ushort setTof = cast(ushort) foreground & ~Bright;
				ushort setTob = cast(ushort) background & ~Bright;

				if(foreground & Color.DEFAULT)
					setTof = 9; // ansi sequence for reset
				if(background == Color.DEFAULT)
					setTob = 9;

				import std.string;

				if(force == ForceOption.alwaysSend || reverseVideo != this.reverseVideo || foreground != _currentForeground || background != _currentBackground) {
					writeStringRaw(format("\033[%dm\033[3%dm\033[4%dm\033[%dm",
						(foreground != Color.DEFAULT && (foreground & Bright)) ? 1 : 0,
						cast(int) setTof,
						cast(int) setTob,
						reverseVideo ? 7 : 27
					));
				}
			}
		}

		_currentForeground = foreground;
		_currentBackground = background;
		this.reverseVideo = reverseVideo;
	}

	private bool _underlined = false;

	/// Note: the Windows console does not support underlining
	void underline(bool set, ForceOption force = ForceOption.automatic) {
		if(set == _underlined && force != ForceOption.alwaysSend)
			return;
		version(Posix) {
			if(set)
				writeStringRaw("\033[4m");
			else
				writeStringRaw("\033[24m");
		}
		_underlined = set;
	}
	// FIXME: do I want to do bold and italic?

	/// Returns the terminal to normal output colors
	void reset() {
		version(Win32Console)
			SetConsoleTextAttribute(
				hConsole,
				originalSbi.wAttributes);
		else
			writeStringRaw("\033[0m");

		_underlined = false;
		_currentForeground = Color.DEFAULT;
		_currentBackground = Color.DEFAULT;
		reverseVideo = false;
	}

	// FIXME: add moveRelative

	/// The current x position of the output cursor. 0 == leftmost column
	@property int cursorX() {
		return _cursorX;
	}

	/// The current y position of the output cursor. 0 == topmost row
	@property int cursorY() {
		return _cursorY;
	}

	private int _cursorX;
	private int _cursorY;

	/// Moves the output cursor to the given position. (0, 0) is the upper left corner of the screen. The force parameter can be used to force an update, even if Terminal doesn't think it is necessary
	void moveTo(int x, int y, ForceOption force = ForceOption.automatic) {
		if(force != ForceOption.neverSend && (force == ForceOption.alwaysSend || x != _cursorX || y != _cursorY)) {
			executeAutoHideCursor();
			version(Posix) {
				doTermcap("cm", y, x);
			} else version(Win32Console) {

				flush(); // if we don't do this now, the buffering can screw up the position
				COORD coord = {cast(short) x, cast(short) y};
				SetConsoleCursorPosition(hConsole, coord);
			} else static assert(0);
		}

		_cursorX = x;
		_cursorY = y;
	}

	/// shows the cursor
	void showCursor() {
		version(Posix)
			doTermcap("ve");
		else {
			CONSOLE_CURSOR_INFO info;
			GetConsoleCursorInfo(hConsole, &info);
			info.bVisible = true;
			SetConsoleCursorInfo(hConsole, &info);
		}
	}

	/// hides the cursor
	void hideCursor() {
		version(Posix) {
			doTermcap("vi");
		} else {
			CONSOLE_CURSOR_INFO info;
			GetConsoleCursorInfo(hConsole, &info);
			info.bVisible = false;
			SetConsoleCursorInfo(hConsole, &info);
		}

	}

	private bool autoHidingCursor;
	private bool autoHiddenCursor;
	// explicitly not publicly documented
	// Sets the cursor to automatically insert a hide command at the front of the output buffer iff it is moved.
	// Call autoShowCursor when you are done with the batch update.
	void autoHideCursor() {
		autoHidingCursor = true;
	}

	private void executeAutoHideCursor() {
		if(autoHidingCursor) {
			version(Win32Console)
				hideCursor();
			else version(Posix) {
				// prepend the hide cursor command so it is the first thing flushed
				writeBuffer = "\033[?25l" ~ writeBuffer;
			}

			autoHiddenCursor = true;
			autoHidingCursor = false; // already been done, don't insert the command again
		}
	}

	// explicitly not publicly documented
	// Shows the cursor if it was automatically hidden by autoHideCursor and resets the internal auto hide state.
	void autoShowCursor() {
		if(autoHiddenCursor)
			showCursor();

		autoHidingCursor = false;
		autoHiddenCursor = false;
	}

	/*
	// alas this doesn't work due to a bunch of delegate context pointer and postblit problems
	// instead of using: auto input = terminal.captureInput(flags)
	// use: auto input = RealTimeConsoleInput(&terminal, flags);
	/// Gets real time input, disabling line buffering
	RealTimeConsoleInput captureInput(ConsoleInputFlags flags) {
		return RealTimeConsoleInput(&this, flags);
	}
	*/

	/// Changes the terminal's title
	void setTitle(string t) {
<<<<<<< HEAD
		version(Windows) {
			wchar[256] buffer;
			size_t bufferLength;
			foreach(wchar ch; t)
				if(bufferLength < buffer.length)
					buffer[bufferLength++] = ch;
			if(bufferLength < buffer.length)
				buffer[bufferLength++] = 0;
			else
				buffer[$-1] = 0;
			SetConsoleTitleW(buffer.ptr);
=======
		version(Win32Console) {
			// FIXME: use the W version
			SetConsoleTitleA(toStringz(t));
>>>>>>> ca8aa18f
		} else {
			import std.string;
			if(terminalInFamily("xterm", "rxvt", "screen"))
				writeStringRaw(format("\033]0;%s\007", t));
		}
	}

	/// Flushes your updates to the terminal.
	/// It is important to call this when you are finished writing for now if you are using the version=with_eventloop
	void flush() {
		if(writeBuffer.length == 0)
			return;

		version(Posix) {
			if(_writeDelegate !is null) {
				_writeDelegate(writeBuffer);
			} else {
				ssize_t written;

				while(writeBuffer.length) {
					written = unix.write(this.fdOut, writeBuffer.ptr, writeBuffer.length);
					if(written < 0)
						throw new Exception("write failed for some reason");
					writeBuffer = writeBuffer[written .. $];
				}
			}
		} else version(Win32Console) {
			import std.conv;
			// FIXME: I'm not sure I'm actually happy with this allocation but
			// it probably isn't a big deal. At least it has unicode support now.
			wstring writeBufferw = to!wstring(writeBuffer);
			while(writeBufferw.length) {
				DWORD written;
				WriteConsoleW(hConsole, writeBufferw.ptr, cast(DWORD)writeBufferw.length, &written, null);
				writeBufferw = writeBufferw[written .. $];
			}

			writeBuffer = null;
		}
	}

	int[] getSize() {
		version(Win32Console) {
			CONSOLE_SCREEN_BUFFER_INFO info;
			GetConsoleScreenBufferInfo( hConsole, &info );
        
			int cols, rows;
        
			cols = (info.srWindow.Right - info.srWindow.Left + 1);
			rows = (info.srWindow.Bottom - info.srWindow.Top + 1);

			return [cols, rows];
		} else {
			if(getSizeOverride is null) {
				winsize w;
				ioctl(0, TIOCGWINSZ, &w);
				return [w.ws_col, w.ws_row];
			} else return getSizeOverride();
		}
	}

	void updateSize() {
		auto size = getSize();
		_width = size[0];
		_height = size[1];
	}

	private int _width;
	private int _height;

	/// The current width of the terminal (the number of columns)
	@property int width() {
		if(_width == 0 || _height == 0)
			updateSize();
		return _width;
	}

	/// The current height of the terminal (the number of rows)
	@property int height() {
		if(_width == 0 || _height == 0)
			updateSize();
		return _height;
	}

	/*
	void write(T...)(T t) {
		foreach(arg; t) {
			writeStringRaw(to!string(arg));
		}
	}
	*/

	/// Writes to the terminal at the current cursor position.
	void writef(T...)(string f, T t) {
		import std.string;
		writePrintableString(format(f, t));
	}

	/// ditto
	void writefln(T...)(string f, T t) {
		writef(f ~ "\n", t);
	}

	/// ditto
	void write(T...)(T t) {
		import std.conv;
		string data;
		foreach(arg; t) {
			data ~= to!string(arg);
		}

		writePrintableString(data);
	}

	/// ditto
	void writeln(T...)(T t) {
		write(t, "\n");
	}

	/+
	/// A combined moveTo and writef that puts the cursor back where it was before when it finishes the write.
	/// Only works in cellular mode. 
	/// Might give better performance than moveTo/writef because if the data to write matches the internal buffer, it skips sending anything (to override the buffer check, you can use moveTo and writePrintableString with ForceOption.alwaysSend)
	void writefAt(T...)(int x, int y, string f, T t) {
		import std.string;
		auto toWrite = format(f, t);

		auto oldX = _cursorX;
		auto oldY = _cursorY;

		writeAtWithoutReturn(x, y, toWrite);

		moveTo(oldX, oldY);
	}

	void writeAtWithoutReturn(int x, int y, in char[] data) {
		moveTo(x, y);
		writeStringRaw(toWrite, ForceOption.alwaysSend);
	}
	+/

	void writePrintableString(in char[] s, ForceOption force = ForceOption.automatic) {
		// an escape character is going to mess things up. Actually any non-printable character could, but meh
		// assert(s.indexOf("\033") == -1);

		// tracking cursor position
		// FIXME: by grapheme?
		foreach(dchar ch; s) {
			switch(ch) {
				case '\n':
					_cursorX = 0;
					_cursorY++;
				break;
				case '\r':
					_cursorX = 0;
				break;
				case '\t':
					_cursorX ++;
					_cursorX += _cursorX % 8; // FIXME: get the actual tabstop, if possible
				break;
				default:
					_cursorX++;
			}

			if(_wrapAround && _cursorX > width) {
				_cursorX = 0;
				_cursorY++;
			}

			if(_cursorY == height)
				_cursorY--;

			/+
			auto index = getIndex(_cursorX, _cursorY);
			if(data[index] != ch) {
				data[index] = ch;
			}
			+/
		}

		writeStringRaw(s);
	}

	/* private */ bool _wrapAround = true;

	deprecated alias writePrintableString writeString; /// use write() or writePrintableString instead

	private string writeBuffer;

	// you really, really shouldn't use this unless you know what you are doing
	/*private*/ void writeStringRaw(in char[] s) {
		// FIXME: make sure all the data is sent, check for errors
		version(Posix) {
			writeBuffer ~= s; // buffer it to do everything at once in flush() calls
		} else version(Win32Console) {
			writeBuffer ~= s;
		} else static assert(0);
	}

	/// Clears the screen.
	void clear() {
		version(Posix) {
			doTermcap("cl");
		} else version(Win32Console) {
			// http://support.microsoft.com/kb/99261
			flush();

			DWORD c;
			CONSOLE_SCREEN_BUFFER_INFO csbi;
			DWORD conSize;
			GetConsoleScreenBufferInfo(hConsole, &csbi);
			conSize = csbi.dwSize.X * csbi.dwSize.Y;
			COORD coordScreen;
			FillConsoleOutputCharacterA(hConsole, ' ', conSize, coordScreen, &c);
			FillConsoleOutputAttribute(hConsole, csbi.wAttributes, conSize, coordScreen, &c);
			moveTo(0, 0, ForceOption.alwaysSend);
		}

		_cursorX = 0;
		_cursorY = 0;
	}

	/// gets a line, including user editing. Convenience method around the LineGetter class and RealTimeConsoleInput facilities - use them if you need more control.
	/// You really shouldn't call this if stdin isn't actually a user-interactive terminal! So if you expect people to pipe data to your app, check for that or use something else.
	// FIXME: add a method to make it easy to check if stdin is actually a tty and use other methods there.
	string getline(string prompt = null) {
		if(lineGetter is null)
			lineGetter = new LineGetter(&this);
		// since the struct might move (it shouldn't, this should be unmovable!) but since
		// it technically might, I'm updating the pointer before using it just in case.
		lineGetter.terminal = &this;

		if(prompt !is null)
			lineGetter.prompt = prompt;

		auto input = RealTimeConsoleInput(&this, ConsoleInputFlags.raw);
		auto line = lineGetter.getline(&input);

		// lineGetter leaves us exactly where it was when the user hit enter, giving best
		// flexibility to real-time input and cellular programs. The convenience function,
		// however, wants to do what is right in most the simple cases, which is to actually
		// print the line (echo would be enabled without RealTimeConsoleInput anyway and they
		// did hit enter), so we'll do that here too.
		writePrintableString("\n");

		return line;
	}

}

/+
struct ConsoleBuffer {
	int cursorX;
	int cursorY;
	int width;
	int height;
	dchar[] data;

	void actualize(Terminal* t) {
		auto writer = t.getBufferedWriter();

		this.copyTo(&(t.onScreen));
	}

	void copyTo(ConsoleBuffer* buffer) {
		buffer.cursorX = this.cursorX;
		buffer.cursorY = this.cursorY;
		buffer.width = this.width;
		buffer.height = this.height;
		buffer.data[] = this.data[];
	}
}
+/

/**
 * Encapsulates the stream of input events received from the terminal input.
 */
struct RealTimeConsoleInput {
	@disable this();
	@disable this(this);

	version(Posix) {
		private int fdOut;
		private int fdIn;
		private sigaction_t oldSigWinch;
		private sigaction_t oldSigIntr;
		private sigaction_t oldHupIntr;
		private termios old;
		ubyte[128] hack;
		// apparently termios isn't the size druntime thinks it is (at least on 32 bit, sometimes)....
		// tcgetattr smashed other variables in here too that could create random problems
		// so this hack is just to give some room for that to happen without destroying the rest of the world
	}

	version(Win32Console) {
		private DWORD oldInput;
		private DWORD oldOutput;
		HANDLE inputHandle;
	}

	private ConsoleInputFlags flags;
	private Terminal* terminal;
	private void delegate()[] destructor;

	/// To capture input, you need to provide a terminal and some flags.
	public this(Terminal* terminal, ConsoleInputFlags flags) {
		this.flags = flags;
		this.terminal = terminal;

		version(Win32Console) {
			inputHandle = GetStdHandle(STD_INPUT_HANDLE);

			GetConsoleMode(inputHandle, &oldInput);

			DWORD mode = 0;
			mode |= ENABLE_PROCESSED_INPUT /* 0x01 */; // this gives Ctrl+C which we probably want to be similar to linux
			//if(flags & ConsoleInputFlags.size)
			mode |= ENABLE_WINDOW_INPUT /* 0208 */; // gives size etc
			if(flags & ConsoleInputFlags.echo)
				mode |= ENABLE_ECHO_INPUT; // 0x4
			if(flags & ConsoleInputFlags.mouse)
				mode |= ENABLE_MOUSE_INPUT; // 0x10
			// if(flags & ConsoleInputFlags.raw) // FIXME: maybe that should be a separate flag for ENABLE_LINE_INPUT

			SetConsoleMode(inputHandle, mode);
			destructor ~= { SetConsoleMode(inputHandle, oldInput); };


			GetConsoleMode(terminal.hConsole, &oldOutput);
			mode = 0;
			// we want this to match linux too
			mode |= ENABLE_PROCESSED_OUTPUT; /* 0x01 */
			if(!(flags & ConsoleInputFlags.noEolWrap))
				mode |= ENABLE_WRAP_AT_EOL_OUTPUT; /* 0x02 */
			SetConsoleMode(terminal.hConsole, mode);
			destructor ~= { SetConsoleMode(terminal.hConsole, oldOutput); };
		}

		version(Posix) {
			this.fdIn = terminal.fdIn;
			this.fdOut = terminal.fdOut;

			if(fdIn != -1) {
				tcgetattr(fdIn, &old);
				auto n = old;

				auto f = ICANON;
				if(!(flags & ConsoleInputFlags.echo))
					f |= ECHO;

				n.c_lflag &= ~f;
				tcsetattr(fdIn, TCSANOW, &n);
			}

			// some weird bug breaks this, https://github.com/robik/ConsoleD/issues/3
			//destructor ~= { tcsetattr(fdIn, TCSANOW, &old); };

			if(flags & ConsoleInputFlags.size) {
				import core.sys.posix.signal;
				sigaction_t n;
				n.sa_handler = &sizeSignalHandler;
				n.sa_mask = cast(sigset_t) 0;
				n.sa_flags = 0;
				sigaction(SIGWINCH, &n, &oldSigWinch);
			}

			{
				import core.sys.posix.signal;
				sigaction_t n;
				n.sa_handler = &interruptSignalHandler;
				n.sa_mask = cast(sigset_t) 0;
				n.sa_flags = 0;
				sigaction(SIGINT, &n, &oldSigIntr);
			}

			{
				import core.sys.posix.signal;
				sigaction_t n;
				n.sa_handler = &hangupSignalHandler;
				n.sa_mask = cast(sigset_t) 0;
				n.sa_flags = 0;
				sigaction(SIGHUP, &n, &oldHupIntr);
			}



			if(flags & ConsoleInputFlags.mouse) {
				// basic button press+release notification

				// FIXME: try to get maximum capabilities from all terminals
				// right now this works well on xterm but rxvt isn't sending movements...

				terminal.writeStringRaw("\033[?1000h");
				destructor ~= { terminal.writeStringRaw("\033[?1000l"); };
				// the MOUSE_HACK env var is for the case where I run screen
				// but set TERM=xterm (which I do from putty). The 1003 mouse mode
				// doesn't work there, breaking mouse support entirely. So by setting
				// MOUSE_HACK=1002 it tells us to use the other mode for a fallback.
				import std.process : environment;
				if(terminal.terminalInFamily("xterm") && environment.get("MOUSE_HACK") != "1002") {
					// this is vt200 mouse with full motion tracking, supported by xterm
					terminal.writeStringRaw("\033[?1003h");
					destructor ~= { terminal.writeStringRaw("\033[?1003l"); };
				} else if(terminal.terminalInFamily("rxvt", "screen") || environment.get("MOUSE_HACK") == "1002") {
					terminal.writeStringRaw("\033[?1002h"); // this is vt200 mouse with press/release and motion notification iff buttons are pressed
					destructor ~= { terminal.writeStringRaw("\033[?1002l"); };
				}
			}
			if(flags & ConsoleInputFlags.paste) {
				if(terminal.terminalInFamily("xterm", "rxvt", "screen")) {
					terminal.writeStringRaw("\033[?2004h"); // bracketed paste mode
					destructor ~= { terminal.writeStringRaw("\033[?2004l"); };
				}
			}

			// try to ensure the terminal is in UTF-8 mode
			if(terminal.terminalInFamily("xterm", "screen", "linux") && !terminal.isMacTerminal()) {
				terminal.writeStringRaw("\033%G");
			}

			terminal.flush();
		}


		version(with_eventloop) {
			import arsd.eventloop;
			version(Win32Console)
				auto listenTo = inputHandle;
			else version(Posix)
				auto listenTo = this.fdIn;
			else static assert(0, "idk about this OS");

			version(Posix)
			addListener(&signalFired);

			if(listenTo != -1) {
				addFileEventListeners(listenTo, &eventListener, null, null);
				destructor ~= { removeFileEventListeners(listenTo); };
			}
			addOnIdle(&terminal.flush);
			destructor ~= { removeOnIdle(&terminal.flush); };
		}
	}

	void fdReadyReader() {
		auto queue = readNextEvents();
		foreach(event; queue)
			userEventHandler(event);
	}

	void delegate(InputEvent) userEventHandler;

	/++
		If you are using [arsd.simpledisplay] and want terminal interop too, you can call
		this function to add it to the sdpy event loop and get the callback called on new
		input.

		Note that you will probably need to call `terminal.flush()` when you are doing doing
		output, as the sdpy event loop doesn't know to do that (yet). I will probably change
		that in a future version, but it doesn't hurt to call it twice anyway, so I recommend
		calling flush yourself in any code you write using this.
	+/
	void integrateWithSimpleDisplayEventLoop()(void delegate(InputEvent) userEventHandler) {
		this.userEventHandler = userEventHandler;
		import arsd.simpledisplay;
		version(Win32Console)
			auto listener = new WindowsHandleReader(&fdReadyReader, terminal.hConsole);
		else version(linux)
			auto listener = new PosixFdReader(&fdReadyReader, fdIn);
		else static assert(0, "sdpy event loop integration not implemented on this platform");
	}

	version(with_eventloop) {
		version(Posix)
		void signalFired(SignalFired) {
			if(interrupted) {
				interrupted = false;
				send(InputEvent(UserInterruptionEvent(), terminal));
			}
			if(windowSizeChanged)
				send(checkWindowSizeChanged());
			if(hangedUp) {
				hangedUp = false;
				send(InputEvent(HangupEvent(), terminal));
			}
		}

		import arsd.eventloop;
		void eventListener(OsFileHandle fd) {
			auto queue = readNextEvents();
			foreach(event; queue)
				send(event);
		}
	}

	bool _suppressDestruction;

	~this() {
		if(_suppressDestruction)
			return;

		// the delegate thing doesn't actually work for this... for some reason
		version(Posix)
			if(fdIn != -1)
				tcsetattr(fdIn, TCSANOW, &old);

		version(Posix) {
			if(flags & ConsoleInputFlags.size) {
				// restoration
				sigaction(SIGWINCH, &oldSigWinch, null);
			}
			sigaction(SIGINT, &oldSigIntr, null);
			sigaction(SIGHUP, &oldHupIntr, null);
		}

		// we're just undoing everything the constructor did, in reverse order, same criteria
		foreach_reverse(d; destructor)
			d();
	}

	/**
		Returns true if there iff getch() would not block.

		WARNING: kbhit might consume input that would be ignored by getch. This
		function is really only meant to be used in conjunction with getch. Typically,
		you should use a full-fledged event loop if you want all kinds of input. kbhit+getch
		are just for simple keyboard driven applications.
	*/
	bool kbhit() {
		auto got = getch(true);

		if(got == dchar.init)
			return false;

		getchBuffer = got;
		return true;
	}

	/// Check for input, waiting no longer than the number of milliseconds
	bool timedCheckForInput(int milliseconds) {
		if(inputQueue.length || timedCheckForInput_bypassingBuffer(milliseconds))
			return true;
		version(Posix)
			if(interrupted || windowSizeChanged || hangedUp)
				return true;
		return false;
	}

	/* private */ bool anyInput_internal(int timeout = 0) {
		return timedCheckForInput(timeout);
	}

	bool timedCheckForInput_bypassingBuffer(int milliseconds) {
		version(Win32Console) {
			auto response = WaitForSingleObject(terminal.hConsole, milliseconds);
			if(response  == 0)
				return true; // the object is ready
			return false;
		} else version(Posix) {
			if(fdIn == -1)
				return false;

			timeval tv;
			tv.tv_sec = 0;
			tv.tv_usec = milliseconds * 1000;

			fd_set fs;
			FD_ZERO(&fs);

			FD_SET(fdIn, &fs);
			if(select(fdIn + 1, &fs, null, null, &tv) == -1) {
				return false;
			}

			return FD_ISSET(fdIn, &fs);
		}
	}

	private dchar getchBuffer;

	/// Get one key press from the terminal, discarding other
	/// events in the process. Returns dchar.init upon receiving end-of-file.
	///
	/// Be aware that this may return non-character key events, like F1, F2, arrow keys, etc., as private use Unicode characters. Check them against KeyboardEvent.Key if you like.
	dchar getch(bool nonblocking = false) {
		if(getchBuffer != dchar.init) {
			auto a = getchBuffer;
			getchBuffer = dchar.init;
			return a;
		}

		if(nonblocking && !anyInput_internal())
			return dchar.init;

		auto event = nextEvent();
		while(event.type != InputEvent.Type.KeyboardEvent || event.keyboardEvent.pressed == false) {
			if(event.type == InputEvent.Type.UserInterruptionEvent)
				throw new UserInterruptionException();
			if(event.type == InputEvent.Type.HangupEvent)
				throw new HangupException();
			if(event.type == InputEvent.Type.EndOfFileEvent)
				return dchar.init;

			if(nonblocking && !anyInput_internal())
				return dchar.init;

			event = nextEvent();
		}
		return event.keyboardEvent.which;
	}

	//char[128] inputBuffer;
	//int inputBufferPosition;
	version(Posix)
	int nextRaw(bool interruptable = false) {
		if(fdIn == -1)
			return 0;

		char[1] buf;
		try_again:
		auto ret = read(fdIn, buf.ptr, buf.length);
		if(ret == 0)
			return 0; // input closed
		if(ret == -1) {
			import core.stdc.errno;
			if(errno == EINTR)
				// interrupted by signal call, quite possibly resize or ctrl+c which we want to check for in the event loop
				if(interruptable)
					return -1;
				else
					goto try_again;
			else
				throw new Exception("read failed");
		}

		//terminal.writef("RAW READ: %d\n", buf[0]);

		if(ret == 1)
			return inputPrefilter ? inputPrefilter(buf[0]) : buf[0];
		else
			assert(0); // read too much, should be impossible
	}

	version(Posix)
		int delegate(char) inputPrefilter;

	version(Posix)
	dchar nextChar(int starting) {
		if(starting <= 127)
			return cast(dchar) starting;
		char[6] buffer;
		int pos = 0;
		buffer[pos++] = cast(char) starting;

		// see the utf-8 encoding for details
		int remaining = 0;
		ubyte magic = starting & 0xff;
		while(magic & 0b1000_000) {
			remaining++;
			magic <<= 1;
		}

		while(remaining && pos < buffer.length) {
			buffer[pos++] = cast(char) nextRaw();
			remaining--;
		}

		import std.utf;
		size_t throwAway; // it insists on the index but we don't care
		return decode(buffer[], throwAway);
	}

	InputEvent checkWindowSizeChanged() {
		auto oldWidth = terminal.width;
		auto oldHeight = terminal.height;
		terminal.updateSize();
		version(Posix)
		windowSizeChanged = false;
		return InputEvent(SizeChangedEvent(oldWidth, oldHeight, terminal.width, terminal.height), terminal);
	}


	// character event
	// non-character key event
	// paste event
	// mouse event
	// size event maybe, and if appropriate focus events

	/// Returns the next event.
	///
	/// Experimental: It is also possible to integrate this into
	/// a generic event loop, currently under -version=with_eventloop and it will
	/// require the module arsd.eventloop (Linux only at this point)
	InputEvent nextEvent() {
		terminal.flush();
		if(inputQueue.length) {
			auto e = inputQueue[0];
			inputQueue = inputQueue[1 .. $];
			return e;
		}

		wait_for_more:
		version(Posix)
		if(interrupted) {
			interrupted = false;
			return InputEvent(UserInterruptionEvent(), terminal);
		}

		version(Posix)
		if(hangedUp) {
			hangedUp = false;
			return InputEvent(HangupEvent(), terminal);
		}

		version(Posix)
		if(windowSizeChanged) {
			return checkWindowSizeChanged();
		}

		auto more = readNextEvents();
		if(!more.length)
			goto wait_for_more; // i used to do a loop (readNextEvents can read something, but it might be discarded by the input filter) but now it goto's above because readNextEvents might be interrupted by a SIGWINCH aka size event so we want to check that at least

		assert(more.length);

		auto e = more[0];
		inputQueue = more[1 .. $];
		return e;
	}

	InputEvent* peekNextEvent() {
		if(inputQueue.length)
			return &(inputQueue[0]);
		return null;
	}

	enum InjectionPosition { head, tail }
	void injectEvent(InputEvent ev, InjectionPosition where) {
		final switch(where) {
			case InjectionPosition.head:
				inputQueue = ev ~ inputQueue;
			break;
			case InjectionPosition.tail:
				inputQueue ~= ev;
			break;
		}
	}

	InputEvent[] inputQueue;

	version(Win32Console)
	InputEvent[] readNextEvents() {
		terminal.flush(); // make sure all output is sent out before waiting for anything

		INPUT_RECORD[32] buffer;
		DWORD actuallyRead;
			// FIXME: ReadConsoleInputW
		auto success = ReadConsoleInputW(inputHandle, buffer.ptr, buffer.length, &actuallyRead);
		if(success == 0)
			throw new Exception("ReadConsoleInput");

		InputEvent[] newEvents;
		input_loop: foreach(record; buffer[0 .. actuallyRead]) {
			switch(record.EventType) {
				case KEY_EVENT:
					auto ev = record.KeyEvent;
					KeyboardEvent ke;
					CharacterEvent e;
					NonCharacterKeyEvent ne;

					ke.pressed = ev.bKeyDown ? true : false;

					// only send released events when specifically requested
					// terminal.writefln("got %s %s", ev.UnicodeChar, ev.bKeyDown);
					if(ev.UnicodeChar && ev.wVirtualKeyCode == VK_MENU && ev.bKeyDown == 0) {
						// this indicates Windows is actually sending us
						// an alt+xxx key sequence, may also be a unicode paste.
						// either way, it cool.
						ke.pressed = true;
					} else {
						if(!(flags & ConsoleInputFlags.releasedKeys) && !ev.bKeyDown)
							break;
					}

					e.eventType = ke.pressed ? CharacterEvent.Type.Pressed : CharacterEvent.Type.Released;
					ne.eventType = ke.pressed ? NonCharacterKeyEvent.Type.Pressed : NonCharacterKeyEvent.Type.Released;

					e.modifierState = ev.dwControlKeyState;
					ne.modifierState = ev.dwControlKeyState;
					ke.modifierState = ev.dwControlKeyState;

					if(ev.UnicodeChar) {
						// new style event goes first
						ke.which = cast(dchar) cast(wchar) ev.UnicodeChar;
						newEvents ~= InputEvent(ke, terminal);

						// old style event then follows as the fallback
						e.character = cast(dchar) cast(wchar) ev.UnicodeChar;
						newEvents ~= InputEvent(e, terminal);
					} else {
						// old style event
						ne.key = cast(NonCharacterKeyEvent.Key) ev.wVirtualKeyCode;

						// new style event. See comment on KeyboardEvent.Key
						ke.which = cast(KeyboardEvent.Key) (ev.wVirtualKeyCode + 0xF0000);

						// FIXME: make this better. the goal is to make sure the key code is a valid enum member
						// Windows sends more keys than Unix and we're doing lowest common denominator here
						foreach(member; __traits(allMembers, NonCharacterKeyEvent.Key))
							if(__traits(getMember, NonCharacterKeyEvent.Key, member) == ne.key) {
								newEvents ~= InputEvent(ke, terminal);
								newEvents ~= InputEvent(ne, terminal);
								break;
							}
					}
				break;
				case MOUSE_EVENT:
					auto ev = record.MouseEvent;
					MouseEvent e;

					e.modifierState = ev.dwControlKeyState;
					e.x = ev.dwMousePosition.X;
					e.y = ev.dwMousePosition.Y;

					switch(ev.dwEventFlags) {
						case 0:
							//press or release
							e.eventType = MouseEvent.Type.Pressed;
							static DWORD lastButtonState;
							auto lastButtonState2 = lastButtonState;
							e.buttons = ev.dwButtonState;
							lastButtonState = e.buttons;

							// this is sent on state change. if fewer buttons are pressed, it must mean released
							if(cast(DWORD) e.buttons < lastButtonState2) {
								e.eventType = MouseEvent.Type.Released;
								// if last was 101 and now it is 100, then button far right was released
								// so we flip the bits, ~100 == 011, then and them: 101 & 011 == 001, the
								// button that was released
								e.buttons = lastButtonState2 & ~e.buttons;
							}
						break;
						case MOUSE_MOVED:
							e.eventType = MouseEvent.Type.Moved;
							e.buttons = ev.dwButtonState;
						break;
						case 0x0004/*MOUSE_WHEELED*/:
							e.eventType = MouseEvent.Type.Pressed;
							if(ev.dwButtonState > 0)
								e.buttons = MouseEvent.Button.ScrollDown;
							else
								e.buttons = MouseEvent.Button.ScrollUp;
						break;
						default:
							continue input_loop;
					}

					newEvents ~= InputEvent(e, terminal);
				break;
				case WINDOW_BUFFER_SIZE_EVENT:
					auto ev = record.WindowBufferSizeEvent;
					auto oldWidth = terminal.width;
					auto oldHeight = terminal.height;
					terminal._width = ev.dwSize.X;
					terminal._height = ev.dwSize.Y;
					newEvents ~= InputEvent(SizeChangedEvent(oldWidth, oldHeight, terminal.width, terminal.height), terminal);
				break;
				// FIXME: can we catch ctrl+c here too?
				default:
					// ignore
			}
		}

		return newEvents;
	}

	version(Posix)
	InputEvent[] readNextEvents() {
		terminal.flush(); // make sure all output is sent out before we try to get input

		// we want to starve the read, especially if we're called from an edge-triggered
		// epoll (which might happen in version=with_eventloop.. impl detail there subject
		// to change).
		auto initial = readNextEventsHelper();

		// lol this calls select() inside a function prolly called from epoll but meh,
		// it is the simplest thing that can possibly work. The alternative would be
		// doing non-blocking reads and buffering in the nextRaw function (not a bad idea
		// btw, just a bit more of a hassle).
		while(timedCheckForInput_bypassingBuffer(0)) {
			auto ne = readNextEventsHelper();
			initial ~= ne;
			foreach(n; ne)
				if(n.type == InputEvent.Type.EndOfFileEvent)
					return initial; // hit end of file, get out of here lest we infinite loop
					// (select still returns info available even after we read end of file)
		}
		return initial;
	}

	// The helper reads just one actual event from the pipe...
	version(Posix)
	InputEvent[] readNextEventsHelper() {
		InputEvent[] charPressAndRelease(dchar character) {
			if((flags & ConsoleInputFlags.releasedKeys))
				return [
					// new style event
					InputEvent(KeyboardEvent(true, character, 0), terminal),
					InputEvent(KeyboardEvent(false, character, 0), terminal),
					// old style event
					InputEvent(CharacterEvent(CharacterEvent.Type.Pressed, character, 0), terminal),
					InputEvent(CharacterEvent(CharacterEvent.Type.Released, character, 0), terminal),
				];
			else return [
				// new style event
				InputEvent(KeyboardEvent(true, character, 0), terminal),
				// old style event
				InputEvent(CharacterEvent(CharacterEvent.Type.Pressed, character, 0), terminal)
			];
		}
		InputEvent[] keyPressAndRelease(NonCharacterKeyEvent.Key key, uint modifiers = 0) {
			if((flags & ConsoleInputFlags.releasedKeys))
				return [
					// new style event FIXME: when the old events are removed, kill the +0xF0000 from here!
					InputEvent(KeyboardEvent(true, cast(dchar)(key) + 0xF0000, modifiers), terminal),
					InputEvent(KeyboardEvent(false, cast(dchar)(key) + 0xF0000, modifiers), terminal),
					// old style event
					InputEvent(NonCharacterKeyEvent(NonCharacterKeyEvent.Type.Pressed, key, modifiers), terminal),
					InputEvent(NonCharacterKeyEvent(NonCharacterKeyEvent.Type.Released, key, modifiers), terminal),
				];
			else return [
				// new style event FIXME: when the old events are removed, kill the +0xF0000 from here!
				InputEvent(KeyboardEvent(true, cast(dchar)(key) + 0xF0000, modifiers), terminal),
				// old style event
				InputEvent(NonCharacterKeyEvent(NonCharacterKeyEvent.Type.Pressed, key, modifiers), terminal)
			];
		}

		InputEvent[] keyPressAndRelease2(dchar c, uint modifiers = 0) {
			if((flags & ConsoleInputFlags.releasedKeys))
				return [
					InputEvent(KeyboardEvent(true, c, modifiers), terminal),
					InputEvent(KeyboardEvent(false, c, modifiers), terminal),
					// old style event
					InputEvent(CharacterEvent(CharacterEvent.Type.Pressed, c, modifiers), terminal),
					InputEvent(CharacterEvent(CharacterEvent.Type.Released, c, modifiers), terminal),
				];
			else return [
				InputEvent(KeyboardEvent(true, c, modifiers), terminal),
				// old style event
				InputEvent(CharacterEvent(CharacterEvent.Type.Pressed, c, modifiers), terminal)
			];

		}

		char[30] sequenceBuffer;

		// this assumes you just read "\033["
		char[] readEscapeSequence(char[] sequence) {
			int sequenceLength = 2;
			sequence[0] = '\033';
			sequence[1] = '[';

			while(sequenceLength < sequence.length) {
				auto n = nextRaw();
				sequence[sequenceLength++] = cast(char) n;
				// I think a [ is supposed to termiate a CSI sequence
				// but the Linux console sends CSI[A for F1, so I'm
				// hacking it to accept that too
				if(n >= 0x40 && !(sequenceLength == 3 && n == '['))
					break;
			}

			return sequence[0 .. sequenceLength];
		}

		InputEvent[] translateTermcapName(string cap) {
			switch(cap) {
				//case "k0":
					//return keyPressAndRelease(NonCharacterKeyEvent.Key.F1);
				case "k1":
					return keyPressAndRelease(NonCharacterKeyEvent.Key.F1);
				case "k2":
					return keyPressAndRelease(NonCharacterKeyEvent.Key.F2);
				case "k3":
					return keyPressAndRelease(NonCharacterKeyEvent.Key.F3);
				case "k4":
					return keyPressAndRelease(NonCharacterKeyEvent.Key.F4);
				case "k5":
					return keyPressAndRelease(NonCharacterKeyEvent.Key.F5);
				case "k6":
					return keyPressAndRelease(NonCharacterKeyEvent.Key.F6);
				case "k7":
					return keyPressAndRelease(NonCharacterKeyEvent.Key.F7);
				case "k8":
					return keyPressAndRelease(NonCharacterKeyEvent.Key.F8);
				case "k9":
					return keyPressAndRelease(NonCharacterKeyEvent.Key.F9);
				case "k;":
				case "k0":
					return keyPressAndRelease(NonCharacterKeyEvent.Key.F10);
				case "F1":
					return keyPressAndRelease(NonCharacterKeyEvent.Key.F11);
				case "F2":
					return keyPressAndRelease(NonCharacterKeyEvent.Key.F12);


				case "kb":
					return charPressAndRelease('\b');
				case "kD":
					return keyPressAndRelease(NonCharacterKeyEvent.Key.Delete);

				case "kd":
				case "do":
					return keyPressAndRelease(NonCharacterKeyEvent.Key.DownArrow);
				case "ku":
				case "up":
					return keyPressAndRelease(NonCharacterKeyEvent.Key.UpArrow);
				case "kl":
					return keyPressAndRelease(NonCharacterKeyEvent.Key.LeftArrow);
				case "kr":
				case "nd":
					return keyPressAndRelease(NonCharacterKeyEvent.Key.RightArrow);

				case "kN":
				case "K5":
					return keyPressAndRelease(NonCharacterKeyEvent.Key.PageDown);
				case "kP":
				case "K2":
					return keyPressAndRelease(NonCharacterKeyEvent.Key.PageUp);

				case "ho": // this might not be a key but my thing sometimes returns it... weird...
				case "kh":
				case "K1":
					return keyPressAndRelease(NonCharacterKeyEvent.Key.Home);
				case "kH":
					return keyPressAndRelease(NonCharacterKeyEvent.Key.End);
				case "kI":
					return keyPressAndRelease(NonCharacterKeyEvent.Key.Insert);
				default:
					// don't know it, just ignore
					//import std.stdio;
					//terminal.writeln(cap);
			}

			return null;
		}


		InputEvent[] doEscapeSequence(in char[] sequence) {
			switch(sequence) {
				case "\033[200~":
					// bracketed paste begin
					// we want to keep reading until
					// "\033[201~":
					// and build a paste event out of it


					string data;
					for(;;) {
						auto n = nextRaw();
						if(n == '\033') {
							n = nextRaw();
							if(n == '[') {
								auto esc = readEscapeSequence(sequenceBuffer);
								if(esc == "\033[201~") {
									// complete!
									break;
								} else {
									// was something else apparently, but it is pasted, so keep it
									data ~= esc;
								}
							} else {
								data ~= '\033';
								data ~= cast(char) n;
							}
						} else {
							data ~= cast(char) n;
						}
					}
					return [InputEvent(PasteEvent(data), terminal)];
				case "\033[M":
					// mouse event
					auto buttonCode = nextRaw() - 32;
						// nextChar is commented because i'm not using UTF-8 mouse mode
						// cuz i don't think it is as widely supported
					auto x = cast(int) (/*nextChar*/(nextRaw())) - 33; /* they encode value + 32, but make upper left 1,1. I want it to be 0,0 */
					auto y = cast(int) (/*nextChar*/(nextRaw())) - 33; /* ditto */


					bool isRelease = (buttonCode & 0b11) == 3;
					int buttonNumber;
					if(!isRelease) {
						buttonNumber = (buttonCode & 0b11);
						if(buttonCode & 64)
							buttonNumber += 3; // button 4 and 5 are sent as like button 1 and 2, but code | 64
							// so button 1 == button 4 here

						// note: buttonNumber == 0 means button 1 at this point
						buttonNumber++; // hence this


						// apparently this considers middle to be button 2. but i want middle to be button 3.
						if(buttonNumber == 2)
							buttonNumber = 3;
						else if(buttonNumber == 3)
							buttonNumber = 2;
					}

					auto modifiers = buttonCode & (0b0001_1100);
						// 4 == shift
						// 8 == meta
						// 16 == control

					MouseEvent m;

					if(buttonCode & 32)
						m.eventType = MouseEvent.Type.Moved;
					else
						m.eventType = isRelease ? MouseEvent.Type.Released : MouseEvent.Type.Pressed;

					// ugh, if no buttons are pressed, released and moved are indistinguishable...
					// so we'll count the buttons down, and if we get a release
					static int buttonsDown = 0;
					if(!isRelease && buttonNumber <= 3) // exclude wheel "presses"...
						buttonsDown++;

					if(isRelease && m.eventType != MouseEvent.Type.Moved) {
						if(buttonsDown)
							buttonsDown--;
						else // no buttons down, so this should be a motion instead..
							m.eventType = MouseEvent.Type.Moved;
					}


					if(buttonNumber == 0)
						m.buttons = 0; // we don't actually know :(
					else
						m.buttons = 1 << (buttonNumber - 1); // I prefer flags so that's how we do it
					m.x = x;
					m.y = y;
					m.modifierState = modifiers;

					return [InputEvent(m, terminal)];
				default:
					// screen doesn't actually do the modifiers, but
					// it uses the same format so this branch still works fine.
					if(terminal.terminalInFamily("xterm", "screen")) {
						import std.conv, std.string;
						auto terminator = sequence[$ - 1];
						auto parts = sequence[2 .. $ - 1].split(";");
						// parts[0] and terminator tells us the key
						// parts[1] tells us the modifierState

						uint modifierState;

						int modGot;
						if(parts.length > 1)
							modGot = to!int(parts[1]);
						mod_switch: switch(modGot) {
							case 2: modifierState |= ModifierState.shift; break;
							case 3: modifierState |= ModifierState.alt; break;
							case 4: modifierState |= ModifierState.shift | ModifierState.alt; break;
							case 5: modifierState |= ModifierState.control; break;
							case 6: modifierState |= ModifierState.shift | ModifierState.control; break;
							case 7: modifierState |= ModifierState.alt | ModifierState.control; break;
							case 8: modifierState |= ModifierState.shift | ModifierState.alt | ModifierState.control; break;
							case 9:
							..
							case 16:
								modifierState |= ModifierState.meta;
								if(modGot != 9) {
									modGot -= 8;
									goto mod_switch;
								}
							break;

							// this is an extension in my own terminal emulator
							case 20:
							..
							case 36:
								modifierState |= ModifierState.windows;
								modGot -= 20;
								goto mod_switch;
							default:
						}

						switch(terminator) {
							case 'A': return keyPressAndRelease(NonCharacterKeyEvent.Key.UpArrow, modifierState);
							case 'B': return keyPressAndRelease(NonCharacterKeyEvent.Key.DownArrow, modifierState);
							case 'C': return keyPressAndRelease(NonCharacterKeyEvent.Key.RightArrow, modifierState);
							case 'D': return keyPressAndRelease(NonCharacterKeyEvent.Key.LeftArrow, modifierState);

							case 'H': return keyPressAndRelease(NonCharacterKeyEvent.Key.Home, modifierState);
							case 'F': return keyPressAndRelease(NonCharacterKeyEvent.Key.End, modifierState);

							case 'P': return keyPressAndRelease(NonCharacterKeyEvent.Key.F1, modifierState);
							case 'Q': return keyPressAndRelease(NonCharacterKeyEvent.Key.F2, modifierState);
							case 'R': return keyPressAndRelease(NonCharacterKeyEvent.Key.F3, modifierState);
							case 'S': return keyPressAndRelease(NonCharacterKeyEvent.Key.F4, modifierState);

							case '~': // others
								switch(parts[0]) {
									case "1": return keyPressAndRelease(NonCharacterKeyEvent.Key.Home, modifierState);
									case "4": return keyPressAndRelease(NonCharacterKeyEvent.Key.End, modifierState);
									case "5": return keyPressAndRelease(NonCharacterKeyEvent.Key.PageUp, modifierState);
									case "6": return keyPressAndRelease(NonCharacterKeyEvent.Key.PageDown, modifierState);
									case "2": return keyPressAndRelease(NonCharacterKeyEvent.Key.Insert, modifierState);
									case "3": return keyPressAndRelease(NonCharacterKeyEvent.Key.Delete, modifierState);

									case "15": return keyPressAndRelease(NonCharacterKeyEvent.Key.F5, modifierState);
									case "17": return keyPressAndRelease(NonCharacterKeyEvent.Key.F6, modifierState);
									case "18": return keyPressAndRelease(NonCharacterKeyEvent.Key.F7, modifierState);
									case "19": return keyPressAndRelease(NonCharacterKeyEvent.Key.F8, modifierState);
									case "20": return keyPressAndRelease(NonCharacterKeyEvent.Key.F9, modifierState);
									case "21": return keyPressAndRelease(NonCharacterKeyEvent.Key.F10, modifierState);
									case "23": return keyPressAndRelease(NonCharacterKeyEvent.Key.F11, modifierState);
									case "24": return keyPressAndRelease(NonCharacterKeyEvent.Key.F12, modifierState);

									// starting at 70 i do some magic for like shift+enter etc.
									// this only happens on my own terminal emulator.
									case "78": return keyPressAndRelease2('\b', modifierState);
									case "79": return keyPressAndRelease2('\t', modifierState);
									case "83": return keyPressAndRelease2('\n', modifierState);
									default:
								}
							break;

							default:
						}
					} else if(terminal.terminalInFamily("rxvt")) {
						// look it up in the termcap key database
						string cap = terminal.findSequenceInTermcap(sequence);
						if(cap !is null) {
						//terminal.writeln("found in termcap " ~ cap);
							return translateTermcapName(cap);
						}
						// FIXME: figure these out. rxvt seems to just change the terminator while keeping the rest the same
						// though it isn't consistent. ugh.
					} else {
						// maybe we could do more terminals, but linux doesn't even send it and screen just seems to pass through, so i don't think so; xterm prolly covers most them anyway
						// so this space is semi-intentionally left blank
						//terminal.writeln("wtf ", sequence[1..$]);

						// look it up in the termcap key database
						string cap = terminal.findSequenceInTermcap(sequence);
						if(cap !is null) {
						//terminal.writeln("found in termcap " ~ cap);
							return translateTermcapName(cap);
						}
					}
			}

			return null;
		}

		auto c = nextRaw(true);
		if(c == -1)
			return null; // interrupted; give back nothing so the other level can recheck signal flags
		if(c == 0)
			return [InputEvent(EndOfFileEvent(), terminal)];
		if(c == '\033') {
			if(timedCheckForInput(50)) {
				// escape sequence
				c = nextRaw();
				if(c == '[') { // CSI, ends on anything >= 'A'
					return doEscapeSequence(readEscapeSequence(sequenceBuffer));
				} else if(c == 'O') {
					// could be xterm function key
					auto n = nextRaw();

					char[3] thing;
					thing[0] = '\033';
					thing[1] = 'O';
					thing[2] = cast(char) n;

					auto cap = terminal.findSequenceInTermcap(thing);
					if(cap is null) {
						return keyPressAndRelease(NonCharacterKeyEvent.Key.escape) ~
							charPressAndRelease('O') ~
							charPressAndRelease(thing[2]);
					} else {
						return translateTermcapName(cap);
					}
				} else {
					// I don't know, probably unsupported terminal or just quick user input or something
					return keyPressAndRelease(NonCharacterKeyEvent.Key.escape) ~ charPressAndRelease(nextChar(c));
				}
			} else {
				// user hit escape (or super slow escape sequence, but meh)
				return keyPressAndRelease(NonCharacterKeyEvent.Key.escape);
			}
		} else {
			// FIXME: what if it is neither? we should check the termcap
			auto next = nextChar(c);
			if(next == 127) // some terminals send 127 on the backspace. Let's normalize that.
				next = '\b';
			return charPressAndRelease(next);
		}
	}
}

/// The new style of keyboard event
struct KeyboardEvent {
	bool pressed; ///
	dchar which; ///
	uint modifierState; ///

	///
	bool isCharacter() {
		return !(which >= Key.min && which <= Key.max);
	}

	// these match Windows virtual key codes numerically for simplicity of translation there
	// but are plus a unicode private use area offset so i can cram them in the dchar
	// http://msdn.microsoft.com/en-us/library/windows/desktop/dd375731%28v=vs.85%29.aspx
	/// .
	enum Key : dchar {
		escape = 0x1b + 0xF0000, /// .
		F1 = 0x70 + 0xF0000, /// .
		F2 = 0x71 + 0xF0000, /// .
		F3 = 0x72 + 0xF0000, /// .
		F4 = 0x73 + 0xF0000, /// .
		F5 = 0x74 + 0xF0000, /// .
		F6 = 0x75 + 0xF0000, /// .
		F7 = 0x76 + 0xF0000, /// .
		F8 = 0x77 + 0xF0000, /// .
		F9 = 0x78 + 0xF0000, /// .
		F10 = 0x79 + 0xF0000, /// .
		F11 = 0x7A + 0xF0000, /// .
		F12 = 0x7B + 0xF0000, /// .
		LeftArrow = 0x25 + 0xF0000, /// .
		RightArrow = 0x27 + 0xF0000, /// .
		UpArrow = 0x26 + 0xF0000, /// .
		DownArrow = 0x28 + 0xF0000, /// .
		Insert = 0x2d + 0xF0000, /// .
		Delete = 0x2e + 0xF0000, /// .
		Home = 0x24 + 0xF0000, /// .
		End = 0x23 + 0xF0000, /// .
		PageUp = 0x21 + 0xF0000, /// .
		PageDown = 0x22 + 0xF0000, /// .
	}


}

/// Deprecated: use KeyboardEvent instead in new programs
/// Input event for characters
struct CharacterEvent {
	/// .
	enum Type {
		Released, /// .
		Pressed /// .
	}

	Type eventType; /// .
	dchar character; /// .
	uint modifierState; /// Don't depend on this to be available for character events
}

/// Deprecated: use KeyboardEvent instead in new programs
struct NonCharacterKeyEvent {
	/// .
	enum Type {
		Released, /// .
		Pressed /// .
	}
	Type eventType; /// .

	// these match Windows virtual key codes numerically for simplicity of translation there
	//http://msdn.microsoft.com/en-us/library/windows/desktop/dd375731%28v=vs.85%29.aspx
	/// .
	enum Key : int {
		escape = 0x1b, /// .
		F1 = 0x70, /// .
		F2 = 0x71, /// .
		F3 = 0x72, /// .
		F4 = 0x73, /// .
		F5 = 0x74, /// .
		F6 = 0x75, /// .
		F7 = 0x76, /// .
		F8 = 0x77, /// .
		F9 = 0x78, /// .
		F10 = 0x79, /// .
		F11 = 0x7A, /// .
		F12 = 0x7B, /// .
		LeftArrow = 0x25, /// .
		RightArrow = 0x27, /// .
		UpArrow = 0x26, /// .
		DownArrow = 0x28, /// .
		Insert = 0x2d, /// .
		Delete = 0x2e, /// .
		Home = 0x24, /// .
		End = 0x23, /// .
		PageUp = 0x21, /// .
		PageDown = 0x22, /// .
		}
	Key key; /// .

	uint modifierState; /// A mask of ModifierState. Always use by checking modifierState & ModifierState.something, the actual value differs across platforms

}

/// .
struct PasteEvent {
	string pastedText; /// .
}

/// .
struct MouseEvent {
	// these match simpledisplay.d numerically as well
	/// .
	enum Type {
		Moved = 0, /// .
		Pressed = 1, /// .
		Released = 2, /// .
		Clicked, /// .
	}

	Type eventType; /// .

	// note: these should numerically match simpledisplay.d for maximum beauty in my other code
	/// .
	enum Button : uint {
		None = 0, /// .
		Left = 1, /// .
		Middle = 4, /// .
		Right = 2, /// .
		ScrollUp = 8, /// .
		ScrollDown = 16 /// .
	}
	uint buttons; /// A mask of Button
	int x; /// 0 == left side
	int y; /// 0 == top
	uint modifierState; /// shift, ctrl, alt, meta, altgr. Not always available. Always check by using modifierState & ModifierState.something
}

/// When you get this, check terminal.width and terminal.height to see the new size and react accordingly.
struct SizeChangedEvent {
	int oldWidth;
	int oldHeight;
	int newWidth;
	int newHeight;
}

/// the user hitting ctrl+c will send this
/// You should drop what you're doing and perhaps exit when this happens.
struct UserInterruptionEvent {}

/// If the user hangs up (for example, closes the terminal emulator without exiting the app), this is sent.
/// If you receive it, you should generally cleanly exit.
struct HangupEvent {}

/// Sent upon receiving end-of-file from stdin.
struct EndOfFileEvent {}

interface CustomEvent {}

version(Win32Console)
enum ModifierState : uint {
	shift = 0x10,
	control = 0x8 | 0x4, // 8 == left ctrl, 4 == right ctrl

	// i'm not sure if the next two are available
	alt = 2 | 1, //2 ==left alt, 1 == right alt

	// FIXME: I don't think these are actually available
	windows = 512,
	meta = 4096, // FIXME sanity

	// I don't think this is available on Linux....
	scrollLock = 0x40,
}
else
enum ModifierState : uint {
	shift = 4,
	alt = 2,
	control = 16,
	meta = 8,

	windows = 512 // only available if you are using my terminal emulator; it isn't actually offered on standard linux ones
}

version(DDoc)
///
enum ModifierState : uint {
	///
	shift = 4,
	///
	alt = 2,
	///
	control = 16,

}

/++
	[RealTimeConsoleInput.nextEvent] returns one of these. Check the type, then use the [InputEvent.get|get] method to get the more detailed information about the event.
++/
struct InputEvent {
	/// .
	enum Type {
		KeyboardEvent, /// Keyboard key pressed (or released, where supported)
		CharacterEvent, /// Do not use this in new programs, use KeyboardEvent instead
		NonCharacterKeyEvent, /// Do not use this in new programs, use KeyboardEvent instead
		PasteEvent, /// The user pasted some text. Not always available, the pasted text might come as a series of character events instead.
		MouseEvent, /// only sent if you subscribed to mouse events
		SizeChangedEvent, /// only sent if you subscribed to size events
		UserInterruptionEvent, /// the user hit ctrl+c
		EndOfFileEvent, /// stdin has received an end of file
		HangupEvent, /// the terminal hanged up - for example, if the user closed a terminal emulator
		CustomEvent /// .
	}

	/// .
	@property Type type() { return t; }

	/// Returns a pointer to the terminal associated with this event.
	/// (You can usually just ignore this as there's only one terminal typically.)
	///
	/// It may be null in the case of program-generated events;
	@property Terminal* terminal() { return term; }

	/++
		Gets the specific event instance. First, check the type (such as in a `switch` statement), then extract the correct one from here. Note that the template argument is a $(B value type of the enum above), not a type argument. So to use it, do $(D event.get!(InputEvent.Type.KeyboardEvent)), for example.

		See_Also:

		The event types:
			[KeyboardEvent], [MouseEvent], [SizeChangedEvent],
			[PasteEvent], [UserInterruptionEvent], 
			[EndOfFileEvent], [HangupEvent], [CustomEvent]

		And associated functions:
			[RealTimeConsoleInput], [ConsoleInputFlags]
	++/
	@property auto get(Type T)() {
		if(type != T)
			throw new Exception("Wrong event type");
		static if(T == Type.CharacterEvent)
			return characterEvent;
		else static if(T == Type.KeyboardEvent)
			return keyboardEvent;
		else static if(T == Type.NonCharacterKeyEvent)
			return nonCharacterKeyEvent;
		else static if(T == Type.PasteEvent)
			return pasteEvent;
		else static if(T == Type.MouseEvent)
			return mouseEvent;
		else static if(T == Type.SizeChangedEvent)
			return sizeChangedEvent;
		else static if(T == Type.UserInterruptionEvent)
			return userInterruptionEvent;
		else static if(T == Type.EndOfFileEvent)
			return endOfFileEvent;
		else static if(T == Type.HangupEvent)
			return hangupEvent;
		else static if(T == Type.CustomEvent)
			return customEvent;
		else static assert(0, "Type " ~ T.stringof ~ " not added to the get function");
	}

	/// custom event is public because otherwise there's no point at all
	this(CustomEvent c, Terminal* p = null) {
		t = Type.CustomEvent;
		customEvent = c;
	}

	private {
		this(CharacterEvent c, Terminal* p) {
			t = Type.CharacterEvent;
			characterEvent = c;
		}
		this(KeyboardEvent c, Terminal* p) {
			t = Type.KeyboardEvent;
			keyboardEvent = c;
		}
		this(NonCharacterKeyEvent c, Terminal* p) {
			t = Type.NonCharacterKeyEvent;
			nonCharacterKeyEvent = c;
		}
		this(PasteEvent c, Terminal* p) {
			t = Type.PasteEvent;
			pasteEvent = c;
		}
		this(MouseEvent c, Terminal* p) {
			t = Type.MouseEvent;
			mouseEvent = c;
		}
		this(SizeChangedEvent c, Terminal* p) {
			t = Type.SizeChangedEvent;
			sizeChangedEvent = c;
		}
		this(UserInterruptionEvent c, Terminal* p) {
			t = Type.UserInterruptionEvent;
			userInterruptionEvent = c;
		}
		this(HangupEvent c, Terminal* p) {
			t = Type.HangupEvent;
			hangupEvent = c;
		}
		this(EndOfFileEvent c, Terminal* p) {
			t = Type.EndOfFileEvent;
			endOfFileEvent = c;
		}

		Type t;
		Terminal* term;

		union {
			KeyboardEvent keyboardEvent;
			CharacterEvent characterEvent;
			NonCharacterKeyEvent nonCharacterKeyEvent;
			PasteEvent pasteEvent;
			MouseEvent mouseEvent;
			SizeChangedEvent sizeChangedEvent;
			UserInterruptionEvent userInterruptionEvent;
			HangupEvent hangupEvent;
			EndOfFileEvent endOfFileEvent;
			CustomEvent customEvent;
		}
	}
}

version(Demo)
/// View the source of this!
void main() {
	auto terminal = Terminal(ConsoleOutputType.cellular);

	//terminal.color(Color.DEFAULT, Color.DEFAULT);

	//
	///*
	auto getter = new FileLineGetter(&terminal, "test");
	getter.prompt = "> ";
	getter.history = ["abcdefghijklmnopqrstuvwzyz1234567890ABCDEFGHIJKLMNOPQRSTUVWXYZ"];
	terminal.writeln("\n" ~ getter.getline());
	terminal.writeln("\n" ~ getter.getline());
	terminal.writeln("\n" ~ getter.getline());
	getter.dispose();
	//*/

	terminal.writeln(terminal.getline());
	terminal.writeln(terminal.getline());
	terminal.writeln(terminal.getline());

	//input.getch();

	// return;
	//

	terminal.setTitle("Basic I/O");
	auto input = RealTimeConsoleInput(&terminal, ConsoleInputFlags.raw | ConsoleInputFlags.allInputEventsWithRelease);
	terminal.color(Color.green | Bright, Color.black);

	terminal.write("test some long string to see if it wraps or what because i dont really know what it is going to do so i just want to test i think it will wrap but gotta be sure lolololololololol");
	terminal.writefln("%d %d", terminal.cursorX, terminal.cursorY);

	terminal.color(Color.DEFAULT, Color.DEFAULT);

	int centerX = terminal.width / 2;
	int centerY = terminal.height / 2;

	bool timeToBreak = false;

	void handleEvent(InputEvent event) {
		terminal.writef("%s\n", event.type);
		final switch(event.type) {
			case InputEvent.Type.UserInterruptionEvent:
			case InputEvent.Type.HangupEvent:
			case InputEvent.Type.EndOfFileEvent:
				timeToBreak = true;
				version(with_eventloop) {
					import arsd.eventloop;
					exit();
				}
			break;
			case InputEvent.Type.SizeChangedEvent:
				auto ev = event.get!(InputEvent.Type.SizeChangedEvent);
				terminal.writeln(ev);
			break;
			case InputEvent.Type.KeyboardEvent:
				auto ev = event.get!(InputEvent.Type.KeyboardEvent);
					terminal.writef("\t%s", ev);
				terminal.writef(" (%s)", cast(KeyboardEvent.Key) ev.which);
				terminal.writeln();
				if(ev.which == 'Q') {
					timeToBreak = true;
					version(with_eventloop) {
						import arsd.eventloop;
						exit();
					}
				}

				if(ev.which == 'C')
					terminal.clear();
			break;
			case InputEvent.Type.CharacterEvent: // obsolete
				auto ev = event.get!(InputEvent.Type.CharacterEvent);
				terminal.writef("\t%s\n", ev);
			break;
			case InputEvent.Type.NonCharacterKeyEvent: // obsolete
				terminal.writef("\t%s\n", event.get!(InputEvent.Type.NonCharacterKeyEvent));
			break;
			case InputEvent.Type.PasteEvent:
				terminal.writef("\t%s\n", event.get!(InputEvent.Type.PasteEvent));
			break;
			case InputEvent.Type.MouseEvent:
				terminal.writef("\t%s\n", event.get!(InputEvent.Type.MouseEvent));
			break;
			case InputEvent.Type.CustomEvent:
			break;
		}

		terminal.writefln("%d %d", terminal.cursorX, terminal.cursorY);

		/*
		if(input.kbhit()) {
			auto c = input.getch();
			if(c == 'q' || c == 'Q')
				break;
			terminal.moveTo(centerX, centerY);
			terminal.writef("%c", c);
			terminal.flush();
		}
		usleep(10000);
		*/
	}

	version(with_eventloop) {
		import arsd.eventloop;
		addListener(&handleEvent);
		loop();
	} else {
		loop: while(true) {
			auto event = input.nextEvent();
			handleEvent(event);
			if(timeToBreak)
				break loop;
		}
	}
}

/**
	FIXME: support lines that wrap
	FIXME: better controls maybe

	FIXME: support multi-line "lines" and some form of line continuation, both
	       from the user (if permitted) and from the application, so like the user
	       hits "class foo { \n" and the app says "that line needs continuation" automatically.

	FIXME: fix lengths on prompt and suggestion

	A note on history:

	To save history, you must call LineGetter.dispose() when you're done with it.
	History will not be automatically saved without that call!

	The history saving and loading as a trivially encountered race condition: if you
	open two programs that use the same one at the same time, the one that closes second
	will overwrite any history changes the first closer saved.

	GNU Getline does this too... and it actually kinda drives me nuts. But I don't know
	what a good fix is except for doing a transactional commit straight to the file every
	time and that seems like hitting the disk way too often.

	We could also do like a history server like a database daemon that keeps the order
	correct but I don't actually like that either because I kinda like different bashes
	to have different history, I just don't like it all to get lost.

	Regardless though, this isn't even used in bash anyway, so I don't think I care enough
	to put that much effort into it. Just using separate files for separate tasks is good
	enough I think.
*/
class LineGetter {
	/* A note on the assumeSafeAppends in here: since these buffers are private, we can be
	   pretty sure that stomping isn't an issue, so I'm using this liberally to keep the
	   append/realloc code simple and hopefully reasonably fast. */

	// saved to file
	string[] history;

	// not saved
	Terminal* terminal;
	string historyFilename;

	/// Make sure that the parent terminal struct remains in scope for the duration
	/// of LineGetter's lifetime, as it does hold on to and use the passed pointer
	/// throughout.
	///
	/// historyFilename will load and save an input history log to a particular folder.
	/// Leaving it null will mean no file will be used and history will not be saved across sessions.
	this(Terminal* tty, string historyFilename = null) {
		this.terminal = tty;
		this.historyFilename = historyFilename;

		line.reserve(128);

		if(historyFilename.length)
			loadSettingsAndHistoryFromFile();

		regularForeground = cast(Color) terminal._currentForeground;
		background = cast(Color) terminal._currentBackground;
		suggestionForeground = Color.blue;
	}

	/// Call this before letting LineGetter die so it can do any necessary
	/// cleanup and save the updated history to a file.
	void dispose() {
		if(historyFilename.length)
			saveSettingsAndHistoryToFile();
	}

	/// Override this to change the directory where history files are stored
	///
	/// Default is $HOME/.arsd-getline on linux and %APPDATA%/arsd-getline/ on Windows.
	/* virtual */ string historyFileDirectory() {
		version(Windows) {
			char[1024] path;
			// FIXME: this doesn't link because the crappy dmd lib doesn't have it
			if(0) { // SHGetFolderPathA(null, CSIDL_APPDATA, null, 0, path.ptr) >= 0) {
				import core.stdc.string;
				return cast(string) path[0 .. strlen(path.ptr)] ~ "\\arsd-getline";
			} else {
				import std.process;
				return environment["APPDATA"] ~ "\\arsd-getline";
			}
		} else version(Posix) {
			import std.process;
			return environment["HOME"] ~ "/.arsd-getline";
		}
	}

	/// You can customize the colors here. You should set these after construction, but before
	/// calling startGettingLine or getline.
	Color suggestionForeground = Color.blue;
	Color regularForeground = Color.DEFAULT; /// ditto
	Color background = Color.DEFAULT; /// ditto
	Color promptColor = Color.DEFAULT; /// ditto
	Color specialCharBackground = Color.green; /// ditto
	//bool reverseVideo;

	/// Set this if you want a prompt to be drawn with the line. It does NOT support color in string.
	@property void prompt(string p) {
		this.prompt_ = p;

		promptLength = 0;
		foreach(dchar c; p)
			promptLength++;
	}

	/// ditto
	@property string prompt() {
		return this.prompt_;
	}

	private string prompt_;
	private int promptLength;

	/// Turn on auto suggest if you want a greyed thing of what tab
	/// would be able to fill in as you type.
	///
	/// You might want to turn it off if generating a completion list is slow.
	bool autoSuggest = true;


	/// Override this if you don't want all lines added to the history.
	/// You can return null to not add it at all, or you can transform it.
	/* virtual */ string historyFilter(string candidate) {
		return candidate;
	}

	/// You may override this to do nothing
	/* virtual */ void saveSettingsAndHistoryToFile() {
		import std.file;
		if(!exists(historyFileDirectory))
			mkdir(historyFileDirectory);
		auto fn = historyPath();
		import std.stdio;
		auto file = File(fn, "wt");
		foreach(item; history)
			file.writeln(item);
	}

	private string historyPath() {
		import std.path;
		auto filename = historyFileDirectory() ~ dirSeparator ~ historyFilename ~ ".history";
		return filename;
	}

	/// You may override this to do nothing
	/* virtual */ void loadSettingsAndHistoryFromFile() {
		import std.file;
		history = null;
		auto fn = historyPath();
		if(exists(fn)) {
			import std.stdio;
			foreach(line; File(fn, "rt").byLine)
				history ~= line.idup;

		}
	}

	/**
		Override this to provide tab completion. You may use the candidate
		argument to filter the list, but you don't have to (LineGetter will
		do it for you on the values you return).

		Ideally, you wouldn't return more than about ten items since the list
		gets difficult to use if it is too long.

		Default is to provide recent command history as autocomplete.
	*/
	/* virtual */ protected string[] tabComplete(in dchar[] candidate) {
		return history.length > 20 ? history[0 .. 20] : history;
	}

	private string[] filterTabCompleteList(string[] list) {
		if(list.length == 0)
			return list;

		string[] f;
		f.reserve(list.length);

		foreach(item; list) {
			import std.algorithm;
			if(startsWith(item, line[0 .. cursorPosition]))
				f ~= item;
		}

		return f;
	}

	/// Override this to provide a custom display of the tab completion list
	protected void showTabCompleteList(string[] list) {
		if(list.length) {
			// FIXME: allow mouse clicking of an item, that would be cool

			// FIXME: scroll
			//if(terminal.type == ConsoleOutputType.linear) {
				terminal.writeln();
				foreach(item; list) {
					terminal.color(suggestionForeground, background);
					import std.utf;
					auto idx = codeLength!char(line[0 .. cursorPosition]);
					terminal.write("  ", item[0 .. idx]);
					terminal.color(regularForeground, background);
					terminal.writeln(item[idx .. $]);
				}
				updateCursorPosition();
				redraw();
			//}
		}
	}

	//private RealTimeConsoleInput* rtci;

	/// One-call shop for the main workhorse
	/// If you already have a RealTimeConsoleInput ready to go, you
	/// should pass a pointer to yours here. Otherwise, LineGetter will
	/// make its own.
	public string getline(RealTimeConsoleInput* input = null) {
		startGettingLine();
		if(input is null) {
			auto i = RealTimeConsoleInput(terminal, ConsoleInputFlags.raw | ConsoleInputFlags.allInputEvents | ConsoleInputFlags.noEolWrap);
			//rtci = &i;
			//scope(exit) rtci = null;
			while(workOnLine(i.nextEvent())) {}
		} else {
			//rtci = input;
			//scope(exit) rtci = null;
			while(workOnLine(input.nextEvent())) {}
		}
		return finishGettingLine();
	}

	private int currentHistoryViewPosition = 0;
	private dchar[] uncommittedHistoryCandidate;
	void loadFromHistory(int howFarBack) {
		if(howFarBack < 0)
			howFarBack = 0;
		if(howFarBack > history.length) // lol signed/unsigned comparison here means if i did this first, before howFarBack < 0, it would totally cycle around.
			howFarBack = cast(int) history.length;
		if(howFarBack == currentHistoryViewPosition)
			return;
		if(currentHistoryViewPosition == 0) {
			// save the current line so we can down arrow back to it later
			if(uncommittedHistoryCandidate.length < line.length) {
				uncommittedHistoryCandidate.length = line.length;
			}

			uncommittedHistoryCandidate[0 .. line.length] = line[];
			uncommittedHistoryCandidate = uncommittedHistoryCandidate[0 .. line.length];
			uncommittedHistoryCandidate.assumeSafeAppend();
		}

		currentHistoryViewPosition = howFarBack;

		if(howFarBack == 0) {
			line.length = uncommittedHistoryCandidate.length;
			line.assumeSafeAppend();
			line[] = uncommittedHistoryCandidate[];
		} else {
			line = line[0 .. 0];
			line.assumeSafeAppend();
			foreach(dchar ch; history[$ - howFarBack])
				line ~= ch;
		}

		cursorPosition = cast(int) line.length;
		scrollToEnd();
	}

	bool insertMode = true;
	bool multiLineMode = false;

	private dchar[] line;
	private int cursorPosition = 0;
	private int horizontalScrollPosition = 0;

	private void scrollToEnd() {
		horizontalScrollPosition = (cast(int) line.length);
		horizontalScrollPosition -= availableLineLength();
		if(horizontalScrollPosition < 0)
			horizontalScrollPosition = 0;
	}

	// used for redrawing the line in the right place
	// and detecting mouse events on our line.
	private int startOfLineX;
	private int startOfLineY;

	// private string[] cachedCompletionList;

	// FIXME
	// /// Note that this assumes the tab complete list won't change between actual
	// /// presses of tab by the user. If you pass it a list, it will use it, but
	// /// otherwise it will keep track of the last one to avoid calls to tabComplete.
	private string suggestion(string[] list = null) {
		import std.algorithm, std.utf;
		auto relevantLineSection = line[0 .. cursorPosition];
		// FIXME: see about caching the list if we easily can
		if(list is null)
			list = filterTabCompleteList(tabComplete(relevantLineSection));

		if(list.length) {
			string commonality = list[0];
			foreach(item; list[1 .. $]) {
				commonality = commonPrefix(commonality, item);
			}

			if(commonality.length) {
				return commonality[codeLength!char(relevantLineSection) .. $];
			}
		}

		return null;
	}

	/// Adds a character at the current position in the line. You can call this too if you hook events for hotkeys or something.
	/// You'll probably want to call redraw() after adding chars.
	void addChar(dchar ch) {
		assert(cursorPosition >= 0 && cursorPosition <= line.length);
		if(cursorPosition == line.length)
			line ~= ch;
		else {
			assert(line.length);
			if(insertMode) {
				line ~= ' ';
				for(int i = cast(int) line.length - 2; i >= cursorPosition; i --)
					line[i + 1] = line[i];
			}
			line[cursorPosition] = ch;
		}
		cursorPosition++;

		if(cursorPosition >= horizontalScrollPosition + availableLineLength())
			horizontalScrollPosition++;
	}

	/// .
	void addString(string s) {
		// FIXME: this could be more efficient
		// but does it matter? these lines aren't super long anyway. But then again a paste could be excessively long (prolly accidental, but still)
		foreach(dchar ch; s)
			addChar(ch);
	}

	/// Deletes the character at the current position in the line.
	/// You'll probably want to call redraw() after deleting chars.
	void deleteChar() {
		if(cursorPosition == line.length)
			return;
		for(int i = cursorPosition; i < line.length - 1; i++)
			line[i] = line[i + 1];
		line = line[0 .. $-1];
		line.assumeSafeAppend();
	}

	///
	void deleteToEndOfLine() {
		while(cursorPosition < line.length)
			deleteChar();
	}

	int availableLineLength() {
		return terminal.width - startOfLineX - promptLength - 1;
	}

	private int lastDrawLength = 0;
	void redraw() {
		terminal.hideCursor();
		scope(exit) {
			terminal.flush();
			terminal.showCursor();
		}
		terminal.moveTo(startOfLineX, startOfLineY);

		auto lineLength = availableLineLength();
		if(lineLength < 0)
			throw new Exception("too narrow terminal to draw");

		terminal.color(promptColor, background);
		terminal.write(prompt);
		terminal.color(regularForeground, background);

		auto towrite = line[horizontalScrollPosition .. $];
		auto cursorPositionToDrawX = cursorPosition - horizontalScrollPosition;
		auto cursorPositionToDrawY = 0;

		int written = promptLength;

		void specialChar(char c) {
			terminal.color(regularForeground, specialCharBackground);
			terminal.write(c);
			terminal.color(regularForeground, background);

			written++;
			lineLength--;
		}

		void regularChar(dchar ch) {
			import std.utf;
			char[4] buffer;
			auto l = encode(buffer, ch);
			// note the Terminal buffers it so meh
			terminal.write(buffer[0 .. l]);

			written++;
			lineLength--;
		}

		// FIXME: if there is a color at the end of the line it messes up as you scroll
		// FIXME: need a way to go to multi-line editing

		foreach(dchar ch; towrite) {
			if(lineLength == 0)
				break;
			switch(ch) {
				case '\n': specialChar('n'); break;
				case '\r': specialChar('r'); break;
				case '\a': specialChar('a'); break;
				case '\t': specialChar('t'); break;
				case '\b': specialChar('b'); break;
				case '\033': specialChar('e'); break;
				default:
					regularChar(ch);
			}
		}

		string suggestion;

		if(lineLength >= 0) {
			suggestion = ((cursorPosition == towrite.length) && autoSuggest) ? this.suggestion() : null;
			if(suggestion.length) {
				terminal.color(suggestionForeground, background);
				foreach(dchar ch; suggestion) {
					if(lineLength == 0)
						break;
					regularChar(ch);
				}
				terminal.color(regularForeground, background);
			}
		}

		// FIXME: graphemes

		if(written < lastDrawLength)
		foreach(i; written .. lastDrawLength)
			terminal.write(" ");
		lastDrawLength = written;

		terminal.moveTo(startOfLineX + cursorPositionToDrawX + promptLength, startOfLineY + cursorPositionToDrawY);
	}

	/// Starts getting a new line. Call workOnLine and finishGettingLine afterward.
	///
	/// Make sure that you've flushed your input and output before calling this
	/// function or else you might lose events or get exceptions from this.
	void startGettingLine() {
		// reset from any previous call first
		cursorPosition = 0;
		horizontalScrollPosition = 0;
		justHitTab = false;
		currentHistoryViewPosition = 0;
		if(line.length) {
			line = line[0 .. 0];
			line.assumeSafeAppend();
		}

		initializeWithSize(true);

		terminal.cursor = TerminalCursor.insert;
		terminal.showCursor();
	}

	private void positionCursor() {
		if(cursorPosition == 0)
			horizontalScrollPosition = 0;
		else if(cursorPosition == line.length)
			scrollToEnd();
		else {
			// otherwise just try to center it in the screen
			horizontalScrollPosition = cursorPosition;
			horizontalScrollPosition -= terminal.width / 2;
			// align on a code point boundary
			aligned(horizontalScrollPosition, -1);
			if(horizontalScrollPosition < 0)
				horizontalScrollPosition = 0;
		}
	}

	private void aligned(ref int what, int direction) {
		// whereas line is right now dchar[] no need for this
		// at least until we go by grapheme...
		/*
		while(what > 0 && what < line.length && ((line[what] & 0b1100_0000) == 0b1000_0000))
			what += direction;
		*/
	}

	private void initializeWithSize(bool firstEver = false) {
		auto x = startOfLineX;

		updateCursorPosition();

		if(!firstEver) {
			startOfLineX = x;
			positionCursor();
		}

		lastDrawLength = terminal.width;
		version(Win32Console)
			lastDrawLength -= 1; // I don't like this but Windows resizing is different anyway and it is liable to scroll if i go over..

		redraw();
	}

	private void updateCursorPosition() {
		terminal.flush();

		// then get the current cursor position to start fresh
		version(Win32Console) {
			CONSOLE_SCREEN_BUFFER_INFO info;
			GetConsoleScreenBufferInfo(terminal.hConsole, &info);
			startOfLineX = info.dwCursorPosition.X;
			startOfLineY = info.dwCursorPosition.Y;
		} else {
			// request current cursor position

			// we have to turn off cooked mode to get this answer, otherwise it will all
			// be messed up. (I hate unix terminals, the Windows way is so much easer.)

			// We also can't use RealTimeConsoleInput here because it also does event loop stuff
			// which would be broken by the child destructor :( (maybe that should be a FIXME)

			/+
			if(rtci !is null) {
				while(rtci.timedCheckForInput_bypassingBuffer(1000))
					rtci.inputQueue ~= rtci.readNextEvents();
			}
			+/

			ubyte[128] hack2;
			termios old;
			ubyte[128] hack;
			tcgetattr(terminal.fdIn, &old);
			auto n = old;
			n.c_lflag &= ~(ICANON | ECHO);
			tcsetattr(terminal.fdIn, TCSANOW, &n);
			scope(exit)
				tcsetattr(terminal.fdIn, TCSANOW, &old);


			terminal.writeStringRaw("\033[6n");
			terminal.flush();

			import std.conv;
			import core.stdc.errno;

			import core.sys.posix.unistd;
			// reading directly to bypass any buffering
			int retries = 16;
			ubyte[16] buffer;
			try_again:
			auto len = read(terminal.fdIn, buffer.ptr, buffer.length);
			if(len <= 0) {
				if(len == -1) {
					if(errno == EINTR)
						goto try_again;
					if(errno == EAGAIN || errno == EWOULDBLOCK) {
						import core.thread;
						Thread.sleep(10.msecs);
						goto try_again;
					}
				}
				throw new Exception("Couldn't get cursor position to initialize get line " ~ to!string(len) ~ " " ~ to!string(errno));
			}
			regot:
			auto got = buffer[0 .. len];
			if(got.length < 6) {
				auto len2 = read(terminal.fdIn, &buffer[len], buffer.length - len);
				if(len2 <= 0)
					throw new Exception("not enough cursor reply answer");
				else {
					len += len2;
					goto regot;
				}
			}
			if(got[0] != '\033' || got[1] != '[' || got[$-1] != 'R') {
				retries--;
				if(retries > 0)
					goto try_again;
				throw new Exception("wrong answer for cursor position " ~ cast(string) got[1 .. $]);
			}
			auto gots = cast(char[]) got[2 .. $-1];

			import std.string;

			auto pieces = split(gots, ";");
			if(pieces.length != 2) throw new Exception("wtf wrong answer on cursor position");

			startOfLineX = to!int(pieces[1]) - 1;
			startOfLineY = to!int(pieces[0]) - 1;
		}

		// updating these too because I can with the more accurate info from above
		terminal._cursorX = startOfLineX;
		terminal._cursorY = startOfLineY;
	}

	private bool justHitTab;
	private bool eof;

	///
	string delegate(string s) pastePreprocessor;

	string defaultPastePreprocessor(string s) {
		return s;
	}

	/// for integrating into another event loop
	/// you can pass individual events to this and
	/// the line getter will work on it
	///
	/// returns false when there's nothing more to do
	bool workOnLine(InputEvent e) {
		switch(e.type) {
			case InputEvent.Type.EndOfFileEvent:
				justHitTab = false;
				eof = true;
				// FIXME: this should be distinct from an empty line when hit at the beginning
				return false;
			//break;
			case InputEvent.Type.KeyboardEvent:
				auto ev = e.keyboardEvent;
				if(ev.pressed == false)
					return true;
				/* Insert the character (unless it is backspace, tab, or some other control char) */
				auto ch = ev.which;
				switch(ch) {
					version(Windows) case 26: // and this is really for Windows
						goto case;
					case 4: // ctrl+d will also send a newline-equivalent 
						if(line.length == 0)
							eof = true;
						goto case;
					case '\r':
					case '\n':
						justHitTab = false;
						return false;
					case '\t':
						auto relevantLineSection = line[0 .. cursorPosition];
						auto possibilities = filterTabCompleteList(tabComplete(relevantLineSection));
						import std.utf;

						if(possibilities.length == 1) {
							auto toFill = possibilities[0][codeLength!char(relevantLineSection) .. $];
							if(toFill.length) {
								addString(toFill);
								redraw();
							}
							justHitTab = false;
						} else {
							if(justHitTab) {
								justHitTab = false;
								showTabCompleteList(possibilities);
							} else {
								justHitTab = true;
								/* fill it in with as much commonality as there is amongst all the suggestions */
								auto suggestion = this.suggestion(possibilities);
								if(suggestion.length) {
									addString(suggestion);
									redraw();
								}
							}
						}
					break;
					case '\b':
						justHitTab = false;
						if(cursorPosition) {
							cursorPosition--;
							for(int i = cursorPosition; i < line.length - 1; i++)
								line[i] = line[i + 1];
							line = line[0 .. $ - 1];
							line.assumeSafeAppend();

							if(!multiLineMode) {
								if(horizontalScrollPosition > cursorPosition - 1)
									horizontalScrollPosition = cursorPosition - 1 - availableLineLength();
								if(horizontalScrollPosition < 0)
									horizontalScrollPosition = 0;
							}

							redraw();
						}
					break;
					case KeyboardEvent.Key.LeftArrow:
						justHitTab = false;
						if(cursorPosition)
							cursorPosition--;
						if(ev.modifierState & ModifierState.control) {
							while(cursorPosition && line[cursorPosition - 1] != ' ')
								cursorPosition--;
						}
						aligned(cursorPosition, -1);
						if(!multiLineMode) {
							if(cursorPosition < horizontalScrollPosition) {
								horizontalScrollPosition--;
								aligned(horizontalScrollPosition, -1);
							}
						}

						redraw();
					break;
					case KeyboardEvent.Key.RightArrow:
						justHitTab = false;
						if(cursorPosition < line.length)
							cursorPosition++;

						if(ev.modifierState & ModifierState.control) {
							while(cursorPosition + 1 < line.length && line[cursorPosition + 1] != ' ')
								cursorPosition++;
							cursorPosition += 2;
							if(cursorPosition > line.length)
								cursorPosition = cast(int) line.length;
						}
						aligned(cursorPosition, 1);
						if(!multiLineMode) {
							if(cursorPosition >= horizontalScrollPosition + availableLineLength()) {
								horizontalScrollPosition++;
								aligned(horizontalScrollPosition, 1);
							}
						}

						redraw();
					break;
					case KeyboardEvent.Key.UpArrow:
						justHitTab = false;
						loadFromHistory(currentHistoryViewPosition + 1);
						redraw();
					break;
					case KeyboardEvent.Key.DownArrow:
						justHitTab = false;
						loadFromHistory(currentHistoryViewPosition - 1);
						redraw();
					break;
					case KeyboardEvent.Key.PageUp:
						justHitTab = false;
						loadFromHistory(cast(int) history.length);
						redraw();
					break;
					case KeyboardEvent.Key.PageDown:
						justHitTab = false;
						loadFromHistory(0);
						redraw();
					break;
					case 1: // ctrl+a does home too in the emacs keybindings
					case KeyboardEvent.Key.Home:
						justHitTab = false;
						cursorPosition = 0;
						horizontalScrollPosition = 0;
						redraw();
					break;
					case 5: // ctrl+e from emacs
					case KeyboardEvent.Key.End:
						justHitTab = false;
						cursorPosition = cast(int) line.length;
						scrollToEnd();
						redraw();
					break;
					case KeyboardEvent.Key.Insert:
						justHitTab = false;
						if(ev.modifierState & ModifierState.shift) {
							// paste

							// shift+insert = request paste
							// ctrl+insert = request copy. but that needs a selection

							// those work on Windows!!!! and many linux TEs too.
							// but if it does make it here, we'll attempt it at this level
						} else if(ev.modifierState & ModifierState.control) {
							// copy
						} else {
							insertMode = !insertMode;

							if(insertMode)
								terminal.cursor = TerminalCursor.insert;
							else
								terminal.cursor = TerminalCursor.block;
						}
					break;
					case KeyboardEvent.Key.Delete:
						justHitTab = false;
						if(ev.modifierState & ModifierState.control)
							deleteToEndOfLine();
						else
							deleteChar();
						redraw();
					break;
					case 11: // ctrl+k is delete to end of line from emacs
						justHitTab = false;
						deleteToEndOfLine();
						redraw();
					break;
					default:
						justHitTab = false;
						if(e.keyboardEvent.isCharacter)
							addChar(ch);
						redraw();
				}
			break;
			case InputEvent.Type.PasteEvent:
				justHitTab = false;
				if(pastePreprocessor)
					addString(pastePreprocessor(e.pasteEvent.pastedText));
				else
					addString(defaultPastePreprocessor(e.pasteEvent.pastedText));
				redraw();
			break;
			case InputEvent.Type.MouseEvent:
				/* Clicking with the mouse to move the cursor is so much easier than arrowing
				   or even emacs/vi style movements much of the time, so I'ma support it. */

				auto me = e.mouseEvent;
				if(me.eventType == MouseEvent.Type.Pressed) {
					if(me.buttons & MouseEvent.Button.Left) {
						if(me.y == startOfLineY) {
							int p = me.x - startOfLineX - promptLength + horizontalScrollPosition;
							if(p >= 0 && p < line.length) {
								justHitTab = false;
								cursorPosition = p;
								redraw();
							}
						}
					}
				}
			break;
			case InputEvent.Type.SizeChangedEvent:
				/* We'll adjust the bounding box. If you don't like this, handle SizeChangedEvent
				   yourself and then don't pass it to this function. */
				// FIXME
				initializeWithSize();
			break;
			case InputEvent.Type.UserInterruptionEvent:
				/* I'll take this as canceling the line. */
				throw new UserInterruptionException();
			//break;
			case InputEvent.Type.HangupEvent:
				/* I'll take this as canceling the line. */
				throw new HangupException();
			//break;
			default:
				/* ignore. ideally it wouldn't be passed to us anyway! */
		}

		return true;
	}

	string finishGettingLine() {
		import std.conv;
		auto f = to!string(line);
		auto history = historyFilter(f);
		if(history !is null)
			this.history ~= history;

		// FIXME: we should hide the cursor if it was hidden in the call to startGettingLine
		return eof ? null : f.length ? f : "";
	}
}

/// Adds default constructors that just forward to the superclass
mixin template LineGetterConstructors() {
	this(Terminal* tty, string historyFilename = null) {
		super(tty, historyFilename);
	}
}

/// This is a line getter that customizes the tab completion to
/// fill in file names separated by spaces, like a command line thing.
class FileLineGetter : LineGetter {
	mixin LineGetterConstructors;

	/// You can set this property to tell it where to search for the files
	/// to complete.
	string searchDirectory = ".";

	override protected string[] tabComplete(in dchar[] candidate) {
		import std.file, std.conv, std.algorithm, std.string;
		const(dchar)[] soFar = candidate;
		auto idx = candidate.lastIndexOf(" ");
		if(idx != -1)
			soFar = candidate[idx + 1 .. $];

		string[] list;
		foreach(string name; dirEntries(searchDirectory, SpanMode.breadth)) {
			// try without the ./
			if(startsWith(name[2..$], soFar))
				list ~= text(candidate, name[searchDirectory.length + 1 + soFar.length .. $]);
			else // and with
			if(startsWith(name, soFar))
				list ~= text(candidate, name[soFar.length .. $]);
		}

		return list;
	}
}

version(Windows) {
	// to get the directory for saving history in the line things
	enum CSIDL_APPDATA = 26;
	extern(Windows) HRESULT SHGetFolderPathA(HWND, int, HANDLE, DWORD, LPSTR);
}





/* Like getting a line, printing a lot of lines is kinda important too, so I'm including
   that widget here too. */


struct ScrollbackBuffer {

	bool demandsAttention;

	this(string name) {
		this.name = name;
	}

	void write(T...)(T t) {
		import std.conv : text;
		addComponent(text(t), foreground_, background_, null);
	}

	void writeln(T...)(T t) {
		write(t, "\n");
	}

	void writef(T...)(string fmt, T t) {
		import std.format: format;
		write(format(fmt, t));
	}

	void writefln(T...)(string fmt, T t) {
		writef(fmt, t, "\n");
	}

	void clear() {
		lines.clear();
		clickRegions = null;
		scrollbackPosition = 0;
	}

	int foreground_ = Color.DEFAULT, background_ = Color.DEFAULT;
	void color(int foreground, int background) {
		this.foreground_ = foreground;
		this.background_ = background;
	}

	void addComponent(string text, int foreground, int background, bool delegate() onclick) {
		if(lines.length == 0) {
			addLine();
		}
		bool first = true;
		import std.algorithm;
		foreach(t; splitter(text, "\n")) {
			if(!first) addLine();
			first = false;
			lines[$-1].components ~= LineComponent(t, foreground, background, onclick);
		}
	}

	void addLine() {
		lines ~= Line();
		if(scrollbackPosition) // if the user is scrolling back, we want to keep them basically centered where they are
			scrollbackPosition++;
	}

	void addLine(string line) {
		lines ~= Line([LineComponent(line)]);
		if(scrollbackPosition) // if the user is scrolling back, we want to keep them basically centered where they are
			scrollbackPosition++;
	}

	void scrollUp(int lines = 1) {
		scrollbackPosition += lines;
		//if(scrollbackPosition >= this.lines.length)
		//	scrollbackPosition = cast(int) this.lines.length - 1;
	}

	void scrollDown(int lines = 1) {
		scrollbackPosition -= lines;
		if(scrollbackPosition < 0)
			scrollbackPosition = 0;
	}

	void scrollToBottom() {
		scrollbackPosition = 0;
	}

	// this needs width and height to know how to word wrap it
	void scrollToTop(int width, int height) {
		scrollbackPosition = scrollTopPosition(width, height);
	}




	struct LineComponent {
		string text;
		bool isRgb;
		union {
			int color;
			RGB colorRgb;
		}
		union {
			int background;
			RGB backgroundRgb;
		}
		bool delegate() onclick; // return true if you need to redraw

		// 16 color ctor
		this(string text, int color = Color.DEFAULT, int background = Color.DEFAULT, bool delegate() onclick = null) {
			this.text = text;
			this.color = color;
			this.background = background;
			this.onclick = onclick;
			this.isRgb = false;
		}

		// true color ctor
		this(string text, RGB colorRgb, RGB backgroundRgb = RGB(0, 0, 0), bool delegate() onclick = null) {
			this.text = text;
			this.colorRgb = colorRgb;
			this.backgroundRgb = backgroundRgb;
			this.onclick = onclick;
			this.isRgb = true;
		}
	}

	struct Line {
		LineComponent[] components;
		int length() {
			int l = 0;
			foreach(c; components)
				l += c.text.length;
			return l;
		}
	}

	static struct CircularBuffer(T) {
		T[] backing;

		enum maxScrollback = 8192; // as a power of 2, i hope the compiler optimizes the % below to a simple bit mask...

		int start;
		int length_;

		void clear() {
			backing = null;
			start = 0;
			length_ = 0;
		}

		size_t length() {
			return length_;
		}

		void opOpAssign(string op : "~")(T line) {
			if(length_ < maxScrollback) {
				backing.assumeSafeAppend();
				backing ~= line;
				length_++;
			} else {
				backing[start] = line;
				start++;
				if(start == maxScrollback)
					start = 0;
			}
		}

		T opIndex(int idx) {
			return backing[(start + idx) % maxScrollback];
		}
		T opIndex(Dollar idx) {
			return backing[(start + (length + idx.offsetFromEnd)) % maxScrollback];
		}

		CircularBufferRange opSlice(int startOfIteration, Dollar end) {
			return CircularBufferRange(&this, startOfIteration, cast(int) length - startOfIteration + end.offsetFromEnd);
		}
		CircularBufferRange opSlice(int startOfIteration, int end) {
			return CircularBufferRange(&this, startOfIteration, end - startOfIteration);
		}
		CircularBufferRange opSlice() {
			return CircularBufferRange(&this, 0, cast(int) length);
		}

		static struct CircularBufferRange {
			CircularBuffer* item;
			int position;
			int remaining;
			this(CircularBuffer* item, int startOfIteration, int count) {
				this.item = item;
				position = startOfIteration;
				remaining = count;
			}

			T front() { return (*item)[position]; }
			bool empty() { return remaining <= 0; }
			void popFront() {
				position++;
				remaining--;
			}

			T back() { return (*item)[remaining - 1 - position]; }
			void popBack() {
				remaining--;
			}
		}

		static struct Dollar {
			int offsetFromEnd;
			Dollar opBinary(string op : "-")(int rhs) {
				return Dollar(offsetFromEnd - rhs);
			}
		}
		Dollar opDollar() { return Dollar(0); }
	}

	CircularBuffer!Line lines;
	string name;

	int x, y, width, height;

	int scrollbackPosition;


	int scrollTopPosition(int width, int height) {
		int lineCount;

		foreach_reverse(line; lines) {
			int written = 0;
			comp_loop: foreach(cidx, component; line.components) {
				auto towrite = component.text;
				foreach(idx, dchar ch; towrite) {
					if(written >= width) {
						lineCount++;
						written = 0;
					}

					if(ch == '\t')
						written += 8; // FIXME
					else
						written++;
				}
			}
			lineCount++;
		}

		//if(lineCount > height)
			return lineCount - height;
		//return 0;
	}

	void drawInto(Terminal* terminal, in int x = 0, in int y = 0, int width = 0, int height = 0) {
		if(lines.length == 0)
			return;

		if(width == 0)
			width = terminal.width;
		if(height == 0)
			height = terminal.height;

		this.x = x;
		this.y = y;
		this.width = width;
		this.height = height;

		/* We need to figure out how much is going to fit
		   in a first pass, so we can figure out where to
		   start drawing */

		int remaining = height + scrollbackPosition;
		int start = cast(int) lines.length;
		int howMany = 0;

		bool firstPartial = false;

		static struct Idx {
			size_t cidx;
			size_t idx;
		}

		Idx firstPartialStartIndex;

		// this is private so I know we can safe append
		clickRegions.length = 0;
		clickRegions.assumeSafeAppend();

		// FIXME: should prolly handle \n and \r in here too.

		// we'll work backwards to figure out how much will fit...
		// this will give accurate per-line things even with changing width and wrapping
		// while being generally efficient - we usually want to show the end of the list
		// anyway; actually using the scrollback is a bit of an exceptional case.

		// It could probably do this instead of on each redraw, on each resize or insertion.
		// or at least cache between redraws until one of those invalidates it.
		foreach_reverse(line; lines) {
			int written = 0;
			int brokenLineCount;
			Idx[16] lineBreaksBuffer;
			Idx[] lineBreaks = lineBreaksBuffer[];
			comp_loop: foreach(cidx, component; line.components) {
				auto towrite = component.text;
				foreach(idx, dchar ch; towrite) {
					if(written >= width) {
						if(brokenLineCount == lineBreaks.length)
							lineBreaks ~= Idx(cidx, idx);
						else
							lineBreaks[brokenLineCount] = Idx(cidx, idx);

						brokenLineCount++;

						written = 0;
					}

					if(ch == '\t')
						written += 8; // FIXME
					else
						written++;
				}
			}

			lineBreaks = lineBreaks[0 .. brokenLineCount];

			foreach_reverse(lineBreak; lineBreaks) {
				if(remaining == 1) {
					firstPartial = true;
					firstPartialStartIndex = lineBreak;
					break;
				} else {
					remaining--;
				}
				if(remaining <= 0)
					break;
			}

			remaining--;

			start--;
			howMany++;
			if(remaining <= 0)
				break;
		}

		// second pass: actually draw it
		int linePos = remaining;

		foreach(line; lines[start .. start + howMany]) {
			int written = 0;

			if(linePos < 0) {
				linePos++;
				continue;
			}
		
			terminal.moveTo(x, y + ((linePos >= 0) ? linePos : 0));

			auto todo = line.components;

			if(firstPartial) {
				todo = todo[firstPartialStartIndex.cidx .. $];
			}

			foreach(ref component; todo) {
				if(component.isRgb)
					terminal.setTrueColor(component.colorRgb, component.backgroundRgb);
				else
					terminal.color(component.color, component.background);
				auto towrite = component.text;

				again:

				if(linePos >= height)
					break;

				if(firstPartial) {
					towrite = towrite[firstPartialStartIndex.idx .. $];
					firstPartial = false;
				}

				foreach(idx, dchar ch; towrite) {
					if(written >= width) {
						clickRegions ~= ClickRegion(&component, terminal.cursorX, terminal.cursorY, written);
						terminal.write(towrite[0 .. idx]);
						towrite = towrite[idx .. $];
						linePos++;
						written = 0;
						terminal.moveTo(x, y + linePos);
						goto again;
					}

					if(ch == '\t')
						written += 8; // FIXME
					else
						written++;
				}

				if(towrite.length) {
					clickRegions ~= ClickRegion(&component, terminal.cursorX, terminal.cursorY, written);
					terminal.write(towrite);
				}
			}

			if(written < width) {
				terminal.color(Color.DEFAULT, Color.DEFAULT);
				foreach(i; written .. width)
					terminal.write(" ");
			}

			linePos++;

			if(linePos >= height)
				break;
		}

		if(linePos < height) {
			terminal.color(Color.DEFAULT, Color.DEFAULT);
			foreach(i; linePos .. height) {
				if(i >= 0 && i < height) {
					terminal.moveTo(x, y + i);
					foreach(w; 0 .. width)
						terminal.write(" ");
				}
			}
		}
	}

	private struct ClickRegion {
		LineComponent* component;
		int xStart;
		int yStart;
		int length;
	}
	private ClickRegion[] clickRegions;

	/// Default event handling for this widget. Call this only after drawing it into a rectangle
	/// and only if the event ought to be dispatched to it (which you determine however you want;
	/// you could dispatch all events to it, or perhaps filter some out too)
	///
	/// Returns true if it should be redrawn
	bool handleEvent(InputEvent e) {
		final switch(e.type) {
			case InputEvent.Type.KeyboardEvent:
				auto ev = e.keyboardEvent;

				demandsAttention = false;

				switch(ev.which) {
					case KeyboardEvent.Key.UpArrow:
						scrollUp();
						return true;
					case KeyboardEvent.Key.DownArrow:
						scrollDown();
						return true;
					case KeyboardEvent.Key.PageUp:
						scrollUp(height);
						return true;
					case KeyboardEvent.Key.PageDown:
						scrollDown(height);
						return true;
					default:
						// ignore
				}
			break;
			case InputEvent.Type.MouseEvent:
				auto ev = e.mouseEvent;
				if(ev.x >= x && ev.x < x + width && ev.y >= y && ev.y < y + height) {
					demandsAttention = false;
					// it is inside our box, so do something with it
					auto mx = ev.x - x;
					auto my = ev.y - y;

					if(ev.eventType == MouseEvent.Type.Pressed) {
						if(ev.buttons & MouseEvent.Button.Left) {
							foreach(region; clickRegions)
								if(ev.x >= region.xStart && ev.x < region.xStart + region.length && ev.y == region.yStart)
									if(region.component.onclick !is null)
										return region.component.onclick();
						}
						if(ev.buttons & MouseEvent.Button.ScrollUp) {
							scrollUp();
							return true;
						}
						if(ev.buttons & MouseEvent.Button.ScrollDown) {
							scrollDown();
							return true;
						}
					}
				} else {
					// outside our area, free to ignore
				}
			break;
			case InputEvent.Type.SizeChangedEvent:
				// (size changed might be but it needs to be handled at a higher level really anyway)
				// though it will return true because it probably needs redrawing anyway.
				return true;
			case InputEvent.Type.UserInterruptionEvent:
				throw new UserInterruptionException();
			case InputEvent.Type.HangupEvent:
				throw new HangupException();
			case InputEvent.Type.EndOfFileEvent:
				// ignore, not relevant to this
			break;
			case InputEvent.Type.CharacterEvent:
			case InputEvent.Type.NonCharacterKeyEvent:
				// obsolete, ignore them until they are removed
			break;
			case InputEvent.Type.CustomEvent:
			case InputEvent.Type.PasteEvent:
				// ignored, not relevant to us
			break;
		}

		return false;
	}
}


class UserInterruptionException : Exception {
	this() { super("Ctrl+C"); }
}
class HangupException : Exception {
	this() { super("Hup"); }
}



/*

	// more efficient scrolling
	http://msdn.microsoft.com/en-us/library/windows/desktop/ms685113%28v=vs.85%29.aspx
	// and the unix sequences


	rxvt documentation:
	use this to finish the input magic for that


       For the keypad, use Shift to temporarily override Application-Keypad
       setting use Num_Lock to toggle Application-Keypad setting if Num_Lock
       is off, toggle Application-Keypad setting. Also note that values of
       Home, End, Delete may have been compiled differently on your system.

                         Normal       Shift         Control      Ctrl+Shift
       Tab               ^I           ESC [ Z       ^I           ESC [ Z
       BackSpace         ^H           ^?            ^?           ^?
       Find              ESC [ 1 ~    ESC [ 1 $     ESC [ 1 ^    ESC [ 1 @
       Insert            ESC [ 2 ~    paste         ESC [ 2 ^    ESC [ 2 @
       Execute           ESC [ 3 ~    ESC [ 3 $     ESC [ 3 ^    ESC [ 3 @
       Select            ESC [ 4 ~    ESC [ 4 $     ESC [ 4 ^    ESC [ 4 @
       Prior             ESC [ 5 ~    scroll-up     ESC [ 5 ^    ESC [ 5 @
       Next              ESC [ 6 ~    scroll-down   ESC [ 6 ^    ESC [ 6 @
       Home              ESC [ 7 ~    ESC [ 7 $     ESC [ 7 ^    ESC [ 7 @
       End               ESC [ 8 ~    ESC [ 8 $     ESC [ 8 ^    ESC [ 8 @
       Delete            ESC [ 3 ~    ESC [ 3 $     ESC [ 3 ^    ESC [ 3 @
       F1                ESC [ 11 ~   ESC [ 23 ~    ESC [ 11 ^   ESC [ 23 ^
       F2                ESC [ 12 ~   ESC [ 24 ~    ESC [ 12 ^   ESC [ 24 ^
       F3                ESC [ 13 ~   ESC [ 25 ~    ESC [ 13 ^   ESC [ 25 ^
       F4                ESC [ 14 ~   ESC [ 26 ~    ESC [ 14 ^   ESC [ 26 ^
       F5                ESC [ 15 ~   ESC [ 28 ~    ESC [ 15 ^   ESC [ 28 ^
       F6                ESC [ 17 ~   ESC [ 29 ~    ESC [ 17 ^   ESC [ 29 ^
       F7                ESC [ 18 ~   ESC [ 31 ~    ESC [ 18 ^   ESC [ 31 ^
       F8                ESC [ 19 ~   ESC [ 32 ~    ESC [ 19 ^   ESC [ 32 ^
       F9                ESC [ 20 ~   ESC [ 33 ~    ESC [ 20 ^   ESC [ 33 ^
       F10               ESC [ 21 ~   ESC [ 34 ~    ESC [ 21 ^   ESC [ 34 ^
       F11               ESC [ 23 ~   ESC [ 23 $    ESC [ 23 ^   ESC [ 23 @
       F12               ESC [ 24 ~   ESC [ 24 $    ESC [ 24 ^   ESC [ 24 @
       F13               ESC [ 25 ~   ESC [ 25 $    ESC [ 25 ^   ESC [ 25 @
       F14               ESC [ 26 ~   ESC [ 26 $    ESC [ 26 ^   ESC [ 26 @
       F15 (Help)        ESC [ 28 ~   ESC [ 28 $    ESC [ 28 ^   ESC [ 28 @
       F16 (Menu)        ESC [ 29 ~   ESC [ 29 $    ESC [ 29 ^   ESC [ 29 @

       F17               ESC [ 31 ~   ESC [ 31 $    ESC [ 31 ^   ESC [ 31 @
       F18               ESC [ 32 ~   ESC [ 32 $    ESC [ 32 ^   ESC [ 32 @
       F19               ESC [ 33 ~   ESC [ 33 $    ESC [ 33 ^   ESC [ 33 @
       F20               ESC [ 34 ~   ESC [ 34 $    ESC [ 34 ^   ESC [ 34 @
                                                                 Application
       Up                ESC [ A      ESC [ a       ESC O a      ESC O A
       Down              ESC [ B      ESC [ b       ESC O b      ESC O B
       Right             ESC [ C      ESC [ c       ESC O c      ESC O C
       Left              ESC [ D      ESC [ d       ESC O d      ESC O D
       KP_Enter          ^M                                      ESC O M
       KP_F1             ESC O P                                 ESC O P
       KP_F2             ESC O Q                                 ESC O Q
       KP_F3             ESC O R                                 ESC O R
       KP_F4             ESC O S                                 ESC O S
       XK_KP_Multiply    *                                       ESC O j
       XK_KP_Add         +                                       ESC O k
       XK_KP_Separator   ,                                       ESC O l
       XK_KP_Subtract    -                                       ESC O m
       XK_KP_Decimal     .                                       ESC O n
       XK_KP_Divide      /                                       ESC O o
       XK_KP_0           0                                       ESC O p
       XK_KP_1           1                                       ESC O q
       XK_KP_2           2                                       ESC O r
       XK_KP_3           3                                       ESC O s
       XK_KP_4           4                                       ESC O t
       XK_KP_5           5                                       ESC O u
       XK_KP_6           6                                       ESC O v
       XK_KP_7           7                                       ESC O w
       XK_KP_8           8                                       ESC O x
       XK_KP_9           9                                       ESC O y
*/

version(Demo_kbhit)
void main() {
	auto terminal = Terminal(ConsoleOutputType.linear);
	auto input = RealTimeConsoleInput(&terminal, ConsoleInputFlags.raw);

	int a;
	char ch = '.';
	while(a < 1000) {
		a++;
		if(a % terminal.width == 0) {
			terminal.write("\r");
			if(ch == '.')
				ch = ' ';
			else
				ch = '.';
		}

		if(input.kbhit())
			terminal.write(input.getch());
		else
			terminal.write(ch);

		terminal.flush();

		import core.thread;
		Thread.sleep(50.msecs);
	}
}

/*
	The Xterm palette progression is:
	[0, 95, 135, 175, 215, 255]

	So if I take the color and subtract 55, then div 40, I get
	it into one of these areas. If I add 20, I get a reasonable
	rounding.
*/

ubyte colorToXTermPaletteIndex(RGB color) {
	/*
		Here, I will round off to the color ramp or the
		greyscale. I will NOT use the bottom 16 colors because
		there's duplicates (or very close enough) to them in here
	*/

	if(color.r == color.g && color.g == color.b) {
		// grey - find one of them:
		if(color.r == 0) return 0;
		// meh don't need those two, let's simplify branche
		//if(color.r == 0xc0) return 7;
		//if(color.r == 0x80) return 8;
		// it isn't == 255 because it wants to catch anything
		// that would wrap the simple algorithm below back to 0.
		if(color.r >= 248) return 15;

		// there's greys in the color ramp too, but these
		// are all close enough as-is, no need to complicate
		// algorithm for approximation anyway

		return cast(ubyte) (232 + ((color.r - 8) / 10));
	}

	// if it isn't grey, it is color

	// the ramp goes blue, green, red, with 6 of each,
	// so just multiplying will give something good enough

	// will give something between 0 and 5, with some rounding
	auto r = (cast(int) color.r - 35) / 40;
	auto g = (cast(int) color.g - 35) / 40;
	auto b = (cast(int) color.b - 35) / 40;

	return cast(ubyte) (16 + b + g*6 + r*36);
}

/++
	Represents a 24-bit color.


	$(TIP You can convert these to and from [arsd.color.Color] using
	      `.tupleof`:

		---
	      	RGB rgb;
		Color c = Color(rgb.tupleof);
		---
	)
+/
struct RGB {
	ubyte r; ///
	ubyte g; ///
	ubyte b; ///
	// terminal can't actually use this but I want the value
	// there for assignment to an arsd.color.Color
	private ubyte a = 255;
}

// This is an approximation too for a few entries, but a very close one.
RGB xtermPaletteIndexToColor(int paletteIdx) {
	RGB color;

	if(paletteIdx < 16) {
		if(paletteIdx == 7)
			return RGB(0xc0, 0xc0, 0xc0);
		else if(paletteIdx == 8)
			return RGB(0x80, 0x80, 0x80);

		color.r = (paletteIdx & 0b001) ? ((paletteIdx & 0b1000) ? 0xff : 0x80) : 0x00;
		color.g = (paletteIdx & 0b010) ? ((paletteIdx & 0b1000) ? 0xff : 0x80) : 0x00;
		color.b = (paletteIdx & 0b100) ? ((paletteIdx & 0b1000) ? 0xff : 0x80) : 0x00;

	} else if(paletteIdx < 232) {
		// color ramp, 6x6x6 cube
		color.r = cast(ubyte) ((paletteIdx - 16) / 36 * 40 + 55);
		color.g = cast(ubyte) (((paletteIdx - 16) % 36) / 6 * 40 + 55);
		color.b = cast(ubyte) ((paletteIdx - 16) % 6 * 40 + 55);

		if(color.r == 55) color.r = 0;
		if(color.g == 55) color.g = 0;
		if(color.b == 55) color.b = 0;
	} else {
		// greyscale ramp, from 0x8 to 0xee
		color.r = cast(ubyte) (8 + (paletteIdx - 232) * 10);
		color.g = color.r;
		color.b = color.g;
	}

	return color;
}

int approximate16Color(RGB color) {
	int c;
	c |= color.r > 64 ? RED_BIT : 0;
	c |= color.g > 64 ? GREEN_BIT : 0;
	c |= color.b > 64 ? BLUE_BIT : 0;

	c |= (((color.r + color.g + color.b) / 3) > 80) ? Bright : 0;

	return c;
}

/*
void main() {
	auto terminal = Terminal(ConsoleOutputType.linear);
	terminal.setTrueColor(RGB(255, 0, 255), RGB(255, 255, 255));
	terminal.writeln("Hello, world!");
}
*/<|MERGE_RESOLUTION|>--- conflicted
+++ resolved
@@ -1265,8 +1265,7 @@
 
 	/// Changes the terminal's title
 	void setTitle(string t) {
-<<<<<<< HEAD
-		version(Windows) {
+		version(Win32Console) {
 			wchar[256] buffer;
 			size_t bufferLength;
 			foreach(wchar ch; t)
@@ -1277,11 +1276,6 @@
 			else
 				buffer[$-1] = 0;
 			SetConsoleTitleW(buffer.ptr);
-=======
-		version(Win32Console) {
-			// FIXME: use the W version
-			SetConsoleTitleA(toStringz(t));
->>>>>>> ca8aa18f
 		} else {
 			import std.string;
 			if(terminalInFamily("xterm", "rxvt", "screen"))
