--- conflicted
+++ resolved
@@ -1196,15 +1196,12 @@
 	 * ditto on getSizeOverride. That's there so you can do something instead of ioctl.
 	 */
 	this(ConsoleOutputType type, int fdIn = 0, int fdOut = 1, int[] delegate() getSizeOverride = null) {
-<<<<<<< HEAD
 		createLock();
-=======
 		posixInitialize(type, fdIn, fdOut, getSizeOverride);
 	}
 
 	version(Posix)
 	private void posixInitialize(ConsoleOutputType type, int fdIn = 0, int fdOut = 1, int[] delegate() getSizeOverride = null) {
->>>>>>> aa7c8f28
 		this.fdIn = fdIn;
 		this.fdOut = fdOut;
 		this.getSizeOverride = getSizeOverride;
@@ -1909,12 +1906,8 @@
 	}
 	+/
 
-<<<<<<< HEAD
-	void writePrintableString(in char[] s, ForceOption force = ForceOption.automatic) {
+	void writePrintableString(const(char)[] s, ForceOption force = ForceOption.automatic) {
 		lock(); scope(exit) unlock();
-=======
-	void writePrintableString(const(char)[] s, ForceOption force = ForceOption.automatic) {
->>>>>>> aa7c8f28
 		// an escape character is going to mess things up. Actually any non-printable character could, but meh
 		// assert(s.indexOf("\033") == -1);
 
