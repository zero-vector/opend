//===-- llvmhelpers.cpp ---------------------------------------------------===//
//
//                         LDC – the LLVM D compiler
//
// This file is distributed under the BSD-style LDC license. See the LICENSE
// file for details.
//
//===----------------------------------------------------------------------===//

#include "gen/llvmhelpers.h"

#include "dmd/declaration.h"
#include "dmd/errors.h"
#include "dmd/expression.h"
#include "dmd/id.h"
#include "dmd/identifier.h"
#include "dmd/init.h"
#include "dmd/module.h"
#include "dmd/template.h"
#include "gen/abi.h"
#include "gen/arrays.h"
#include "gen/cl_helpers.h"
#include "gen/classes.h"
#include "gen/complex.h"
#include "gen/dvalue.h"
#include "gen/dynamiccompile.h"
#include "gen/funcgenstate.h"
#include "gen/functions.h"
#include "gen/irstate.h"
#include "gen/llvm.h"
#include "gen/logger.h"
#include "gen/nested.h"
#include "gen/mangling.h"
#include "gen/pragma.h"
#include "gen/runtime.h"
#include "gen/tollvm.h"
#include "gen/typinf.h"
#include "gen/uda.h"
#include "ir/irdsymbol.h"
#include "ir/irfunction.h"
#include "ir/irmodule.h"
#include "ir/irtypeaggr.h"
#include "llvm/MC/MCAsmInfo.h"
#include "llvm/Support/CommandLine.h"
#include "llvm/Support/ManagedStatic.h"
#include "llvm/Target/TargetMachine.h"
#include "llvm/Transforms/Utils/ModuleUtils.h"
#include <stack>

llvm::cl::opt<llvm::GlobalVariable::ThreadLocalMode> clThreadModel(
    "fthread-model", llvm::cl::ZeroOrMore, llvm::cl::desc("Thread model"),
    llvm::cl::init(llvm::GlobalVariable::GeneralDynamicTLSModel),
    llvm::cl::values(clEnumValN(llvm::GlobalVariable::GeneralDynamicTLSModel,
                                "global-dynamic",
                                "Global dynamic TLS model (default)"),
                     clEnumValN(llvm::GlobalVariable::LocalDynamicTLSModel,
                                "local-dynamic", "Local dynamic TLS model"),
                     clEnumValN(llvm::GlobalVariable::InitialExecTLSModel,
                                "initial-exec", "Initial exec TLS model"),
                     clEnumValN(llvm::GlobalVariable::LocalExecTLSModel,
                                "local-exec", "Local exec TLS model")));

/******************************************************************************
 * Simple Triple helpers for DFE
 * TODO: find better location for this
 ******************************************************************************/
bool isTargetWindowsMSVC() {
  return global.params.targetTriple->isWindowsMSVCEnvironment();
}

/******************************************************************************
 * Global context
 ******************************************************************************/
static llvm::ManagedStatic<llvm::LLVMContext> GlobalContext;

llvm::LLVMContext &getGlobalContext() { return *GlobalContext; }

/******************************************************************************
 * DYNAMIC MEMORY HELPERS
 ******************************************************************************/

LLValue *DtoNew(const Loc &loc, Type *newtype) {
  // get runtime function
  llvm::Function *fn = getRuntimeFunction(loc, gIR->module, "_d_allocmemoryT");
  // get type info
  LLConstant *ti = DtoTypeInfoOf(loc, newtype);
  assert(isaPointer(ti));
  // call runtime allocator
  LLValue *mem = gIR->CreateCallOrInvoke(fn, ti, ".gc_mem");
  // cast
  return DtoBitCast(mem, DtoPtrToType(newtype), ".gc_mem");
}

LLValue *DtoNewStruct(const Loc &loc, TypeStruct *newtype) {
  llvm::Function *fn = getRuntimeFunction(
      loc, gIR->module,
      newtype->isZeroInit(newtype->sym->loc) ? "_d_newitemT" : "_d_newitemiT");
  LLConstant *ti = DtoTypeInfoOf(loc, newtype);
  LLValue *mem = gIR->CreateCallOrInvoke(fn, ti, ".gc_struct");
  return DtoBitCast(mem, DtoPtrToType(newtype), ".gc_struct");
}

void DtoDeleteMemory(const Loc &loc, DValue *ptr) {
  llvm::Function *fn = getRuntimeFunction(loc, gIR->module, "_d_delmemory");
  LLValue *lval = (ptr->isLVal() ? DtoLVal(ptr) : makeLValue(loc, ptr));
  gIR->CreateCallOrInvoke(
      fn, DtoBitCast(lval, fn->getFunctionType()->getParamType(0)));
}

void DtoDeleteStruct(const Loc &loc, DValue *ptr) {
  llvm::Function *fn = getRuntimeFunction(loc, gIR->module, "_d_delstruct");
  LLValue *lval = (ptr->isLVal() ? DtoLVal(ptr) : makeLValue(loc, ptr));
  gIR->CreateCallOrInvoke(
      fn, DtoBitCast(lval, fn->getFunctionType()->getParamType(0)),
      DtoBitCast(DtoTypeInfoOf(loc, ptr->type->nextOf()),
                 fn->getFunctionType()->getParamType(1)));
}

void DtoDeleteClass(const Loc &loc, DValue *inst) {
  llvm::Function *fn = getRuntimeFunction(loc, gIR->module, "_d_delclass");
  LLValue *lval = (inst->isLVal() ? DtoLVal(inst) : makeLValue(loc, inst));
  gIR->CreateCallOrInvoke(
      fn, DtoBitCast(lval, fn->getFunctionType()->getParamType(0)));
}

void DtoDeleteInterface(const Loc &loc, DValue *inst) {
  llvm::Function *fn = getRuntimeFunction(loc, gIR->module, "_d_delinterface");
  LLValue *lval = (inst->isLVal() ? DtoLVal(inst) : makeLValue(loc, inst));
  gIR->CreateCallOrInvoke(
      fn, DtoBitCast(lval, fn->getFunctionType()->getParamType(0)));
}

void DtoDeleteArray(const Loc &loc, DValue *arr) {
  llvm::Function *fn = getRuntimeFunction(loc, gIR->module, "_d_delarray_t");
  llvm::FunctionType *fty = fn->getFunctionType();

  // the TypeInfo argument must be null if the type has no dtor
  Type *elementType = arr->type->nextOf();
  bool hasDtor = (elementType->toBasetype()->ty == TY::Tstruct &&
                  elementType->needsDestruction());
  LLValue *typeInfo = !hasDtor ? getNullPtr(fty->getParamType(1))
                               : DtoTypeInfoOf(loc, elementType);

  LLValue *lval = (arr->isLVal() ? DtoLVal(arr) : makeLValue(loc, arr));
  gIR->CreateCallOrInvoke(fn, DtoBitCast(lval, fty->getParamType(0)),
                          DtoBitCast(typeInfo, fty->getParamType(1)));
}

/******************************************************************************
 * ALIGNMENT HELPERS
 ******************************************************************************/

unsigned DtoAlignment(Type *type) {
  const auto alignment = type->alignment();
  if (!alignment.isDefault() && !alignment.isPack())
    return alignment.get();

  auto ts = type->toBasetype()->isTypeStruct();
  return ts && !ts->sym->members ? 0 // opaque struct
                                 : type->alignsize();
}

unsigned DtoAlignment(VarDeclaration *vd) {
  const unsigned typeAlignment = DtoAlignment(vd->type);
  if (vd->alignment.isDefault())
    return typeAlignment;

  const unsigned explicitAlignValue = vd->alignment.get();
  if (vd->alignment.isPack())
    return std::min(typeAlignment, explicitAlignValue);

  return explicitAlignValue;
}

/******************************************************************************
 * ALLOCA HELPERS
 ******************************************************************************/

llvm::AllocaInst *DtoAlloca(Type *type, const char *name) {
  return DtoRawAlloca(DtoMemType(type), DtoAlignment(type), name);
}

llvm::AllocaInst *DtoAlloca(VarDeclaration *vd, const char *name) {
  return DtoRawAlloca(DtoMemType(vd->type), DtoAlignment(vd), name);
}

llvm::AllocaInst *DtoArrayAlloca(Type *type, unsigned arraysize,
                                 const char *name) {
  LLType *lltype = DtoType(type);
  auto ai = new llvm::AllocaInst(
      lltype, gIR->module.getDataLayout().getAllocaAddrSpace(),
      DtoConstUint(arraysize), name, gIR->topallocapoint());
  if (auto alignment = DtoAlignment(type)) {
    ai->setAlignment(LLAlign(alignment));
  }
  return ai;
}

llvm::AllocaInst *DtoRawAlloca(LLType *lltype, size_t alignment,
                               const char *name) {
  auto ai = new llvm::AllocaInst(
      lltype, gIR->module.getDataLayout().getAllocaAddrSpace(), name,
      gIR->topallocapoint());
  if (alignment) {
    ai->setAlignment(LLAlign(alignment));
  }
  return ai;
}

LLValue *DtoGcMalloc(const Loc &loc, LLType *lltype, const char *name) {
  // get runtime function
  llvm::Function *fn = getRuntimeFunction(loc, gIR->module, "_d_allocmemory");
  // parameters
  LLValue *size = DtoConstSize_t(getTypeAllocSize(lltype));
  // call runtime allocator
  LLValue *mem = gIR->CreateCallOrInvoke(fn, size, name);
  // cast
  return DtoBitCast(mem, getPtrToType(lltype), name);
}

LLValue *DtoAllocaDump(DValue *val, const char *name) {
  return DtoAllocaDump(val, val->type, name);
}

LLValue *DtoAllocaDump(DValue *val, int alignment, const char *name) {
  return DtoAllocaDump(val, DtoType(val->type), alignment, name);
}

LLValue *DtoAllocaDump(DValue *val, Type *asType, const char *name) {
  return DtoAllocaDump(val, DtoType(asType), DtoAlignment(asType), name);
}

LLValue *DtoAllocaDump(DValue *val, LLType *asType, int alignment,
                       const char *name) {
  if (val->isLVal()) {
    LLValue *lval = DtoLVal(val);
    LLType *asMemType = i1ToI8(voidToI8(asType));
    LLValue *copy = DtoRawAlloca(asMemType, alignment, name);
    const auto minSize =
        std::min(getTypeAllocSize(DtoType(val->type)),
                 getTypeAllocSize(asMemType));
    const auto minAlignment =
        std::min(DtoAlignment(val->type), static_cast<unsigned>(alignment));
    DtoMemCpy(copy, lval, DtoConstSize_t(minSize), minAlignment);
    // TODO: zero-out any remaining bytes?
    return copy;
  }

  return DtoAllocaDump(DtoRVal(val), asType, alignment, name);
}

LLValue *DtoAllocaDump(LLValue *val, int alignment, const char *name) {
  return DtoAllocaDump(val, val->getType(), alignment, name);
}

LLValue *DtoAllocaDump(LLValue *val, Type *asType, const char *name) {
  return DtoAllocaDump(val, DtoType(asType), DtoAlignment(asType), name);
}

LLValue *DtoAllocaDump(LLValue *val, LLType *asType, int alignment,
                       const char *name) {
  LLType *memType = i1ToI8(voidToI8(val->getType()));
  LLType *asMemType = i1ToI8(voidToI8(asType));
  LLType *allocaType =
      (getTypeStoreSize(memType) <= getTypeAllocSize(asMemType) ? asMemType
                                                                : memType);
  LLValue *mem = DtoRawAlloca(allocaType, alignment, name);
  DtoStoreZextI8(val, DtoBitCast(mem, memType->getPointerTo()));
  return DtoBitCast(mem, asMemType->getPointerTo());
}

/******************************************************************************
 * ASSERT HELPERS
 ******************************************************************************/

void DtoAssert(Module *M, const Loc &loc, DValue *msg) {
  // func
  const char *fname = msg ? "_d_assert_msg" : "_d_assert";
  llvm::Function *fn = getRuntimeFunction(loc, gIR->module, fname);

  // Arguments
  llvm::SmallVector<LLValue *, 3> args;

  // msg param
  if (msg) {
    args.push_back(DtoRVal(msg));
  }

  // file param
  args.push_back(DtoModuleFileName(M, loc));

  // line param
  args.push_back(DtoConstUint(loc.linnum));

  // call
  gIR->CreateCallOrInvoke(fn, args);

  // after assert is always unreachable
  gIR->ir->CreateUnreachable();
}

void DtoCAssert(Module *M, const Loc &loc, LLValue *msg) {
  const auto &triple = *global.params.targetTriple;
  const auto file =
      DtoConstCString(loc.filename ? loc.filename : M->srcfile.toChars());
  const auto line = DtoConstUint(loc.linnum);
  const auto fn = getCAssertFunction(loc, gIR->module);

  llvm::SmallVector<LLValue *, 4> args;
  if (triple.isOSDarwin()) {
    const auto irFunc = gIR->func();
    const auto funcName =
        irFunc && irFunc->decl ? irFunc->decl->toPrettyChars() : "";
    args.push_back(DtoConstCString(funcName));
    args.push_back(file);
    args.push_back(line);
    args.push_back(msg);
  } else if (triple.isOSSolaris() || triple.isMusl() ||
             global.params.isUClibcEnvironment) {
    const auto irFunc = gIR->func();
    const auto funcName =
        (irFunc && irFunc->decl) ? irFunc->decl->toPrettyChars() : "";
    args.push_back(msg);
    args.push_back(file);
    args.push_back(line);
    args.push_back(DtoConstCString(funcName));
  } else if (triple.getEnvironment() == llvm::Triple::Android) {
    args.push_back(file);
    args.push_back(line);
    args.push_back(msg);
  } else {
    args.push_back(msg);
    args.push_back(file);
    args.push_back(line);
  }

  gIR->CreateCallOrInvoke(fn, args);

  gIR->ir->CreateUnreachable();
}

/******************************************************************************
 * THROW HELPER
 ******************************************************************************/

void DtoThrow(const Loc &loc, DValue *e) {
  LLFunction *fn = getRuntimeFunction(loc, gIR->module, "_d_throw_exception");
  LLValue *arg = DtoBitCast(DtoRVal(e), fn->getFunctionType()->getParamType(0));

  gIR->CreateCallOrInvoke(fn, arg);
  gIR->ir->CreateUnreachable();

  llvm::BasicBlock *bb = gIR->insertBB("afterthrow");
  gIR->ir->SetInsertPoint(bb);
}

/******************************************************************************
 * MODULE FILE NAME
 ******************************************************************************/

LLConstant *DtoModuleFileName(Module *M, const Loc &loc) {
  return DtoConstString(loc.filename ? loc.filename : M->srcfile.toChars());
}

/******************************************************************************
 * GOTO HELPER
 ******************************************************************************/

void DtoGoto(const Loc &loc, LabelDsymbol *target) {
  assert(!gIR->scopereturned());

  LabelStatement *lblstmt = target->statement;
  if (!lblstmt) {
    error(loc, "the label `%s` does not exist", target->ident->toChars());
    fatal();
  }

  gIR->funcGen().jumpTargets.jumpToLabel(loc, target->ident);
}

/******************************************************************************
 * ASSIGNMENT HELPER (store this in that)
 ******************************************************************************/

// is this a good approach at all ?

void DtoAssign(const Loc &loc, DValue *lhs, DValue *rhs, EXP op,
               bool canSkipPostblit) {
  IF_LOG Logger::println("DtoAssign()");
  LOG_SCOPE;

  Type *t = lhs->type->toBasetype();
  assert(t->ty != TY::Tvoid && "Cannot assign values of type void.");

  if (t->ty == TY::Tnoreturn) {
    // nothing to assign
    return;
  }

  if (auto bfLVal = lhs->isBitFieldLVal()) {
    bfLVal->store(DtoRVal(rhs));
    return;
  }

  if (t->ty == TY::Tbool) {
    DtoStoreZextI8(DtoRVal(rhs), DtoLVal(lhs));
  } else if (t->ty == TY::Tstruct) {
    // don't copy anything to empty structs
    if (static_cast<TypeStruct *>(t)->sym->fields.length > 0) {
      llvm::Value *src = DtoLVal(rhs);
      llvm::Value *dst = DtoLVal(lhs);

      // Check whether source and destination values are the same at compile
      // time as to not emit an invalid (overlapping) memcpy on trivial
      // struct self-assignments like 'A a; a = a;'.
      if (src != dst)
        DtoMemCpy(dst, src);
    }
  } else if (t->ty == TY::Tarray || t->ty == TY::Tsarray) {
    DtoArrayAssign(loc, lhs, rhs, op, canSkipPostblit);
  } else if (t->ty == TY::Tdelegate) {
    LLValue *l = DtoLVal(lhs);
    LLValue *r = DtoRVal(rhs);
    IF_LOG {
      Logger::cout() << "lhs: " << *l << '\n';
      Logger::cout() << "rhs: " << *r << '\n';
    }
    DtoStore(r, l);
  } else if (t->ty == TY::Tclass) {
    assert(rhs->type->toBasetype()->ty == TY::Tclass);
    LLValue *l = DtoLVal(lhs);
    LLValue *r = DtoRVal(rhs);
    IF_LOG {
      Logger::cout() << "l : " << *l << '\n';
      Logger::cout() << "r : " << *r << '\n';
    }
    r = DtoBitCast(r, l->getType()->getContainedType(0));
    DtoStore(r, l);
  } else if (t->iscomplex()) {
    LLValue *dst = DtoLVal(lhs);
    LLValue *src = DtoRVal(DtoCast(loc, rhs, lhs->type));
    DtoStore(src, dst);
  } else {
    LLValue *l = DtoLVal(lhs);
    LLValue *r = DtoRVal(rhs);
    IF_LOG {
      Logger::cout() << "lhs: " << *l << '\n';
      Logger::cout() << "rhs: " << *r << '\n';
    }
    LLType *lit = l->getType()->getContainedType(0);
    if (r->getType() != lit) {
      r = DtoRVal(DtoCast(loc, rhs, lhs->type));
      IF_LOG {
        Logger::println("Type mismatch, really assigning:");
        LOG_SCOPE
        Logger::cout() << "lhs: " << *l << '\n';
        Logger::cout() << "rhs: " << *r << '\n';
      }
#if 1
      if (r->getType() !=
          lit) { // It's weird but it happens. TODO: try to remove this hack
        r = DtoBitCast(r, lit);
      }
#else
      assert(r->getType() == lit);
#endif
    }
    gIR->ir->CreateStore(r, l);
  }
}

/******************************************************************************
 * NULL VALUE HELPER
 ******************************************************************************/

DValue *DtoNullValue(Type *type, Loc loc) {
  Type *basetype = type->toBasetype();
  TY basety = basetype->ty;
  LLType *lltype = DtoType(basetype);

  // complex, needs to be first since complex are also floating
  if (basetype->iscomplex()) {
    LLType *basefp = DtoComplexBaseType(basetype);
    LLValue *res = DtoAggrPair(DtoType(type), LLConstant::getNullValue(basefp),
                               LLConstant::getNullValue(basefp));
    return new DImValue(type, res);
  }
  // integer, floating, pointer, assoc array, delegate and class have no special
  // representation
  if (basetype->isintegral() || basetype->isfloating() ||
      basety == TY::Tpointer || basety == TY::Tnull || basety == TY::Tclass ||
      basety == TY::Tdelegate || basety == TY::Taarray) {
    return new DNullValue(type, LLConstant::getNullValue(lltype));
  }
  // dynamic array
  if (basety == TY::Tarray) {
    LLValue *len = DtoConstSize_t(0);
    LLValue *ptr = getNullPtr(DtoPtrToType(basetype->nextOf()));
    return new DSliceValue(type, len, ptr);
  }
  error(loc, "`null` not known for type `%s`", type->toChars());
  fatal();
}

/******************************************************************************
 * CASTING HELPERS
 ******************************************************************************/

DValue *DtoCastInt(const Loc &loc, DValue *val, Type *_to) {
  LLType *tolltype = DtoType(_to);

  Type *to = _to->toBasetype();
  Type *from = val->type->toBasetype();
  assert(from->isintegral());

  LLValue *rval = DtoRVal(val);
  if (rval->getType() == tolltype) {
    return new DImValue(_to, rval);
  }

  size_t fromsz = from->size();
  size_t tosz = to->size();

  if (to->ty == TY::Tbool) {
    LLValue *zero = LLConstantInt::get(rval->getType(), 0, false);
    rval = gIR->ir->CreateICmpNE(rval, zero);
  } else if (to->isintegral()) {
    if (fromsz < tosz || from->ty == TY::Tbool) {
      IF_LOG Logger::cout() << "cast to: " << *tolltype << '\n';
      if (isLLVMUnsigned(from) || from->ty == TY::Tbool) {
        rval = new llvm::ZExtInst(rval, tolltype, "", gIR->scopebb());
      } else {
        rval = new llvm::SExtInst(rval, tolltype, "", gIR->scopebb());
      }
    } else if (fromsz > tosz) {
      rval = new llvm::TruncInst(rval, tolltype, "", gIR->scopebb());
    } else {
      rval = DtoBitCast(rval, tolltype);
    }
  } else if (to->iscomplex()) {
    return DtoComplex(loc, to, val);
  } else if (to->isfloating()) {
    if (from->isunsigned()) {
      rval = new llvm::UIToFPInst(rval, tolltype, "", gIR->scopebb());
    } else {
      rval = new llvm::SIToFPInst(rval, tolltype, "", gIR->scopebb());
    }
  } else if (to->ty == TY::Tpointer) {
    IF_LOG Logger::cout() << "cast pointer: " << *tolltype << '\n';
    rval = gIR->ir->CreateIntToPtr(rval, tolltype);
  } else {
    error(loc, "invalid cast from `%s` to `%s`", val->type->toChars(),
          _to->toChars());
    fatal();
  }

  return new DImValue(_to, rval);
}

DValue *DtoCastPtr(const Loc &loc, DValue *val, Type *to) {
  LLType *tolltype = DtoType(to);

  Type *totype = to->toBasetype();
  Type *fromtype = val->type->toBasetype();
  (void)fromtype;
  assert(fromtype->ty == TY::Tpointer || fromtype->ty == TY::Tfunction);

  LLValue *rval;

  if (totype->ty == TY::Tpointer || totype->ty == TY::Tclass ||
      totype->ty == TY::Taarray) {
    LLValue *src = DtoRVal(val);
    IF_LOG {
      Logger::cout() << "src: " << *src << '\n';
      Logger::cout() << "to type: " << *tolltype << '\n';
    }
    rval = DtoBitCast(src, tolltype);
  } else if (totype->ty == TY::Tbool) {
    LLValue *src = DtoRVal(val);
    LLValue *zero = LLConstant::getNullValue(src->getType());
    rval = gIR->ir->CreateICmpNE(src, zero);
  } else if (totype->isintegral()) {
    rval = new llvm::PtrToIntInst(DtoRVal(val), tolltype, "", gIR->scopebb());
  } else {
    error(loc, "invalid cast from `%s` to `%s`", val->type->toChars(),
          to->toChars());
    fatal();
  }

  return new DImValue(to, rval);
}

DValue *DtoCastFloat(const Loc &loc, DValue *val, Type *to) {
  if (val->type == to) {
    return val;
  }

  LLType *tolltype = DtoType(to);

  Type *totype = to->toBasetype();
  Type *fromtype = val->type->toBasetype();
  assert(fromtype->isfloating());

  size_t fromsz = fromtype->size();
  size_t tosz = totype->size();

  LLValue *rval;

  if (totype->ty == TY::Tbool) {
    rval = DtoRVal(val);
    LLValue *zero = LLConstant::getNullValue(rval->getType());
    rval = gIR->ir->CreateFCmpUNE(rval, zero);
  } else if (totype->iscomplex()) {
    return DtoComplex(loc, to, val);
  } else if (totype->isfloating()) {
    if (fromsz == tosz) {
      rval = DtoRVal(val);
      assert(rval->getType() == tolltype);
    } else if (fromsz < tosz) {
      rval = new llvm::FPExtInst(DtoRVal(val), tolltype, "", gIR->scopebb());
    } else if (fromsz > tosz) {
      rval = new llvm::FPTruncInst(DtoRVal(val), tolltype, "", gIR->scopebb());
    } else {
      error(loc, "invalid cast from `%s` to `%s`", val->type->toChars(),
            to->toChars());
      fatal();
    }
  } else if (totype->isintegral()) {
    if (totype->isunsigned()) {
      rval = new llvm::FPToUIInst(DtoRVal(val), tolltype, "", gIR->scopebb());
    } else {
      rval = new llvm::FPToSIInst(DtoRVal(val), tolltype, "", gIR->scopebb());
    }
  } else {
    error(loc, "invalid cast from `%s` to `%s`", val->type->toChars(),
          to->toChars());
    fatal();
  }

  return new DImValue(to, rval);
}

DValue *DtoCastDelegate(const Loc &loc, DValue *val, Type *to) {
  if (to->toBasetype()->ty == TY::Tdelegate) {
    return DtoPaintType(loc, val, to);
  }
  if (to->toBasetype()->ty == TY::Tbool) {
    return new DImValue(
        to, DtoDelegateEquals(EXP::notEqual, DtoRVal(val), nullptr));
  }
  error(loc, "invalid cast from `%s` to `%s`", val->type->toChars(),
        to->toChars());
  fatal();
}

DValue *DtoCastVector(const Loc &loc, DValue *val, Type *to) {
  assert(val->type->toBasetype()->ty == TY::Tvector);
  Type *totype = to->toBasetype();
  LLType *tolltype = DtoType(to);

  if (totype->ty == TY::Tsarray) {
    // Reinterpret-cast without copy if the source vector is in memory.
    if (val->isLVal()) {
      LLValue *vector = DtoLVal(val);
      IF_LOG Logger::cout() << "src: " << *vector << " to type: " << *tolltype
                            << " (casting address)\n";
      return new DLValue(to, DtoBitCast(vector, getPtrToType(tolltype)));
    }

    LLValue *vector = DtoRVal(val);
    IF_LOG Logger::cout() << "src: " << *vector << " to type: " << *tolltype
                          << " (creating temporary)\n";
    LLValue *array = DtoAllocaDump(vector, tolltype, DtoAlignment(val->type));
    return new DLValue(to, array);
  }
  if (totype->ty == TY::Tvector && to->size() == val->type->size()) {
    return new DImValue(to, DtoBitCast(DtoRVal(val), tolltype));
  }
  error(loc, "invalid cast from `%s` to `%s`", val->type->toChars(),
        to->toChars());
  fatal();
}

DValue *DtoCastStruct(const Loc &loc, DValue *val, Type *to) {
  Type *const totype = to->toBasetype();
  if (totype->ty == TY::Tstruct) {
    // This a cast to repaint a struct to another type, which the language
    // allows for identical layouts (opCast() and so on have been lowered
    // earlier by the frontend).
    llvm::Value *lval = DtoLVal(val);
    llvm::Value *result = DtoBitCast(lval, DtoType(to)->getPointerTo(),
                                     lval->getName() + ".repaint");
    return new DLValue(to, result);
  }

  error(loc, "Internal Compiler Error: Invalid struct cast from `%s` to `%s`",
        val->type->toChars(), to->toChars());
  fatal();
}

DValue *DtoCast(const Loc &loc, DValue *val, Type *to) {
  Type *fromtype = val->type->toBasetype();
  Type *totype = to->toBasetype();

  if (fromtype->ty == TY::Taarray) {
    if (totype->ty == TY::Taarray) {
      // reinterpret-cast keeping lvalue-ness, IR types will match up
      if (val->isLVal())
        return new DLValue(to, DtoLVal(val));
      return new DImValue(to, DtoRVal(val));
    }
    // DMD allows casting AAs to void*, even if they are internally
    // implemented as structs.
    if (totype->ty == TY::Tpointer) {
      IF_LOG Logger::println("Casting AA to pointer.");
      LLValue *rval = DtoBitCast(DtoRVal(val), DtoType(to));
      return new DImValue(to, rval);
    }
    if (totype->ty == TY::Tbool) {
      IF_LOG Logger::println("Casting AA to bool.");
      LLValue *rval = DtoRVal(val);
      LLValue *zero = LLConstant::getNullValue(rval->getType());
      return new DImValue(to, gIR->ir->CreateICmpNE(rval, zero));
    }
  }

  if (fromtype->equals(totype)) {
    return val;
  }

  IF_LOG Logger::println("Casting from '%s' to '%s'", fromtype->toChars(),
                         to->toChars());
  LOG_SCOPE;

  if (fromtype->ty == TY::Tvector) {
    // First, handle vector types (which can also be isintegral()).
    return DtoCastVector(loc, val, to);
  }
  if (fromtype->isintegral()) {
    return DtoCastInt(loc, val, to);
  }
  if (fromtype->iscomplex()) {
    return DtoCastComplex(loc, val, to);
  }
  if (fromtype->isfloating()) {
    return DtoCastFloat(loc, val, to);
  }

  switch (fromtype->ty) {
  case TY::Tclass:
    return DtoCastClass(loc, val, to);
  case TY::Tarray:
  case TY::Tsarray:
    return DtoCastArray(loc, val, to);
  case TY::Tpointer:
  case TY::Tfunction:
    return DtoCastPtr(loc, val, to);
  case TY::Tdelegate:
    return DtoCastDelegate(loc, val, to);
  case TY::Tstruct:
    return DtoCastStruct(loc, val, to);
  case TY::Tnull:
  case TY::Tnoreturn:
    return DtoNullValue(to, loc);
  default:
    error(loc, "invalid cast from `%s` to `%s`", val->type->toChars(),
          to->toChars());
    fatal();
  }
}

////////////////////////////////////////////////////////////////////////////////

DValue *DtoPaintType(const Loc &loc, DValue *val, Type *to) {
  Type *from = val->type->toBasetype();
  IF_LOG Logger::println("repainting from '%s' to '%s'", from->toChars(),
                         to->toChars());

  Type *tb = to->toBasetype();

  if (val->isLVal()) {
    auto ptr = DtoBitCast(DtoLVal(val), DtoPtrToType(tb));
    return new DLValue(to, ptr);
  }

  if (auto slice = val->isSlice()) {
    if (tb->ty == TY::Tarray) {
      auto ptr = DtoBitCast(slice->getPtr(), DtoPtrToType(tb->nextOf()));
      return new DSliceValue(to, slice->getLength(), ptr);
    }
  } else if (auto func = val->isFunc()) {
    if (tb->ty == TY::Tdelegate) {
      auto funcptr =
          DtoBitCast(DtoRVal(func), DtoType(tb)->getContainedType(1));
      return new DFuncValue(to, func->func, funcptr, func->vthis);
    }
  } else { // generic rvalue
    LLValue *rval = DtoRVal(val);
    LLType *tll = DtoType(tb);

    if (rval->getType() == tll) {
      return new DImValue(to, rval);
    }
    if (rval->getType()->isPointerTy() && tll->isPointerTy()) {
      return new DImValue(to, DtoBitCast(rval, tll));
    }
    if (from->ty == TY::Tdelegate && tb->ty == TY::Tdelegate) {
      LLValue *context = gIR->ir->CreateExtractValue(rval, 0, ".context");
      LLValue *funcptr = gIR->ir->CreateExtractValue(rval, 1, ".funcptr");
      funcptr = DtoBitCast(funcptr, tll->getContainedType(1));
      return new DImValue(to, DtoAggrPair(context, funcptr));
    }
  }

  error(loc, "ICE: unexpected type repaint from `%s` to `%s`", from->toChars(),
        to->toChars());
  fatal();
}

/******************************************************************************
 * PROCESSING QUEUE HELPERS
 ******************************************************************************/

void DtoResolveDsymbol(Dsymbol *dsym) {
  if (StructDeclaration *sd = dsym->isStructDeclaration()) {
    DtoResolveStruct(sd);
  } else if (ClassDeclaration *cd = dsym->isClassDeclaration()) {
    DtoResolveClass(cd);
  } else if (FuncDeclaration *fd = dsym->isFuncDeclaration()) {
    DtoResolveFunction(fd);
  } else if (TypeInfoDeclaration *tid = dsym->isTypeInfoDeclaration()) {
    DtoResolveTypeInfo(tid);
  } else if (VarDeclaration *vd = dsym->isVarDeclaration()) {
    DtoResolveVariable(vd);
  }
}

void DtoResolveVariable(VarDeclaration *vd) {
  if (auto tid = vd->isTypeInfoDeclaration()) {
    DtoResolveTypeInfo(tid);
    return;
  }

  IF_LOG Logger::println("DtoResolveVariable(%s)", vd->toPrettyChars());
  LOG_SCOPE;

  // just forward aliases
  // TODO: Is this required here or is the check in VarDeclaration::codegen
  // sufficient?
  if (vd->aliassym) {
    Logger::println("alias sym");
    DtoResolveDsymbol(vd->aliassym);
    return;
  }

  if (AggregateDeclaration *ad = vd->isMember()) {
    DtoResolveDsymbol(ad);
  }

  // global variable
  if (vd->isDataseg()) {
    Logger::println("data segment");

    assert(!(vd->storage_class & STCmanifest) &&
           "manifest constant being codegen'd!");

    // don't duplicate work
    if (vd->ir->isResolved()) {
      return;
    }
    vd->ir->setDeclared();

    auto irGlobal = getIrGlobal(vd, true);
    irGlobal->getValue();
  }
}

/******************************************************************************
 * DECLARATION EXP HELPER
 ******************************************************************************/

// TODO: Merge with DtoRawVarDeclaration!
void DtoVarDeclaration(VarDeclaration *vd) {
  assert(!vd->isDataseg() &&
         "Statics/globals are handled in DtoDeclarationExp.");
  assert(!vd->aliassym && "Aliases are handled in DtoDeclarationExp.");

  IF_LOG Logger::println("DtoVarDeclaration(vdtype = %s)", vd->type->toChars());
  LOG_SCOPE

  if (vd->nestedrefs.length) {
    IF_LOG Logger::println(
        "has nestedref set (referenced by nested function/delegate)");

    // A variable may not be really nested even if nextedrefs is not empty
    // in case it is referenced by a function inside __traits(compile) or
    // typeof.
    // assert(vd->ir->irLocal && "irLocal is expected to be already set by
    // DtoCreateNestedContext");
  }

  if (isIrLocalCreated(vd)) {
    // Nothing to do if it has already been allocated.
  } else if (gIR->func()->sretArg &&
             ((gIR->func()->decl->isNRVO() &&
               gIR->func()->decl->nrvo_var == vd) ||
              (vd->isResult() && !isSpecialRefVar(vd)))) {
    // Named Return Value Optimization (NRVO):
    // T f() {
    //   T ret;        // &ret == hidden pointer
    //   ret = ...
    //   return ret;    // NRVO.
    // }
    assert(!isSpecialRefVar(vd) && "Can this happen?");
    getIrLocal(vd, true)->value = gIR->func()->sretArg;
    gIR->DBuilder.EmitLocalVariable(gIR->func()->sretArg, vd);
  } else {
    // normal stack variable, allocate storage on the stack if it has not
    // already been done
    IrLocal *irLocal = getIrLocal(vd, true);

    Type *type = isSpecialRefVar(vd) ? vd->type->pointerTo() : vd->type;

    llvm::Value *allocainst;
    LLType *lltype = DtoType(type); // void for noreturn
    if (lltype->isVoidTy() || gDataLayout->getTypeSizeInBits(lltype) == 0) {
      allocainst = llvm::ConstantPointerNull::get(getPtrToType(lltype));
    } else if (type != vd->type) {
      allocainst = DtoAlloca(type, vd->toChars());
    } else {
      allocainst = DtoAlloca(vd, vd->toChars());
    }

    irLocal->value = allocainst;

    if (!lltype->isVoidTy())
      gIR->DBuilder.EmitLocalVariable(allocainst, vd);
  }

  IF_LOG Logger::cout() << "llvm value for decl: " << *getIrLocal(vd)->value
                        << '\n';

  if (vd->_init) {
    if (ExpInitializer *ex = vd->_init->isExpInitializer()) {
      // TODO: Refactor this so that it doesn't look like toElem has no effect.
      Logger::println("expression initializer");
      toElem(ex->exp);
    }
  }
}

DValue *DtoDeclarationExp(Dsymbol *declaration) {
  IF_LOG Logger::print("DtoDeclarationExp: %s\n", declaration->toChars());
  LOG_SCOPE;

  if (VarDeclaration *vd = declaration->isVarDeclaration()) {
    Logger::println("VarDeclaration");

    // if aliassym is set, this VarDecl is redone as an alias to another symbol
    // this seems to be done to rewrite Tuple!(...) v;
    // as a TupleDecl that contains a bunch of individual VarDecls
    if (vd->aliassym) {
      return DtoDeclarationExp(vd->aliassym);
    }

    if (vd->storage_class & STCmanifest) {
      IF_LOG Logger::println("Manifest constant, nothing to do.");
      return nullptr;
    }

    // static
    if (vd->isDataseg()) {
      Declaration_codegen(vd);
    } else {
      DtoVarDeclaration(vd);
    }
    return makeVarDValue(vd->type, vd);
  }

  if (StructDeclaration *s = declaration->isStructDeclaration()) {
    Logger::println("StructDeclaration");
    Declaration_codegen(s);
  } else if (FuncDeclaration *f = declaration->isFuncDeclaration()) {
    Logger::println("FuncDeclaration");
    Declaration_codegen(f);
  } else if (ClassDeclaration *e = declaration->isClassDeclaration()) {
    Logger::println("ClassDeclaration");
    Declaration_codegen(e);
  } else if (AttribDeclaration *a = declaration->isAttribDeclaration()) {
    Logger::println("AttribDeclaration");
    // choose the right set in case this is a conditional declaration
    if (auto d = a->include(nullptr)) {
      for (unsigned i = 0; i < d->length; ++i) {
        DtoDeclarationExp((*d)[i]);
      }
    }
  } else if (TemplateMixin *m = declaration->isTemplateMixin()) {
    Logger::println("TemplateMixin");
    for (Dsymbol *mdsym : *m->members) {
      DtoDeclarationExp(mdsym);
    }
  } else if (TupleDeclaration *tupled = declaration->isTupleDeclaration()) {
    Logger::println("TupleDeclaration");
    assert(tupled->isexp && "Non-expression tuple decls not handled yet.");
    assert(tupled->objects);
    for (unsigned i = 0; i < tupled->objects->length; ++i) {
      auto exp = static_cast<DsymbolExp *>((*tupled->objects)[i]);
      DtoDeclarationExp(exp->s);
    }
  } else {
    // Do nothing for template/alias/enum declarations and static
    // assertions. We cannot detect StaticAssert without RTTI, so don't
    // even bother to check.
    IF_LOG Logger::println("Ignoring Symbol: %s", declaration->kind());
  }

  return nullptr;
}

// does pretty much the same as DtoDeclarationExp, except it doesn't initialize,
// and only handles var declarations
LLValue *DtoRawVarDeclaration(VarDeclaration *var, LLValue *addr) {
  // we don't handle globals with this one
  assert(!var->isDataseg());

  // we don't handle aliases either
  assert(!var->aliassym);

  IrLocal *irLocal = isIrLocalCreated(var) ? getIrLocal(var) : nullptr;

  // alloca if necessary
  if (!addr && (!irLocal || !irLocal->value)) {
    addr = DtoAlloca(var, var->toChars());
    // add debug info
    if (!irLocal) {
      irLocal = getIrLocal(var, true);
    }
    gIR->DBuilder.EmitLocalVariable(addr, var);
  }

  // nested variable?
  // A variable may not be really nested even if nextedrefs is not empty
  // in case it is referenced by a function inside __traits(compile) or typeof.
  if (var->nestedrefs.length && isIrLocalCreated(var)) {
    if (!irLocal->value) {
      assert(addr);
      irLocal->value = addr;
    } else {
      assert(!addr || addr == irLocal->value);
    }
  }
  // normal local variable
  else {
    // if this already has storage, it must've been handled already
    if (irLocal->value) {
      if (addr && addr != irLocal->value) {
        // This can happen, for example, in scope(exit) blocks which
        // are translated to IR multiple times.
        // That *should* only happen after the first one is completely done
        // though, so just set the address.
        IF_LOG {
          Logger::println("Replacing LLVM address of %s", var->toChars());
          LOG_SCOPE;
          Logger::cout() << "Old val: " << *irLocal->value << '\n';
          Logger::cout() << "New val: " << *addr << '\n';
        }
        irLocal->value = addr;
      }
      return addr;
    }

    assert(addr);
    irLocal->value = addr;
  }

  // return the alloca
  return irLocal->value;
}

/******************************************************************************
 * INITIALIZER HELPERS
 ******************************************************************************/

LLConstant *DtoConstInitializer(const Loc &loc, Type *type, Initializer *init,
                                const bool isCfile) {
  LLConstant *_init = nullptr; // may return zero
  if (!init) {
    if (type->toBasetype()->isTypeNoreturn()) {
      Logger::println("const noreturn initializer");
      LLType *ty = DtoMemType(type);
      _init = LLConstant::getNullValue(ty);
    } else {
      IF_LOG Logger::println("const default initializer for %s", type->toChars());
      Expression *initExp = defaultInit(type, loc, isCfile);
      _init = DtoConstExpInit(loc, type, initExp);
    }
  } else if (ExpInitializer *ex = init->isExpInitializer()) {
    Logger::println("const expression initializer");
    _init = DtoConstExpInit(loc, type, ex->exp);
  } else if (ArrayInitializer *ai = init->isArrayInitializer()) {
    Logger::println("const array initializer");
    _init = DtoConstArrayInitializer(ai, type, isCfile);
  } else if (init->isVoidInitializer()) {
    Logger::println("const void initializer");
    LLType *ty = DtoMemType(type);
    _init = LLConstant::getNullValue(ty);
  } else if (init->isCInitializer()) {
    // TODO: ImportC
    error(loc, "LDC doesn't support C initializer lists yet");
    fatal();
  } else {
    // StructInitializer is no longer suposed to make it to the glue layer
    // in DMD 2.064.
    IF_LOG Logger::println("unsupported const initializer: %s",
                           init->toChars());
  }
  return _init;
}

////////////////////////////////////////////////////////////////////////////////

LLConstant *DtoConstExpInit(const Loc &loc, Type *targetType, Expression *exp) {
  IF_LOG Logger::println("DtoConstExpInit(targetType = %s, exp = %s)",
                         targetType->toChars(), exp->toChars());
  LOG_SCOPE

  LLConstant *val = toConstElem(exp, gIR);
  Type *baseValType = exp->type->toBasetype();
  Type *baseTargetType = targetType->toBasetype();

  // The situation here is a bit tricky: In an ideal world, we would always
  // have val->getType() == DtoType(targetType). But there are two reasons
  // why this is not true. One is that the LLVM type system cannot represent
  // all the C types, leading to differences in types being necessary e.g. for
  // union initializers. The second is that the frontend actually does not
  // explicitly lower things like initializing an array/vector with a scalar
  // constant, or since 2.061 sometimes does not get implicit conversions for
  // integers right. However, we cannot just rely on the actual Types being
  // equal if there are no rewrites to do because of – as usual – AST
  // inconsistency bugs.

  LLType *llType = val->getType();
  LLType *targetLLType = DtoMemType(baseTargetType);

  // shortcut for zeros
  if (val->isNullValue())
    return llvm::Constant::getNullValue(targetLLType);

  // extend i1 to i8
  if (llType->isIntegerTy(1)) {
    llType = LLType::getInt8Ty(gIR->context());
    val = llvm::ConstantExpr::getZExt(val, llType);
  }

  if (llType == targetLLType)
    return val;

  if (baseTargetType->ty == TY::Tsarray) {
    Logger::println("Building constant array initializer from scalar.");

    assert(baseValType->size() > 0);
    const auto numTotalVals = baseTargetType->size() / baseValType->size();
    assert(baseTargetType->size() % baseValType->size() == 0);

    // may be a multi-dimensional array init, e.g., `char[2][3] x = 0xff`
    baseValType = stripModifiers(baseValType);
    LLSmallVector<size_t, 4> dims; // { 3, 2 }
    for (auto t = baseTargetType; t->ty == TY::Tsarray;) {
      dims.push_back(static_cast<TypeSArray *>(t)->dim->toUInteger());
      auto elementType = stripModifiers(t->nextOf()->toBasetype());
      if (elementType->equals(baseValType))
        break;
      t = elementType;
    }

    size_t product = 1;
    for (size_t i = dims.size(); i--;) {
      product *= dims[i];
      auto at = llvm::ArrayType::get(val->getType(), dims[i]);
      LLSmallVector<llvm::Constant *, 16> elements(dims[i], val);
      val = llvm::ConstantArray::get(at, elements);
    }

    (void)numTotalVals;
    assert(product == numTotalVals);
    return val;
  }

  if (baseTargetType->ty == TY::Tvector) {
    Logger::println("Building constant vector initializer from scalar.");

    TypeVector *tv = static_cast<TypeVector *>(baseTargetType);
    assert(tv->basetype->ty == TY::Tsarray);
    dinteger_t elemCount =
        static_cast<TypeSArray *>(tv->basetype)->dim->toInteger();
#if LDC_LLVM_VER >= 1200
    const auto elementCount = llvm::ElementCount::getFixed(elemCount);
#elif LDC_LLVM_VER >= 1100
    const auto elementCount = llvm::ElementCount(elemCount, false);
#else
    const auto elementCount = elemCount;
#endif
    return llvm::ConstantVector::getSplat(elementCount, val);
  }

  if (llType->isIntegerTy() && targetLLType->isIntegerTy()) {
    // This should really be fixed in the frontend.
    Logger::println("Fixing up unresolved implicit integer conversion.");

    llvm::IntegerType *source = llvm::cast<llvm::IntegerType>(llType);
    llvm::IntegerType *target = llvm::cast<llvm::IntegerType>(targetLLType);

    (void)source;
    assert(target->getBitWidth() > source->getBitWidth() &&
           "On initializer integer type mismatch, the target should be wider "
           "than the source.");

    return llvm::ConstantExpr::getZExtOrBitCast(val, target);
  }

  Logger::println("Unhandled type mismatch, giving up.");
  return val;
}

////////////////////////////////////////////////////////////////////////////////

LLConstant *DtoTypeInfoOf(const Loc &loc, Type *type, bool base) {
  IF_LOG Logger::println("DtoTypeInfoOf(type = '%s', base='%d')",
                         type->toChars(), base);
  LOG_SCOPE

  auto tidecl = getOrCreateTypeInfoDeclaration(loc, type);
  auto tiglobal = DtoResolveTypeInfo(tidecl);
  if (base) {
    return llvm::ConstantExpr::getBitCast(tiglobal, DtoType(getTypeInfoType()));
  }
  return tiglobal;
}

////////////////////////////////////////////////////////////////////////////////
/// Allocates memory and passes on ownership. (never returns null)
static char *DtoOverloadedIntrinsicName(TemplateInstance *ti,
                                        TemplateDeclaration *td) {
  IF_LOG Logger::println("DtoOverloadedIntrinsicName");
  LOG_SCOPE;

  IF_LOG {
    Logger::println("template instance: %s", ti->toChars());
    Logger::println("template declaration: %s", td->toChars());
    Logger::println("intrinsic name: %s", td->intrinsicName);
  }

  // for now use the size in bits of the first template param in the instance
  assert(ti->tdtypes.length == 1);
  Type *T = static_cast<Type *>(ti->tdtypes[0]);

  char prefix;
  if (T->isfloating() && !T->iscomplex()) {
    prefix = 'f';
  } else if (T->isintegral()) {
    prefix = 'i';
  } else {
    ti->error("has invalid template parameter for intrinsic: `%s`",
              T->toChars());
    fatal(); // or LLVM asserts
  }

  std::string name = td->intrinsicName;

  // replace `{f,i}#` by `{f,i}<bitsize>` (int: `i32`) or
  // `v<vector length>{f,i}<vector element bitsize>` (float4: `v4f32`)
  llvm::Type *dtype = DtoType(T);
  std::string replacement;
  if (dtype->isPPC_FP128Ty()) { // special case
    replacement = "ppcf128";
  } else if (dtype->isVectorTy()) {
#if LDC_LLVM_VER >= 1100
    auto vectorType = llvm::cast<llvm::FixedVectorType>(dtype);
#else
    auto vectorType = llvm::cast<llvm::VectorType>(dtype);
#endif
    llvm::raw_string_ostream stream(replacement);
    stream << 'v' << vectorType->getNumElements() << prefix
           << gDataLayout->getTypeSizeInBits(vectorType->getElementType());
    stream.flush();
  } else {
    replacement = prefix + std::to_string(gDataLayout->getTypeSizeInBits(dtype));
  }

  size_t pos;
  while (std::string::npos != (pos = name.find('#'))) {
    if (pos > 0 && name[pos - 1] == prefix) {
      name.replace(pos - 1, 2, replacement);
    } else {
      if (pos && (name[pos - 1] == 'i' || name[pos - 1] == 'f')) {
        // Wrong type character.
        ti->error("has invalid parameter type for intrinsic `%s`: `%s` is not "
                  "a%s type",
                  name.c_str(), T->toChars(),
                  (name[pos - 1] == 'i' ? "n integral" : " floating-point"));
      } else {
        // Just plain wrong. (Error in declaration, not instantiation)
        td->error("has an invalid intrinsic name: `%s`", name.c_str());
      }
      fatal(); // or LLVM asserts
    }
  }

  IF_LOG Logger::println("final intrinsic name: %s", name.c_str());

  return strdup(name.c_str());
}

/// For D frontend
/// Fixup an overloaded intrinsic name string.
void DtoSetFuncDeclIntrinsicName(TemplateInstance *ti, TemplateDeclaration *td,
                                 FuncDeclaration *fd) {
  if (fd->llvmInternal == LLVMintrinsic) {
    fd->intrinsicName = DtoOverloadedIntrinsicName(ti, td);
    const auto cstr = fd->intrinsicName;
    fd->mangleOverride = {cstr ? strlen(cstr) : 0, cstr};
  } else {
    fd->intrinsicName = td->intrinsicName ? strdup(td->intrinsicName) : nullptr;
  }
}

////////////////////////////////////////////////////////////////////////////////

Type *stripModifiers(Type *type, bool transitive) {
  if (type->ty == TY::Tfunction) {
    return type;
  }

  if (transitive) {
    return type->unqualify(MODimmutable | MODconst | MODwild);
  }
  return type->castMod(0);
}

////////////////////////////////////////////////////////////////////////////////

LLValue *makeLValue(const Loc &loc, DValue *value) {
  if (value->isLVal())
    return DtoLVal(value);

  if (value->isIm() || value->isConst())
    return DtoAllocaDump(value, ".makelvaluetmp");

  LLValue *mem = DtoAlloca(value->type, ".makelvaluetmp");
  DLValue var(value->type, mem);
  DtoAssign(loc, &var, value, EXP::blit);
  return mem;
}

////////////////////////////////////////////////////////////////////////////////

void callPostblit(const Loc &loc, Expression *exp, LLValue *val) {
  Type *tb = exp->type->toBasetype();
  if ((exp->op == EXP::variable || exp->op == EXP::dotVariable ||
       exp->op == EXP::star || exp->op == EXP::this_ ||
       exp->op == EXP::index) &&
      tb->ty == TY::Tstruct) {
    StructDeclaration *sd = static_cast<TypeStruct *>(tb)->sym;
    if (sd->postblit) {
      FuncDeclaration *fd = sd->postblit;
      if (fd->storage_class & STCdisable) {
        fd->toParent()->error(
            loc, "is not copyable because it is annotated with `@disable`");
      }
      Expressions args;
      DFuncValue dfn(fd, DtoCallee(fd), val);
      DtoCallFunction(loc, Type::tvoid, &dfn, &args);
    }
  }
}

////////////////////////////////////////////////////////////////////////////////

bool isSpecialRefVar(VarDeclaration *vd) {
  return (vd->storage_class & (STCref | STCparameter)) == STCref;
}

////////////////////////////////////////////////////////////////////////////////

bool isLLVMUnsigned(Type *t) {
  return t->isunsigned() || t->ty == TY::Tpointer;
}

////////////////////////////////////////////////////////////////////////////////

void printLabelName(std::ostream &target, const char *func_mangle,
                    const char *label_name) {
  target << gTargetMachine->getMCAsmInfo()->getPrivateGlobalPrefix().str()
         << func_mangle << "_" << label_name;
}

////////////////////////////////////////////////////////////////////////////////

void AppendFunctionToLLVMGlobalCtorsDtors(llvm::Function *func,
                                          const uint32_t priority,
                                          const bool isCtor) {
  if (isCtor) {
    llvm::appendToGlobalCtors(gIR->module, func, priority);
  } else {
    llvm::appendToGlobalDtors(gIR->module, func, priority);
  }
}

////////////////////////////////////////////////////////////////////////////////

void tokToICmpPred(EXP op, bool isUnsigned, llvm::ICmpInst::Predicate *outPred,
                   llvm::Value **outConst) {
  switch (op) {
  case EXP::lessThan:
    *outPred = isUnsigned ? llvm::ICmpInst::ICMP_ULT : llvm::ICmpInst::ICMP_SLT;
    break;
  case EXP::lessOrEqual:
    *outPred = isUnsigned ? llvm::ICmpInst::ICMP_ULE : llvm::ICmpInst::ICMP_SLE;
    break;
  case EXP::greaterThan:
    *outPred = isUnsigned ? llvm::ICmpInst::ICMP_UGT : llvm::ICmpInst::ICMP_SGT;
    break;
  case EXP::greaterOrEqual:
    *outPred = isUnsigned ? llvm::ICmpInst::ICMP_UGE : llvm::ICmpInst::ICMP_SGE;
    break;
  default:
    llvm_unreachable("Invalid comparison operation");
  }
}

////////////////////////////////////////////////////////////////////////////////

llvm::ICmpInst::Predicate eqTokToICmpPred(EXP op, bool invert) {
  assert(op == EXP::equal || op == EXP::notEqual || op == EXP::identity ||
         op == EXP::notIdentity);

  bool isEquality = (op == EXP::equal || op == EXP::identity);
  if (invert)
    isEquality = !isEquality;

  return (isEquality ? llvm::ICmpInst::ICMP_EQ : llvm::ICmpInst::ICMP_NE);
}

////////////////////////////////////////////////////////////////////////////////

LLValue *createIPairCmp(EXP op, LLValue *lhs1, LLValue *lhs2, LLValue *rhs1,
                        LLValue *rhs2) {
  const auto predicate = eqTokToICmpPred(op);

  LLValue *r1 = gIR->ir->CreateICmp(predicate, lhs1, rhs1);
  LLValue *r2 = gIR->ir->CreateICmp(predicate, lhs2, rhs2);

  LLValue *r =
      (predicate == llvm::ICmpInst::ICMP_EQ ? gIR->ir->CreateAnd(r1, r2)
                                            : gIR->ir->CreateOr(r1, r2));

  return r;
}

///////////////////////////////////////////////////////////////////////////////
DValue *DtoSymbolAddress(const Loc &loc, Type *type, Declaration *decl) {
  IF_LOG Logger::println("DtoSymbolAddress ('%s' of type '%s')",
                         decl->toChars(), decl->type->toChars());
  LOG_SCOPE

  if (VarDeclaration *vd = decl->isVarDeclaration()) {
    // The magic variable __ctfe is always false at runtime
    if (vd->ident == Id::ctfe) {
      return new DConstValue(type, DtoConstBool(false));
    }

    // this is an error! must be accessed with DotVarExp
    if (vd->needThis()) {
      error(loc, "need `this` to access member `%s`", vd->toChars());
      fatal();
    }

    // _arguments
    if (vd->ident == Id::_arguments && gIR->func()->_arguments) {
      Logger::println("Id::_arguments");
      LLValue *v = gIR->func()->_arguments;
      assert(!isSpecialRefVar(vd) && "Code not expected to handle special ref "
                                     "vars, although it can easily be made "
                                     "to.");
      return new DLValue(type, v);
    }
    // _argptr
    if (vd->ident == Id::_argptr && gIR->func()->_argptr) {
      Logger::println("Id::_argptr");
      LLValue *v = gIR->func()->_argptr;
      assert(!isSpecialRefVar(vd) && "Code not expected to handle special ref "
                                     "vars, although it can easily be made "
                                     "to.");
      return new DLValue(type, v);
    }
    // _dollar
    if (vd->ident == Id::dollar) {
      Logger::println("Id::dollar");
      if (isIrVarCreated(vd)) {
        // This is the length of a range.
        return makeVarDValue(type, vd);
      }
      assert(!gIR->arrays.empty());
      return new DImValue(type, DtoArrayLen(gIR->arrays.back()));
    }
    // typeinfo
    if (TypeInfoDeclaration *tid = vd->isTypeInfoDeclaration()) {
      Logger::println("TypeInfoDeclaration");
      LLType *vartype = DtoType(type);
      LLValue *m = DtoResolveTypeInfo(tid);
      if (m->getType() != getPtrToType(vartype)) {
        m = gIR->ir->CreateBitCast(m, vartype);
      }
      return new DImValue(type, m);
    }
    // special vtbl symbol, used by LDC as alias to the actual vtbl (with
    // different type and mangled name)
    if (vd->isClassMember() && vd == vd->isClassMember()->vtblsym) {
      Logger::println("vtbl symbol");
      auto cd = vd->isClassMember();
      return new DLValue(
          type, DtoBitCast(getIrAggr(cd)->getVtblSymbol(), DtoPtrToType(type)));
    }
    // nested variable
    if (vd->nestedrefs.length) {
      Logger::println("nested variable");
      return DtoNestedVariable(loc, type, vd);
    }
    // function parameter
    if (vd->isParameter()) {
      IF_LOG {
        Logger::println("function param");
        Logger::println("type: %s", vd->type->toChars());
      }
      FuncDeclaration *fd = vd->toParent2()->isFuncDeclaration();
      if (fd && fd != gIR->func()->decl) {
        Logger::println("nested parameter");
        return DtoNestedVariable(loc, type, vd);
      }
      if (vd->storage_class & STClazy) {
        Logger::println("lazy parameter");
        assert(type->ty == TY::Tdelegate);
      }
      assert(!isSpecialRefVar(vd) && "Code not expected to handle special "
                                     "ref vars, although it can easily be "
                                     "made to.");
      return new DLValue(type, DtoBitCast(getIrValue(vd), DtoPtrToType(type)));
    }
    Logger::println("a normal variable");

    // take care of forward references of global variables
    if (vd->isDataseg() || (vd->storage_class & STCextern)) {
      DtoResolveVariable(vd);
    }

    return makeVarDValue(type, vd);
  }

  if (FuncLiteralDeclaration *flitdecl = decl->isFuncLiteralDeclaration()) {
    Logger::println("FuncLiteralDeclaration");

    // We need to codegen the function here, because literals are not added
    // to the module member list.
    DtoDefineFunction(flitdecl);

    return new DFuncValue(flitdecl, DtoCallee(flitdecl, false));
  }

  if (FuncDeclaration *fdecl = decl->isFuncDeclaration()) {
    Logger::println("FuncDeclaration");
    fdecl = fdecl->toAliasFunc();
    if (fdecl->llvmInternal == LLVMinline_asm) {
      // TODO: Is this needed? If so, what about other intrinsics?
      error(loc, "special ldc inline asm is not a normal function");
      fatal();
    } else if (fdecl->llvmInternal == LLVMinline_ir) {
      // TODO: Is this needed? If so, what about other intrinsics?
      error(loc, "special ldc inline ir is not a normal function");
      fatal();
    }
    DtoResolveFunction(fdecl);
    const auto llValue =
        fdecl->llvmInternal != LLVMva_arg ? DtoCallee(fdecl) : nullptr;
    return new DFuncValue(fdecl, llValue);
  }

  if (SymbolDeclaration *sdecl = decl->isSymbolDeclaration()) {
    // this is the static initialiser (init symbol) for aggregates
    AggregateDeclaration *ad = sdecl->dsym;
    IF_LOG Logger::print("init symbol of %s\n", ad->toChars());
    DtoResolveDsymbol(ad);
    auto sd = ad->isStructDeclaration();

    // LDC extension: void[]-typed `__traits(initSymbol)`, for classes too
    auto tb = sdecl->type->toBasetype();
    if (tb->ty != TY::Tstruct) {
      assert(tb->ty == TY::Tarray && tb->nextOf()->ty == TY::Tvoid);
      const auto size = DtoConstSize_t(ad->structsize);
      llvm::Constant *ptr =
          sd && sd->zeroInit
              ? getNullValue(getVoidPtrType())
              : DtoBitCast(getIrAggr(ad)->getInitSymbol(), getVoidPtrType());
      return new DSliceValue(type, size, ptr);
    }

    assert(sd);
    if (sd->zeroInit) {
      error(loc, "no init symbol for zero-initialized struct");
      fatal();
    }

    LLValue *initsym = getIrAggr(sd)->getInitSymbol();
    return new DLValue(type, DtoBitCast(initsym, DtoPtrToType(sd->type)));
  }

  llvm_unreachable("Unimplemented VarExp type");
}

llvm::Constant *DtoConstSymbolAddress(const Loc &loc, Declaration *decl) {
  // Make sure 'this' isn't needed.
  // TODO: This check really does not belong here, should be moved to
  // semantic analysis in the frontend.
  if (decl->needThis()) {
    error(loc, "need `this` to access `%s`", decl->toChars());
    fatal();
  }

  // global variable
  if (VarDeclaration *vd = decl->isVarDeclaration()) {
    if (!vd->isDataseg()) {
      // Not sure if this can be triggered from user code, but it is
      // needed for the current hacky implementation of
      // AssocArrayLiteralExp::toElem, which requires on error
      // gagging to check for constantness of the initializer.
      error(loc,
            "cannot use address of non-global variable `%s` as constant "
            "initializer",
            vd->toChars());
      if (!global.gag) {
        fatal();
      }
      return nullptr;
    }

    DtoResolveVariable(vd);
    LLConstant *llc = llvm::dyn_cast<LLConstant>(getIrValue(vd));
    assert(llc);
    return llc;
  }
  // static function
  if (FuncDeclaration *fd = decl->isFuncDeclaration()) {
    return DtoCallee(fd);
  }

  llvm_unreachable("Taking constant address not implemented.");
}

llvm::Constant *buildStringLiteralConstant(StringExp *se, bool zeroTerm) {
  if (se->sz == 1) {
    const DString data = se->peekString();
    return llvm::ConstantDataArray::getString(
        gIR->context(), {data.ptr, data.length}, zeroTerm);
  }

  Type *dtype = se->type->toBasetype();
  Type *cty = dtype->nextOf()->toBasetype();

  LLType *ct = DtoMemType(cty);
  auto len = se->numberOfCodeUnits();
  if (zeroTerm) {
    len += 1;
  }
  LLArrayType *at = LLArrayType::get(ct, len);

  std::vector<LLConstant *> vals;
  vals.reserve(len);
  for (size_t i = 0; i < se->numberOfCodeUnits(); ++i) {
    vals.push_back(LLConstantInt::get(ct, se->getCodeUnit(i), false));
  }
  if (zeroTerm) {
    vals.push_back(LLConstantInt::get(ct, 0, false));
  }
  return LLConstantArray::get(at, vals);
}

std::string llvmTypeToString(llvm::Type *type) {
  std::string result;
  llvm::raw_string_ostream stream(result);
  stream << *type;
  stream.flush();
  return result;
}

// Is the specified symbol defined in the druntime/Phobos libs?
// For instantiated symbols: is the template declared in druntime/Phobos?
static bool isDefaultLibSymbol(Dsymbol *sym) {
  auto mod = sym->getModule();
  if (!mod)
    return false;

  auto md = mod->md;
  if (!md)
    return false;

  if (md->packages.length == 0)
    return md->id == Id::object || md->id == Id::std;

  auto p = md->packages.ptr[0];
  return p == Id::core || p == Id::etc || p == Id::ldc ||
         (p == Id::std &&
          // 3rd-party package: std.io (https://github.com/MartinNowak/io/)
          !((md->packages.length == 1 && md->id == Id::io) ||
            (md->packages.length > 1 && md->packages.ptr[1] == Id::io)));
}

bool defineOnDeclare(Dsymbol *sym, bool isFunction) {
  // -linkonce-templates: all instantiated symbols
  if (global.params.linkonceTemplates != LinkonceTemplates::no)
    return sym->isInstantiated();

  // -dllimport=defaultLibsOnly: all data symbols instantiated from
  // druntime/Phobos templates
  // see https://github.com/ldc-developers/ldc/issues/3931
  return !isFunction && global.params.dllimport == DLLImport::defaultLibsOnly &&
         sym->isInstantiated() && isDefaultLibSymbol(sym);
}

bool dllimportDataSymbol(Dsymbol *sym) {
  if (!global.params.targetTriple->isOSWindows())
    return false;

  if (sym->isExport() || global.params.dllimport == DLLImport::all ||
      (global.params.dllimport == DLLImport::defaultLibsOnly &&
       isDefaultLibSymbol(sym))) {
    // Okay, this symbol is a candidate. Use dllimport unless we have a
    // guaranteed-codegen'd definition in a root module.
    if (auto mod = sym->isModule())
      return !mod->isRoot(); // non-root ModuleInfo symbol
    if (sym->inNonRoot())
      return true; // not instantiated, and defined in non-root
    if (sym->isInstantiated() && !defineOnDeclare(sym, false))
      return true; // instantiated but potentially culled (needsCodegen())
    if (auto vd = sym->isVarDeclaration())
      if (vd->storage_class & STCextern)
        return true; // externally defined global variable
  }

  return false;
}

llvm::GlobalVariable *declareGlobal(const Loc &loc, llvm::Module &module,
                                    llvm::Type *type,
                                    llvm::StringRef mangledName,
                                    bool isConstant, bool isThreadLocal,
                                    bool useDLLImport) {
  // No TLS support for WebAssembly and AVR; spare users from having to add
  // __gshared everywhere.
  const auto arch = global.params.targetTriple->getArch();
  if (arch == llvm::Triple::wasm32 || arch == llvm::Triple::wasm64 ||
      arch == llvm::Triple::avr)
    isThreadLocal = false;

  llvm::GlobalVariable *existing =
      module.getGlobalVariable(mangledName, /*AllowInternal=*/true);
  if (existing) {
    const auto existingType = existing->getValueType();
    if (existingType != type || existing->isConstant() != isConstant ||
        existing->isThreadLocal() != isThreadLocal) {
      error(loc,
            "Global variable type does not match previous declaration with "
            "same mangled name: `%s`",
            mangledName.str().c_str());
      const auto suppl = [&loc](const char *prefix, LLType *type,
                                bool isConstant, bool isThreadLocal) {
        const auto typeName = llvmTypeToString(type);
        errorSupplemental(loc, "%s %s, %s, %s", prefix, typeName.c_str(),
                          isConstant ? "const" : "mutable",
                          isThreadLocal ? "thread-local" : "non-thread-local");
      };
      suppl("Previous IR type:", existingType, existing->isConstant(),
            existing->isThreadLocal());
      suppl("New IR type:     ", type, isConstant, isThreadLocal);
      fatal();
    }
    return existing;
  }

  // Use a command line option for the thread model.
  // On PPC there is only local-exec available - in this case just ignore the
  // command line.
  const auto tlsModel =
      isThreadLocal
          ? (arch == llvm::Triple::ppc ? llvm::GlobalVariable::LocalExecTLSModel
                                       : clThreadModel.getValue())
          : llvm::GlobalVariable::NotThreadLocal;

  auto gvar = new llvm::GlobalVariable(module, type, isConstant,
                                       llvm::GlobalValue::ExternalLinkage,
                                       nullptr, mangledName, nullptr, tlsModel);

  if (useDLLImport && global.params.targetTriple->isOSWindows())
    gvar->setDLLStorageClass(LLGlobalValue::DLLImportStorageClass);

  return gvar;
}

void defineGlobal(llvm::GlobalVariable *global, llvm::Constant *init,
                  Dsymbol *symbolForLinkageAndVisibility) {
  assert(global->isDeclaration() && "Global variable already defined");
  assert(init);
  global->setInitializer(init);
  if (symbolForLinkageAndVisibility)
    setLinkageAndVisibility(symbolForLinkageAndVisibility, global);
}

llvm::GlobalVariable *defineGlobal(const Loc &loc, llvm::Module &module,
                                   llvm::StringRef mangledName,
                                   llvm::Constant *init,
                                   llvm::GlobalValue::LinkageTypes linkage,
                                   bool isConstant, bool isThreadLocal) {
  assert(init);
  auto global =
      declareGlobal(loc, module, init->getType(), mangledName, isConstant,
                    isThreadLocal, /*useDLLImport*/ false);
  defineGlobal(global, init, nullptr);
  global->setLinkage(linkage);
  return global;
}

FuncDeclaration *getParentFunc(Dsymbol *sym) {
  if (!sym) {
    return nullptr;
  }

  // Static functions, non-extern(D) non-member functions and function (not
  // delegate) literals don't allow access to a parent context, even if they are
  // nested.
  if (FuncDeclaration *fd = sym->isFuncDeclaration()) {
    if (auto fld = fd->isFuncLiteralDeclaration()) {
      if (fld->tok == TOK::function_)
        return nullptr;
    } else if (fd->isStatic() || (!fd->isThis() && fd->_linkage != LINK::d)) {
      return nullptr;
    }
  }
  // Fun fact: AggregateDeclarations are not Declarations.
  else if (AggregateDeclaration *ad = sym->isAggregateDeclaration()) {
    if (!ad->isNested()) {
      return nullptr;
    }
  }

  for (Dsymbol *parent = sym->parent; parent; parent = parent->parent) {
    if (FuncDeclaration *fd = parent->isFuncDeclaration()) {
      return fd;
    }

    if (AggregateDeclaration *ad = parent->isAggregateDeclaration()) {
      if (!ad->isNested()) {
        return nullptr;
      }
    }
  }

  return nullptr;
}

DLValue *DtoIndexAggregate(LLValue *src, AggregateDeclaration *ad,
                           VarDeclaration *vd) {
  IF_LOG Logger::println("Indexing aggregate field %s:", vd->toPrettyChars());
  LOG_SCOPE;

  // Make sure the aggregate is resolved, as subsequent code might expect
  // isIrVarCreated(vd). This is a bit of a hack, we don't actually need this
  // ourselves, DtoType below would be enough.
  DtoResolveDsymbol(ad);

  // Look up field to index or offset to apply.
  auto irTypeAggr = getIrType(ad->type)->isAggr();
  assert(irTypeAggr);
  bool isFieldIdx;
  unsigned off = irTypeAggr->getMemberLocation(vd, isFieldIdx);

<<<<<<< HEAD
  LLValue *ptr = src;
  if (byteOffset) {
    assert(fieldIndex == 0);
    // Cast to void* to apply byte-wise offset from object start.
    ptr = DtoBitCast(ptr, getVoidPtrType());
    ptr = DtoGEP1(ptr, byteOffset);
=======
  LLValue *val = src;
  if (!isFieldIdx) {
    // Cast to void* to apply byte-wise offset from object start.
    val = DtoBitCast(val, getVoidPtrType());
    val = DtoGEP1(llvm::Type::getInt8Ty(gIR->context()), val, off);
>>>>>>> 69a54c94
  } else {
    if (ad->structsize == 0) { // can happen for extern(C) structs
      assert(off == 0);
    } else {
      // Cast the pointer we got to the canonical struct type the indices are
      // based on.
      LLType *st = nullptr;
      LLType *pst = nullptr;
      if (ad->isClassDeclaration()) {
        st = getIrAggr(ad)->getLLStructType();
        pst = DtoType(ad->type);
      }
<<<<<<< HEAD
      ptr = DtoBitCast(ptr, st);
      ptr = DtoGEP(ptr, 0, fieldIndex);
    }
  }

  IF_LOG Logger::cout() << "Pointer: " << *ptr << '\n';
  return ptr;
=======
      else {
        st = DtoType(ad->type);
        pst = getPtrToType(st);
      }
      val = DtoBitCast(val, pst);
      val = DtoGEP(st, val, 0, off);
    }
  }

  // Cast the (possibly void*) pointer to the canonical variable type.
  val = DtoBitCast(val, DtoPtrToType(vd->type));

  IF_LOG Logger::cout() << "Value: " << *val << '\n';
  return new DLValue(vd->type, val);
>>>>>>> 69a54c94
}

unsigned getFieldGEPIndex(AggregateDeclaration *ad, VarDeclaration *vd) {
  auto irTypeAggr = getIrType(ad->type)->isAggr();
  assert(irTypeAggr);
  bool isFieldIdx;
  unsigned off = irTypeAggr->getMemberLocation(vd, isFieldIdx);
  assert(isFieldIdx && "Cannot address field by a simple GEP.");
  return off;
}

DValue *makeVarDValue(Type *type, VarDeclaration *vd, llvm::Value *storage) {
  auto val = storage;
  if (!val) {
    assert(isIrVarCreated(vd) && "Variable not resolved.");
    val = getIrValue(vd);
  }

  // We might need to cast.
  llvm::Type *expectedType = DtoPtrToType(type);
  const bool isSpecialRef = isSpecialRefVar(vd);
  if (isSpecialRef)
    expectedType = expectedType->getPointerTo();

  if (val->getType() != expectedType) {
#if LDC_LLVM_VER < 1500
    // The type of globals is determined by their initializer, and the front-end
    // may inject implicit casts for class references and static arrays.
    assert(vd->isDataseg() || (vd->storage_class & STCextern) ||
           type->toBasetype()->ty == TY::Tclass ||
           type->toBasetype()->ty == TY::Tsarray);
    llvm::Type *pointeeType = val->getType()->getPointerElementType();
    if (isSpecialRef)
      pointeeType = pointeeType->getPointerElementType();
    // Make sure that the type sizes fit - '==' instead of '<=' should probably
    // work as well.
    assert(getTypeStoreSize(DtoType(type)) <= getTypeStoreSize(pointeeType) &&
           "LValue type mismatch, encountered type too small.");
#endif
    val = DtoBitCast(val, expectedType);
  }

  if (isSpecialRef)
    return new DSpecialRefValue(type, val);

  return new DLValue(type, val);
}<|MERGE_RESOLUTION|>--- conflicted
+++ resolved
@@ -1881,20 +1881,11 @@
   bool isFieldIdx;
   unsigned off = irTypeAggr->getMemberLocation(vd, isFieldIdx);
 
-<<<<<<< HEAD
   LLValue *ptr = src;
-  if (byteOffset) {
-    assert(fieldIndex == 0);
+  if (!isFieldIdx) {
     // Cast to void* to apply byte-wise offset from object start.
     ptr = DtoBitCast(ptr, getVoidPtrType());
-    ptr = DtoGEP1(ptr, byteOffset);
-=======
-  LLValue *val = src;
-  if (!isFieldIdx) {
-    // Cast to void* to apply byte-wise offset from object start.
-    val = DtoBitCast(val, getVoidPtrType());
-    val = DtoGEP1(llvm::Type::getInt8Ty(gIR->context()), val, off);
->>>>>>> 69a54c94
+    ptr = DtoGEP1(llvm::Type::getInt8Ty(gIR->context()), ptr, off);
   } else {
     if (ad->structsize == 0) { // can happen for extern(C) structs
       assert(off == 0);
@@ -1907,30 +1898,20 @@
         st = getIrAggr(ad)->getLLStructType();
         pst = DtoType(ad->type);
       }
-<<<<<<< HEAD
-      ptr = DtoBitCast(ptr, st);
-      ptr = DtoGEP(ptr, 0, fieldIndex);
-    }
-  }
-
-  IF_LOG Logger::cout() << "Pointer: " << *ptr << '\n';
-  return ptr;
-=======
       else {
         st = DtoType(ad->type);
         pst = getPtrToType(st);
       }
-      val = DtoBitCast(val, pst);
-      val = DtoGEP(st, val, 0, off);
+      ptr = DtoBitCast(ptr, pst);
+      ptr = DtoGEP(st, ptr, 0, off);
     }
   }
 
   // Cast the (possibly void*) pointer to the canonical variable type.
-  val = DtoBitCast(val, DtoPtrToType(vd->type));
-
-  IF_LOG Logger::cout() << "Value: " << *val << '\n';
-  return new DLValue(vd->type, val);
->>>>>>> 69a54c94
+  ptr = DtoBitCast(ptr, DtoPtrToType(vd->type));
+
+  IF_LOG Logger::cout() << "Pointer: " << *ptr << '\n';
+  return new DLValue(vd->type, ptr);
 }
 
 unsigned getFieldGEPIndex(AggregateDeclaration *ad, VarDeclaration *vd) {
