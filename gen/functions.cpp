//===-- functions.cpp -----------------------------------------------------===//
//
//                         LDC – the LLVM D compiler
//
// This file is distributed under the BSD-style LDC license. See the LICENSE
// file for details.
//
//===----------------------------------------------------------------------===//

#include "gen/functions.h"
#include "aggregate.h"
#include "declaration.h"
#include "id.h"
#include "init.h"
#include "module.h"
#include "mtype.h"
#include "statement.h"
#include "template.h"
#include "gen/abi.h"
#include "gen/arrays.h"
#include "gen/classes.h"
#include "gen/dvalue.h"
#include "gen/irstate.h"
#include "gen/llvm.h"
#include "gen/llvmhelpers.h"
#include "gen/logger.h"
#include "gen/nested.h"
#include "gen/optimizer.h"
#include "gen/pragma.h"
#include "gen/runtime.h"
#include "gen/tollvm.h"
#if LDC_LLVM_VER >= 305
#include "llvm/Linker/Linker.h"
#else
#include "llvm/Linker.h"
#endif
#if LDC_LLVM_VER >= 303
#include "llvm/IR/Intrinsics.h"
#else
#include "llvm/Intrinsics.h"
#endif
#if LDC_LLVM_VER >= 305
#include "llvm/IR/CFG.h"
#else
#include "llvm/Support/CFG.h"
#endif
#include <iostream>

#if LDC_LLVM_VER == 302
namespace llvm
{
    typedef llvm::Attributes Attribute;
}
#endif

llvm::FunctionType* DtoFunctionType(Type* type, IrFuncTy &irFty, Type* thistype, Type* nesttype, bool isMain, bool isCtor)
{
    if (Logger::enabled())
        Logger::println("DtoFunctionType(%s)", type->toChars());
    LOG_SCOPE

    // sanity check
    assert(type->ty == Tfunction);
    TypeFunction* f = static_cast<TypeFunction*>(type);
    assert(f->next && "Encountered function type with invalid return type; "
        "trying to codegen function ignored by the frontend?");

    // Return cached type if available
    if (irFty.funcType) return irFty.funcType;

    TargetABI* abi = (f->linkage == LINKintrinsic ? TargetABI::getIntrinsic() : gABI);
    // Tell the ABI we're resolving a new function type
    abi->newFunctionType(f);

    // Do not modify irFty yet; this function may be called recursively if any
    // of the argument types refer to this type.
    IrFuncTy newIrFty;

    // llvm idx counter
    size_t lidx = 0;

    // main needs a little special handling
    if (isMain)
    {
        newIrFty.ret = new IrFuncTyArg(Type::tint32, false);
    }
    // sane return value
    else
    {
        Type* rt = f->next;
#if LDC_LLVM_VER >= 302
        llvm::AttrBuilder attrBuilder;
#else
        llvm::Attributes a = llvm::Attribute::None;
#endif

        // sret return
        if (abi->returnInArg(f))
        {
#if LDC_LLVM_VER >= 302
#if LDC_LLVM_VER >= 303
            newIrFty.arg_sret = new IrFuncTyArg(rt, true,
                llvm::AttrBuilder().addAttribute(llvm::Attribute::StructRet)
                .addAttribute(llvm::Attribute::NoAlias)
#else
            newIrFty.arg_sret = new IrFuncTyArg(rt, true, llvm::Attributes::get(gIR->context(),
                llvm::AttrBuilder().addAttribute(llvm::Attributes::StructRet)
                .addAttribute(llvm::Attributes::NoAlias)
#endif
#if LDC_LLVM_VER == 302
            )
#endif
            );
#else
            newIrFty.arg_sret = new IrFuncTyArg(rt, true,
                                                llvm::Attribute::StructRet | llvm::Attribute::NoAlias);
#endif
            rt = Type::tvoid;
            lidx++;
        }
        // sext/zext return
        else
        {
            Type *t = rt;
            if (f->isref)
                t = t->pointerTo();
#if LDC_LLVM_VER >= 303
            if (llvm::Attribute::AttrKind a = DtoShouldExtend(t))
                attrBuilder.addAttribute(a);
#elif LDC_LLVM_VER == 302
            if (llvm::Attributes::AttrVal a = DtoShouldExtend(t))
                attrBuilder.addAttribute(a);
#else
            a = DtoShouldExtend(t);
#endif
        }
#if LDC_LLVM_VER >= 303
        llvm::AttrBuilder a = attrBuilder;
#elif LDC_LLVM_VER == 302
        llvm::Attributes a = llvm::Attributes::get(gIR->context(), attrBuilder);
#endif
        newIrFty.ret = new IrFuncTyArg(rt, f->isref, a);
    }
    lidx++;

    // member functions
    if (thistype)
    {
#if LDC_LLVM_VER >= 303
        llvm::AttrBuilder attrBuilder;
// Issue 624: In case of a ctor 'this' is passed to the function and is also
// the return value. This could be a perfect case for the 'Returned' attribute.
// However the 'this' type and the return type are transformed in different
// ways, making them bitcast incompatible.
// Example: extern(C): struct Value { this(string) {} string s; }
// return type: { i64, i64 }
// this type:   %ldc_github_624.Value*
// FIXME: (1) Investigate why the types are handled in different ways
//        (2) The attributes are cleared by some abi implementations
//        if (isCtor)
//            attrBuilder.addAttribute(llvm::Attribute::Returned);
#endif
        newIrFty.arg_this = new IrFuncTyArg(thistype, thistype->toBasetype()->ty == Tstruct
#if LDC_LLVM_VER >= 303
                                       , attrBuilder
#endif
                                       );
        lidx++;
    }

    // and nested functions
    else if (nesttype)
    {
        newIrFty.arg_nest = new IrFuncTyArg(nesttype, false);
        lidx++;
    }

    // vararg functions are special too
    if (f->varargs)
    {
        if (f->linkage == LINKd)
        {
            // d style with hidden args
            // 2 (array) is handled by the frontend
            if (f->varargs == 1)
            {
                // _arguments
                newIrFty.arg_arguments = new IrFuncTyArg(Type::dtypeinfo->type->arrayOf(), false);
                lidx++;
                // _argptr
#if LDC_LLVM_VER >= 303
                newIrFty.arg_argptr = new IrFuncTyArg(Type::tvoid->pointerTo(), false,
                                                 llvm::AttrBuilder().addAttribute(llvm::Attribute::NoAlias)
                                                                    .addAttribute(llvm::Attribute::NoCapture));
#elif LDC_LLVM_VER == 302
                newIrFty.arg_argptr = new IrFuncTyArg(Type::tvoid->pointerTo(), false,
                                                 llvm::Attributes::get(gIR->context(), llvm::AttrBuilder().addAttribute(llvm::Attributes::NoAlias)
                                                                                                          .addAttribute(llvm::Attributes::NoCapture)));
#else
                newIrFty.arg_argptr = new IrFuncTyArg(Type::tvoid->pointerTo(), false,
                                                      llvm::Attribute::NoAlias | llvm::Attribute::NoCapture);
#endif
                lidx++;
            }
        }
        else
        {
            // Default to C-style varargs for non-extern(D) variadic functions.
            // This seems to be what DMD does.
            newIrFty.c_vararg = true;
        }
    }

    // if this _Dmain() doesn't have an argument, we force it to have one
    int nargs = Parameter::dim(f->parameters);

    if (isMain && nargs == 0)
    {
        Type* mainargs = Type::tchar->arrayOf()->arrayOf();
        newIrFty.args.push_back(new IrFuncTyArg(mainargs, false));
        lidx++;
    }
    // add explicit parameters
    else for (int i = 0; i < nargs; i++)
    {
        // get argument
        Parameter* arg = Parameter::getNth(f->parameters, i);

        // reference semantics? ref, out and d1 static arrays are
        bool byref = arg->storageClass & (STCref|STCout);

        Type* argtype = arg->type;
#if LDC_LLVM_VER >= 302
        llvm::AttrBuilder attrBuilder;
#else
        llvm::Attributes a = llvm::Attribute::None;
#endif

        // handle lazy args
        if (arg->storageClass & STClazy)
        {
            Logger::println("lazy param");
            TypeFunction *ltf = new TypeFunction(NULL, arg->type, 0, LINKd);
            TypeDelegate *ltd = new TypeDelegate(ltf);
            argtype = ltd;
        }
        // byval
        else if (abi->passByVal(byref ? argtype->pointerTo() : argtype))
        {
#if LDC_LLVM_VER >= 302
            if (!byref) attrBuilder.addAttribute(llvm::Attribute::ByVal);
#else
            if (!byref) a |= llvm::Attribute::ByVal;
#endif
            // set byref, because byval requires a pointed LLVM type
            byref = true;
        }
        // sext/zext
        else if (!byref)
        {
#if LDC_LLVM_VER >= 303
            if (llvm::Attribute::AttrKind a = DtoShouldExtend(argtype))
                attrBuilder.addAttribute(a);
#elif LDC_LLVM_VER == 302
            if (llvm::Attributes::AttrVal a = DtoShouldExtend(argtype))
                attrBuilder.addAttribute(a);
#else
            a |= DtoShouldExtend(argtype);
#endif
        }
#if LDC_LLVM_VER >= 303
        llvm::AttrBuilder a = attrBuilder;
#elif LDC_LLVM_VER == 302
        llvm::Attributes a = llvm::Attributes::get(gIR->context(), attrBuilder);
#endif
        newIrFty.args.push_back(new IrFuncTyArg(argtype, byref, a));
        lidx++;
    }

    // let the abi rewrite the types as necesary
    abi->rewriteFunctionType(f, newIrFty);

    // Tell the ABI we're done with this function type
    abi->doneWithFunctionType();

    // Now we can modify irFty safely.
    irFty = llvm_move(newIrFty);

    // build the function type
    std::vector<LLType*> argtypes;
    argtypes.reserve(lidx);

    if (irFty.arg_sret) argtypes.push_back(irFty.arg_sret->ltype);
    if (irFty.arg_this) argtypes.push_back(irFty.arg_this->ltype);
    if (irFty.arg_nest) argtypes.push_back(irFty.arg_nest->ltype);
    if (irFty.arg_arguments) argtypes.push_back(irFty.arg_arguments->ltype);
    if (irFty.arg_argptr) argtypes.push_back(irFty.arg_argptr->ltype);

    size_t beg = argtypes.size();
    size_t nargs2 = irFty.args.size();
    for (size_t i = 0; i < nargs2; i++)
    {
        argtypes.push_back(irFty.args[i]->ltype);
    }

    // reverse params?
    if (irFty.reverseParams && nargs2 > 1)
    {
        std::reverse(argtypes.begin() + beg, argtypes.end());
    }

    irFty.funcType = LLFunctionType::get(irFty.ret->ltype, argtypes, irFty.c_vararg);

    Logger::cout() << "Final function type: " << *irFty.funcType << "\n";

    return irFty.funcType;
}

//////////////////////////////////////////////////////////////////////////////////////////

#include "llvm/Support/raw_ostream.h"
#include "llvm/Support/SourceMgr.h"
#if LDC_LLVM_VER >= 305
#include "llvm/AsmParser/Parser.h"
#else
#include "llvm/Assembly/Parser.h"
#endif

LLFunction* DtoInlineIRFunction(FuncDeclaration* fdecl)
{
    const char* mangled_name = fdecl->mangleExact();
    TemplateInstance* tinst = fdecl->parent->isTemplateInstance();
    assert(tinst);

    Objects& objs = tinst->tdtypes;
    assert(objs.dim == 3);

    Expression* a0 = isExpression(objs[0]);
    assert(a0);
    StringExp* strexp = a0->toString();
    assert(strexp);
    assert(strexp->sz == 1);
    std::string code(static_cast<char*>(strexp->string), strexp->len);

    Type* ret = isType(objs[1]);
    assert(ret);

    Tuple* a2 = isTuple(objs[2]);
    assert(a2);
    Objects& arg_types = a2->objects;

    std::string str;
    llvm::raw_string_ostream stream(str);
    stream << "define " << *DtoType(ret) << " @" << mangled_name << "(";

    for(size_t i = 0; ;)
    {
        Type* ty = isType(arg_types[i]);
        //assert(ty);
        if(!ty)
        {
            error(tinst->loc,
                "All parameters of a template defined with pragma llvm_inline_ir, except for the first one, should be types");
            fatal();
        }
        stream << *DtoType(ty);

        i++;
        if(i >= arg_types.dim)
            break;

        stream << ", ";
    }

    if(ret->ty == Tvoid)
        code.append("\nret void");

    stream << ")\n{\n" << code <<  "\n}";

    llvm::SMDiagnostic err;

#if LDC_LLVM_VER >= 303 
    llvm::Module* m = llvm::ParseAssemblyString(
        stream.str().c_str(), NULL, err, gIR->context());
#else
    llvm::ParseAssemblyString(
        stream.str().c_str(), gIR->module, err, gIR->context());
#endif

    std::string errstr = err.getMessage();
    if(errstr != "")
        error(tinst->loc,
            "can't parse inline LLVM IR:\n%s\n%s\n%s\nThe input string was: \n%s",
#if LDC_LLVM_VER >= 303
            err.getLineContents().str().c_str(),
#else
            err.getLineContents().c_str(),
#endif
            (std::string(err.getColumnNo(), ' ') + '^').c_str(),
            errstr.c_str(), stream.str().c_str());

#if LDC_LLVM_VER >= 303 
    std::string errstr2 = "";
    llvm::Linker(gIR->module).linkInModule(m, &errstr2);
    if(errstr2 != "")
        error(tinst->loc,
            "Error when linking in llvm inline ir: %s", errstr2.c_str());
#endif

    LLFunction* fun = gIR->module->getFunction(mangled_name);
    fun->setLinkage(llvm::GlobalValue::LinkOnceODRLinkage);
    fun->addFnAttr(llvm::Attribute::AlwaysInline);
    return fun;
}

//////////////////////////////////////////////////////////////////////////////////////////

static llvm::FunctionType* DtoVaFunctionType(FuncDeclaration* fdecl)
{
    IrFuncTy &irFty = fdecl->irFty;
    if (irFty.funcType) return irFty.funcType;

    irFty.ret = new IrFuncTyArg(Type::tvoid, false);

    irFty.args.push_back(new IrFuncTyArg(Type::tvoid->pointerTo(), false));

    if (fdecl->llvmInternal == LLVMva_start)
        irFty.funcType = GET_INTRINSIC_DECL(vastart)->getFunctionType();
    else if (fdecl->llvmInternal == LLVMva_copy) {
        irFty.funcType = GET_INTRINSIC_DECL(vacopy)->getFunctionType();
        irFty.args.push_back(new IrFuncTyArg(Type::tvoid->pointerTo(), false));
    }
    else if (fdecl->llvmInternal == LLVMva_end)
        irFty.funcType = GET_INTRINSIC_DECL(vaend)->getFunctionType();
    assert(irFty.funcType);

    return irFty.funcType;
}

//////////////////////////////////////////////////////////////////////////////////////////

llvm::FunctionType* DtoFunctionType(FuncDeclaration* fdecl)
{
    // handle for C vararg intrinsics
    if (fdecl->isVaIntrinsic())
        return DtoVaFunctionType(fdecl);

    Type *dthis=0, *dnest=0;

    if (fdecl->ident == Id::ensure || fdecl->ident == Id::require) {
        FuncDeclaration *p = fdecl->parent->isFuncDeclaration();
        assert(p);
        AggregateDeclaration *ad = p->isMember2();
        assert(ad);
        dnest = Type::tvoid->pointerTo();
    } else
    if (fdecl->needThis()) {
        if (AggregateDeclaration* ad = fdecl->isMember2()) {
            Logger::println("isMember = this is: %s", ad->type->toChars());
            dthis = ad->type;
            LLType* thisty = DtoType(dthis);
            //Logger::cout() << "this llvm type: " << *thisty << '\n';
            if (ad->isStructDeclaration())
                thisty = getPtrToType(thisty);
        }
        else {
            Logger::println("chars: %s type: %s kind: %s", fdecl->toChars(), fdecl->type->toChars(), fdecl->kind());
            llvm_unreachable("needThis, but invalid parent declaration.");
        }
    }
    else if (fdecl->isNested()) {
        dnest = Type::tvoid->pointerTo();
    }

    LLFunctionType* functype = DtoFunctionType(fdecl->type, fdecl->irFty, dthis, dnest, fdecl->isMain(), fdecl->isCtorDeclaration());

    return functype;
}

//////////////////////////////////////////////////////////////////////////////////////////

static llvm::Function* DtoDeclareVaFunction(FuncDeclaration* fdecl)
{
    DtoVaFunctionType(fdecl);
    llvm::Function* func = 0;

    if (fdecl->llvmInternal == LLVMva_start)
        func = GET_INTRINSIC_DECL(vastart);
    else if (fdecl->llvmInternal == LLVMva_copy)
        func = GET_INTRINSIC_DECL(vacopy);
    else if (fdecl->llvmInternal == LLVMva_end)
        func = GET_INTRINSIC_DECL(vaend);
    assert(func);

    fdecl->ir.irFunc->func = func;
    return func;
}

//////////////////////////////////////////////////////////////////////////////////////////

void DtoResolveFunction(FuncDeclaration* fdecl)
{
    if ((!global.params.useUnitTests || !fdecl->type) && fdecl->isUnitTestDeclaration()) {
        Logger::println("Ignoring unittest %s", fdecl->toPrettyChars());
        return; // ignore declaration completely
    }

    if (fdecl->ir.resolved) return;
    fdecl->ir.resolved = true;

    Type *type = fdecl->type;
    // If errors occurred compiling it, such as bugzilla 6118
    if (type && type->ty == Tfunction) {
        Type *next = static_cast<TypeFunction *>(type)->next;
        if (!next || next->ty == Terror)
            return;
    }

    //printf("resolve function: %s\n", fdecl->toPrettyChars());

    if (fdecl->parent)
    if (TemplateInstance* tinst = fdecl->parent->isTemplateInstance())
    {
        if (TemplateDeclaration* tempdecl = tinst->tempdecl->isTemplateDeclaration())
        {
            if (tempdecl->llvmInternal == LLVMva_arg)
            {
                Logger::println("magic va_arg found");
                fdecl->llvmInternal = LLVMva_arg;
                fdecl->ir.resolved = true;
                fdecl->ir.declared = true;
                fdecl->ir.initialized = true;
                fdecl->ir.defined = true;
                return; // this gets mapped to an instruction so a declaration makes no sence
            }
            else if (tempdecl->llvmInternal == LLVMva_start)
            {
                Logger::println("magic va_start found");
                fdecl->llvmInternal = LLVMva_start;
            }
            else if (tempdecl->llvmInternal == LLVMintrinsic)
            {
                Logger::println("overloaded intrinsic found");
                fdecl->llvmInternal = LLVMintrinsic;
                DtoOverloadedIntrinsicName(tinst, tempdecl, fdecl->intrinsicName);
                fdecl->linkage = LINKintrinsic;
                static_cast<TypeFunction*>(fdecl->type)->linkage = LINKintrinsic;
            }
            else if (tempdecl->llvmInternal == LLVMinline_asm)
            {
                Logger::println("magic inline asm found");
                TypeFunction* tf = static_cast<TypeFunction*>(fdecl->type);
                if (tf->varargs != 1 || (fdecl->parameters && fdecl->parameters->dim != 0))
                {
                    tempdecl->error("invalid __asm declaration, must be a D style variadic with no explicit parameters");
                    fatal();
                }
                fdecl->llvmInternal = LLVMinline_asm;
                fdecl->ir.resolved = true;
                fdecl->ir.declared = true;
                fdecl->ir.initialized = true;
                fdecl->ir.defined = true;
                return; // this gets mapped to a special inline asm call, no point in going on.
            }
            else if (tempdecl->llvmInternal == LLVMinline_ir)
            {
                fdecl->llvmInternal = LLVMinline_ir;
                fdecl->linkage = LINKc;
                fdecl->ir.defined = true;
                Type* type = fdecl->type;
                assert(type->ty == Tfunction);
                static_cast<TypeFunction*>(type)->linkage = LINKc;
            }
        }
    }

    DtoFunctionType(fdecl);

    Logger::println("DtoResolveFunction(%s): %s", fdecl->toPrettyChars(), fdecl->loc.toChars());
    LOG_SCOPE;

    // queue declaration unless the function is abstract without body
    if (!fdecl->isAbstract() || fdecl->fbody)
    {
        DtoDeclareFunction(fdecl);
    }
}

//////////////////////////////////////////////////////////////////////////////////////////

#if LDC_LLVM_VER >= 303
static void set_param_attrs(TypeFunction* f, llvm::Function* func, FuncDeclaration* fdecl)
{
    IrFuncTy &irFty = fdecl->irFty;
    llvm::AttributeSet old = func->getAttributes();
    llvm::AttributeSet existingAttrs[] = { old.getFnAttributes(), old.getRetAttributes() };
    llvm::AttributeSet newAttrs = llvm::AttributeSet::get(gIR->context(), existingAttrs);

    int idx = 0;

    // handle implicit args
    #define ADD_PA(X) \
    if (irFty.X) { \
        if (irFty.X->attrs.hasAttributes()) { \
            llvm::AttributeSet a = llvm::AttributeSet::get(gIR->context(), idx, irFty.X->attrs); \
            newAttrs = newAttrs.addAttributes(gIR->context(), idx, a); \
        } \
        idx++; \
    }

    ADD_PA(ret)
    ADD_PA(arg_sret)
    ADD_PA(arg_this)
    ADD_PA(arg_nest)
    ADD_PA(arg_arguments)
    ADD_PA(arg_argptr)

    #undef ADD_PA

    // set attrs on the rest of the arguments
    size_t n = Parameter::dim(f->parameters);
    for (size_t k = 0; k < n; k++)
    {
        Parameter* fnarg = Parameter::getNth(f->parameters, k);
        assert(fnarg);

        llvm::AttrBuilder a = irFty.args[k]->attrs;
        if (a.hasAttributes())
        {
            unsigned i = idx + (irFty.reverseParams ? n-k-1 : k);
            llvm::AttributeSet as = llvm::AttributeSet::get(gIR->context(), i, a);
            newAttrs = newAttrs.addAttributes(gIR->context(), i, as);
        }
    }

    // Store the final attribute set
    func->setAttributes(newAttrs);
}
#else
static void set_param_attrs(TypeFunction* f, llvm::Function* func, FuncDeclaration* fdecl)
{
    IrFuncTy &irFty = fdecl->irFty;
    LLSmallVector<llvm::AttributeWithIndex, 9> attrs;

    int idx = 0;

    // handle implicit args
    #define ADD_PA(X) \
    if (irFty.X) { \
        if (HAS_ATTRIBUTES(irFty.X->attrs)) { \
            attrs.push_back(llvm::AttributeWithIndex::get(idx, irFty.X->attrs)); \
        } \
        idx++; \
    }

    ADD_PA(ret)
    ADD_PA(arg_sret)
    ADD_PA(arg_this)
    ADD_PA(arg_nest)
    ADD_PA(arg_arguments)
    ADD_PA(arg_argptr)

    #undef ADD_PA

    // set attrs on the rest of the arguments
    size_t n = Parameter::dim(f->parameters);
#if LDC_LLVM_VER == 302
    LLSmallVector<llvm::Attributes, 8> attrptr(n, llvm::Attributes());
#else
    LLSmallVector<llvm::Attributes, 8> attrptr(n, llvm::Attribute::None);
#endif

    for (size_t k = 0; k < n; ++k)
    {
        Parameter* fnarg = Parameter::getNth(f->parameters, k);
        assert(fnarg);

        attrptr[k] = irFty.args[k]->attrs;
    }

    // reverse params?
    if (irFty.reverseParams)
    {
        std::reverse(attrptr.begin(), attrptr.end());
    }

    // build rest of attrs list
    for (size_t i = 0; i < n; i++)
    {
        if (HAS_ATTRIBUTES(attrptr[i]))
        {
            attrs.push_back(llvm::AttributeWithIndex::get(idx + i, attrptr[i]));
        }
    }

    // Merge in any old attributes (attributes for the function itself are
    // also stored in a list slot).
    const size_t newSize = attrs.size();
    llvm::AttrListPtr oldAttrs = func->getAttributes();
    for (size_t i = 0; i < oldAttrs.getNumSlots(); ++i) {
        llvm::AttributeWithIndex curr = oldAttrs.getSlot(i);

        bool found = false;
        for (size_t j = 0; j < newSize; ++j) {
            if (attrs[j].Index == curr.Index) {
#if LDC_LLVM_VER == 302
                attrs[j].Attrs = llvm::Attributes::get(
                    gIR->context(),
                    llvm::AttrBuilder(attrs[j].Attrs).addAttributes(curr.Attrs));
#else
                attrs[j].Attrs |= curr.Attrs;
#endif
                found = true;
                break;
            }
        }

        if (!found) {
            attrs.push_back(curr);
        }
    }

#if LDC_LLVM_VER >= 302
	llvm::AttrListPtr attrlist = llvm::AttrListPtr::get(gIR->context(),
        llvm::ArrayRef<llvm::AttributeWithIndex>(attrs));
#else
    llvm::AttrListPtr attrlist = llvm::AttrListPtr::get(attrs.begin(), attrs.end());
#endif
    func->setAttributes(attrlist);
}
#endif

//////////////////////////////////////////////////////////////////////////////////////////

void DtoDeclareFunction(FuncDeclaration* fdecl)
{
    DtoResolveFunction(fdecl);

    if (fdecl->ir.declared) return;
    fdecl->ir.declared = true;

    Logger::println("DtoDeclareFunction(%s): %s", fdecl->toPrettyChars(), fdecl->loc.toChars());
    LOG_SCOPE;

    if (fdecl->isUnitTestDeclaration() && !global.params.useUnitTests)
    {
        Logger::println("unit tests not enabled");
        return;
    }

    //printf("declare function: %s\n", fdecl->toPrettyChars());

    // intrinsic sanity check
    if (fdecl->llvmInternal == LLVMintrinsic && fdecl->fbody) {
        error(fdecl->loc, "intrinsics cannot have function bodies");
        fatal();
    }

    // get TypeFunction*
    Type* t = fdecl->type->toBasetype();
    TypeFunction* f = static_cast<TypeFunction*>(t);

    if (!fdecl->ir.irFunc) {
        fdecl->ir.irFunc = new IrFunction(fdecl);
    }

    LLFunction* vafunc = 0;
    if (fdecl->isVaIntrinsic())
        vafunc = DtoDeclareVaFunction(fdecl);

    // calling convention
    LINK link = f->linkage;
    if (vafunc || fdecl->llvmInternal == LLVMintrinsic
        // DMD treats _Dmain as having C calling convention and this has been
        // hardcoded into druntime, even if the frontend type has D linkage.
        // See Bugzilla issue 9028.
        || fdecl->isMain()
    )
    {
        link = LINKc;
    }

    // mangled name
    std::string mangledName;
    if (fdecl->llvmInternal == LLVMintrinsic)
        mangledName = fdecl->intrinsicName;
    else
        mangledName = fdecl->mangleExact();
    mangledName = gABI->mangleForLLVM(mangledName, link);

    // construct function
    LLFunctionType* functype = DtoFunctionType(fdecl);
    LLFunction* func = vafunc ? vafunc : gIR->module->getFunction(mangledName);
    if (!func) {
        if(fdecl->llvmInternal == LLVMinline_ir)
        {
            func = DtoInlineIRFunction(fdecl);
        }
        else
        {
            // All function declarations are "external" - any other linkage type
            // is set when actually defining the function.
            func = LLFunction::Create(functype,
                llvm::GlobalValue::ExternalLinkage, mangledName, gIR->module);
        }
    } else if (func->getFunctionType() != functype) {
        error(fdecl->loc, "Function type does not match previously declared function with the same mangled name: %s", fdecl->mangleExact());
        fatal();
    }

    func->setCallingConv(gABI->callingConv(link));

    if (Logger::enabled())
        Logger::cout() << "func = " << *func << std::endl;

    // add func to IRFunc
    fdecl->ir.irFunc->func = func;

    // parameter attributes
    if (!fdecl->isIntrinsic()) {
        set_param_attrs(f, func, fdecl);
        if (global.params.disableRedZone) {
            func->addFnAttr(llvm::Attribute::NoRedZone);
        }
    }

    // main
    if (fdecl->isMain()) {
        // Detect multiple main functions, which is disallowed. DMD checks this
        // in the glue code, so we need to do it here as well.
        if (gIR->mainFunc) {
            error(fdecl->loc, "only one main function allowed");
        }
        gIR->mainFunc = func;
    }

    if (fdecl->neverInline)
    {
        fdecl->ir.irFunc->setNeverInline();
    }

    if (fdecl->llvmInternal == LLVMglobal_crt_ctor || fdecl->llvmInternal == LLVMglobal_crt_dtor)
    {
        AppendFunctionToLLVMGlobalCtorsDtors(func, fdecl->priority, fdecl->llvmInternal == LLVMglobal_crt_ctor);
    }

    IrFuncTy &irFty = fdecl->irFty;

    // if (!declareOnly)
    {
        // name parameters
        llvm::Function::arg_iterator iarg = func->arg_begin();

        if (irFty.arg_sret) {
            iarg->setName(".sret_arg");
            fdecl->ir.irFunc->retArg = iarg;
            ++iarg;
        }

        if (irFty.arg_this) {
            iarg->setName(".this_arg");
            fdecl->ir.irFunc->thisArg = iarg;

            VarDeclaration* v = fdecl->vthis;
            if (v) {
                // We already build the this argument here if we will need it
                // later for codegen'ing the function, just as normal
                // parameters below, because it can be referred to in nested
                // context types. Will be given storage in DtoDefineFunction.
                assert(!v->ir.irParam);
                v->ir.irParam = new IrParameter(v, iarg, irFty.arg_this, true);
            }

            ++iarg;
        }
        else if (irFty.arg_nest) {
            iarg->setName(".nest_arg");
            fdecl->ir.irFunc->nestArg = iarg;
            assert(fdecl->ir.irFunc->nestArg);
            ++iarg;
        }

        if (irFty.arg_argptr) {
            iarg->setName("._arguments");
            fdecl->ir.irFunc->_arguments = iarg;
            ++iarg;
            iarg->setName("._argptr");
            fdecl->ir.irFunc->_argptr = iarg;
            ++iarg;
        }

        // we never reference parameters of function prototypes
        unsigned int k = 0;
        for (; iarg != func->arg_end(); ++iarg)
        {
            if (fdecl->parameters && fdecl->parameters->dim > k)
            {
                int paramIndex = irFty.reverseParams ? fdecl->parameters->dim-k-1 : k;
                Dsymbol* argsym = static_cast<Dsymbol*>(fdecl->parameters->data[paramIndex]);

                VarDeclaration* argvd = argsym->isVarDeclaration();
                assert(argvd);
                assert(!argvd->ir.irLocal);
                std::string str(argvd->ident->toChars());
                str.append("_arg");
                iarg->setName(str);
                argvd->ir.irParam = new IrParameter(argvd, iarg, irFty.args[paramIndex]);

                k++;
            }
            else
            {
                iarg->setName("unnamed");
            }
        }
    }
}

//////////////////////////////////////////////////////////////////////////////////////////

// FIXME: this isn't too pretty!

void DtoDefineFunction(FuncDeclaration* fd)
{
    if (Logger::enabled())
        Logger::println("DtoDefineFunction(%s): %s", fd->toPrettyChars(), fd->loc.toChars());
    LOG_SCOPE;

    if (fd->ir.defined) return;

    if ((fd->type && fd->type->ty == Tfunction && static_cast<TypeFunction *>(fd->type)->next == NULL) ||
        (fd->type && fd->type->ty == Tfunction && static_cast<TypeFunction *>(fd->type)->next->ty == Terror))
    {
        IF_LOG Logger::println("Ignoring; no return type or return error type");
        fd->ir.defined = true;
        return;
    }

    if (fd->isUnitTestDeclaration() && !global.params.useUnitTests)
    {
        IF_LOG Logger::println("No code generation for unit test declaration %s", fd->toChars());
        fd->ir.defined = true;
        return;
    }

    if (fd->semanticRun == PASSsemanticdone)
    {
        /* What happened is this function failed semantic3() with errors,
         * but the errors were gagged.
         * Try to reproduce those errors, and then fail.
         */
        error("errors compiling function %s", fd->toPrettyChars());
        fd->ir.defined = true;
        return;
    }
    assert(fd->semanticRun == PASSsemantic3done);
    assert(fd->ident != Id::empty);

    // Skip generating code for this part of a TemplateInstance if it has been
    // instantiated by any non-root module (i.e. a module not listed on the
    // command line).
<<<<<<< HEAD
    // See DMD's FuncDeclaration::toObjFile. Check this before calling
    // DtoDeclareFunction DtoDeclareFunction to avoid touching unanalyzed code.
    TemplateInstance *ti = fd->isInstantiated();
    if (!global.params.useUnitTests &&
        ti && ti->instantiatingModule && !ti->instantiatingModule->isRoot())
=======
    // Check this before calling DtoDeclareFunction to avoid touching
    // unanalyzed code.
    if (!fd->needsCodegen())
>>>>>>> 6cce2d45
    {
        IF_LOG Logger::println("No code generation for %s", fd->toChars());
        fd->ir.defined = true;
        return;
    }

    DtoDeclareFunction(fd);
    assert(fd->ir.declared);

    // DtoResolveFunction might also set the defined flag for functions we
    // should not touch.
    if (fd->ir.defined) return;
    fd->ir.defined = true;

    // We cannot emit nested functions with parents that have not gone through
    // semantic analysis. This can happen as DMD leaks some template instances
    // from constraints into the module member list. DMD gets away with being
    // sloppy as functions in template contraints obviously never need to access
    // data from the template function itself, but it would still mess up our
    // nested context creation code.
    FuncDeclaration* parent = fd;
    while ((parent = getParentFunc(parent, true)))
    {
        if (parent->semanticRun != PASSsemantic3done)
        {
            Logger::println("Ignoring nested function with unanalyzed parent.");
            return;
        }
    }

    if (fd->isUnitTestDeclaration()) {
        if (global.params.useUnitTests)
            gIR->unitTests.push_back(fd);
        else
            return;
    } else if (fd->isSharedStaticCtorDeclaration()) {
        gIR->sharedCtors.push_back(fd);
    } else if (StaticDtorDeclaration *dtorDecl = fd->isSharedStaticDtorDeclaration()) {
        gIR->sharedDtors.push_front(fd);
        if (dtorDecl->vgate)
            gIR->sharedGates.push_front(dtorDecl->vgate);
    } else if (fd->isStaticCtorDeclaration()) {
        gIR->ctors.push_back(fd);
    } else if (StaticDtorDeclaration *dtorDecl = fd->isStaticDtorDeclaration()) {
        gIR->dtors.push_front(fd);
        if (dtorDecl->vgate)
            gIR->gates.push_front(dtorDecl->vgate);
    }


    // if this function is naked, we take over right away! no standard processing!
    if (fd->naked)
    {
        DtoDefineNakedFunction(fd);
        return;
    }

    IrFuncTy &irFty = fd->irFty;

    // debug info
    fd->ir.irFunc->diSubprogram = gIR->DBuilder.EmitSubProgram(fd);

    Type* t = fd->type->toBasetype();
    TypeFunction* f = static_cast<TypeFunction*>(t);
    // assert(f->irtype);

    llvm::Function* func = fd->ir.irFunc->func;

    // set module owner
    fd->ir.DModule = gIR->dmodule;

    // is there a body?
    if (fd->fbody == NULL)
        return;

    Logger::println("Doing function body for: %s", fd->toChars());
    assert(fd->ir.irFunc);
    IrFunction* irfunction = fd->ir.irFunc;
    gIR->functions.push_back(irfunction);

    if (fd->isMain())
        gIR->emitMain = true;

    func->setLinkage(DtoLinkage(fd));

    // On x86_64, always set 'uwtable' for System V ABI compatibility.
    // TODO: Find a better place for this.
    if (global.params.targetTriple.getArch() == llvm::Triple::x86_64)
    {
        func->addFnAttr(llvm::Attribute::UWTable);
    }
#if LDC_LLVM_VER >= 303
    if (opts::sanitize != opts::None) {
        // Set the required sanitizer attribute.
        if (opts::sanitize == opts::AddressSanitizer) {
            func->addFnAttr(llvm::Attribute::SanitizeAddress);
        }

        if (opts::sanitize == opts::MemorySanitizer) {
            func->addFnAttr(llvm::Attribute::SanitizeMemory);
        }

        if (opts::sanitize == opts::ThreadSanitizer) {
            func->addFnAttr(llvm::Attribute::SanitizeThread);
        }
    }
#endif

    std::string entryname("entry");

    llvm::BasicBlock* beginbb = llvm::BasicBlock::Create(gIR->context(), entryname,func);
    llvm::BasicBlock* endbb = llvm::BasicBlock::Create(gIR->context(), "endentry",func);

    //assert(gIR->scopes.empty());
    gIR->scopes.push_back(IRScope(beginbb, endbb));

    // create alloca point
    // this gets erased when the function is complete, so alignment etc does not matter at all
    llvm::Instruction* allocaPoint = new llvm::AllocaInst(LLType::getInt32Ty(gIR->context()), "alloca point", beginbb);
    irfunction->allocapoint = allocaPoint;

    // debug info - after all allocas, but before any llvm.dbg.declare etc
    gIR->DBuilder.EmitFuncStart(fd);

    // this hack makes sure the frame pointer elimination optimization is disabled.
    // this this eliminates a bunch of inline asm related issues.
    if (fd->hasReturnExp & 8) // has inline asm
    {
        // emit a call to llvm_eh_unwind_init
        LLFunction* hack = GET_INTRINSIC_DECL(eh_unwind_init);
        gIR->ir->CreateCall(hack, "");
    }

    // give the 'this' argument storage and debug info
    if (irFty.arg_this)
    {
        LLValue* thisvar = irfunction->thisArg;
        assert(thisvar);

        LLValue* thismem = thisvar;
        if (!irFty.arg_this->byref)
        {
            thismem = DtoRawAlloca(thisvar->getType(), 0, "this"); // FIXME: align?
            DtoStore(thisvar, thismem);
            irfunction->thisArg = thismem;
        }

        assert(fd->vthis->ir.irParam->value == thisvar);
        fd->vthis->ir.irParam->value = thismem;

        gIR->DBuilder.EmitLocalVariable(thismem, fd->vthis);
    }

    // give the 'nestArg' storage
    if (irFty.arg_nest)
    {
        LLValue *nestArg = irfunction->nestArg;
        LLValue *val = DtoRawAlloca(nestArg->getType(), 0, "nestedFrame");
        DtoStore(nestArg, val);
        irfunction->nestArg = val;
    }

    // give arguments storage
    // and debug info
    if (fd->parameters)
    {
        size_t n = irFty.args.size();
        assert(n == fd->parameters->dim);
        for (size_t i=0; i < n; ++i)
        {
            Dsymbol* argsym = static_cast<Dsymbol*>(fd->parameters->data[i]);
            VarDeclaration* vd = argsym->isVarDeclaration();
            assert(vd);

            IrParameter* irparam = vd->ir.irParam;
            assert(irparam);

            bool refout = vd->storage_class & (STCref | STCout);
            bool lazy = vd->storage_class & STClazy;
            if (!refout && (!irparam->arg->byref || lazy))
            {
                // alloca a stack slot for this first class value arg
                LLType* argt;
                if (lazy)
                    argt = irparam->value->getType();
                else
                    argt = i1ToI8(DtoType(vd->type));
                LLValue* mem = DtoRawAlloca(argt, 0, vd->ident->toChars());

                // let the abi transform the argument back first
                DImValue arg_dval(vd->type, irparam->value);
                irFty.getParam(vd->type, i, &arg_dval, mem);

                // set the arg var value to the alloca
                irparam->value = mem;
            }

            if (global.params.symdebug && !(isaArgument(irparam->value) && isaArgument(irparam->value)->hasByValAttr()) && !refout)
                gIR->DBuilder.EmitLocalVariable(irparam->value, vd);
        }
    }

    FuncGen fg;
    irfunction->gen = &fg;

    DtoCreateNestedContext(fd);

    if (fd->vresult && !
        fd->vresult->nestedrefs.dim // FIXME: not sure here :/
    )
    {
        DtoVarDeclaration(fd->vresult);
    }

    // copy _argptr and _arguments to a memory location
    if (f->linkage == LINKd && f->varargs == 1)
    {
        // _argptr
        LLValue* argptrmem = DtoRawAlloca(fd->ir.irFunc->_argptr->getType(), 0, "_argptr_mem");
        new llvm::StoreInst(fd->ir.irFunc->_argptr, argptrmem, gIR->scopebb());
        fd->ir.irFunc->_argptr = argptrmem;

        // _arguments
        LLValue* argumentsmem = DtoRawAlloca(fd->ir.irFunc->_arguments->getType(), 0, "_arguments_mem");
        new llvm::StoreInst(fd->ir.irFunc->_arguments, argumentsmem, gIR->scopebb());
        fd->ir.irFunc->_arguments = argumentsmem;
    }

    // output function body
    Statement_toIR(fd->fbody, gIR);
    irfunction->gen = 0;

    // TODO: clean up this mess

//     std::cout << *func << std::endl;

    llvm::BasicBlock* bb = gIR->scopebb();
    if (pred_begin(bb) == pred_end(bb) && bb != &bb->getParent()->getEntryBlock()) {
        // This block is trivially unreachable, so just delete it.
        // (This is a common case because it happens when 'return'
        // is the last statement in a function)
        bb->eraseFromParent();
    } else if (!gIR->scopereturned()) {
        // llvm requires all basic blocks to end with a TerminatorInst but DMD does not put a return statement
        // in automatically, so we do it here.

        // pass the previous block into this block
        gIR->DBuilder.EmitFuncEnd(fd);
        if (func->getReturnType() == LLType::getVoidTy(gIR->context())) {
            llvm::ReturnInst::Create(gIR->context(), gIR->scopebb());
        }
        else if (!fd->isMain()) {
            AsmBlockStatement* asmb = fd->fbody->endsWithAsm();
            if (asmb) {
                assert(asmb->abiret);
                llvm::ReturnInst::Create(gIR->context(), asmb->abiret, bb);
            }
            else {
                llvm::ReturnInst::Create(gIR->context(), llvm::UndefValue::get(func->getReturnType()), bb);
            }
        }
        else
            llvm::ReturnInst::Create(gIR->context(), LLConstant::getNullValue(func->getReturnType()), bb);
    }

//     std::cout << *func << std::endl;

    // erase alloca point
    if (allocaPoint->getParent())
        allocaPoint->eraseFromParent();
    allocaPoint = 0;
    gIR->func()->allocapoint = 0;

    gIR->scopes.pop_back();

    // get rid of the endentry block, it's never used
    assert(!func->getBasicBlockList().empty());
    func->getBasicBlockList().pop_back();

    gIR->functions.pop_back();

//     std::cout << *func << std::endl;
}

//////////////////////////////////////////////////////////////////////////////////////////

llvm::FunctionType* DtoBaseFunctionType(FuncDeclaration* fdecl)
{
    Dsymbol* parent = fdecl->toParent();
    ClassDeclaration* cd = parent->isClassDeclaration();
    assert(cd);

    FuncDeclaration* f = fdecl;

    while (cd)
    {
        ClassDeclaration* base = cd->baseClass;
        if (!base)
            break;
        FuncDeclaration* f2 = base->findFunc(fdecl->ident, static_cast<TypeFunction*>(fdecl->type));
        if (f2) {
            f = f2;
            cd = base;
        }
        else
            break;
    }

    DtoResolveFunction(f);
    return llvm::cast<llvm::FunctionType>(DtoType(f->type));
}

//////////////////////////////////////////////////////////////////////////////////////////

DValue* DtoArgument(Parameter* fnarg, Expression* argexp)
{
    Logger::println("DtoArgument");
    LOG_SCOPE;

    DValue* arg = argexp->toElem(gIR);

    // ref/out arg
    if (fnarg && (fnarg->storageClass & (STCref | STCout)))
    {
        Loc loc;
        arg = new DImValue(argexp->type, makeLValue(loc, arg));
    }
    // lazy arg
    else if (fnarg && (fnarg->storageClass & STClazy))
    {
        assert(argexp->type->toBasetype()->ty == Tdelegate);
        assert(!arg->isLVal());
        return arg;
    }
    // byval arg, but expr has no storage yet
    else if (DtoIsPassedByRef(argexp->type) && (arg->isSlice() || arg->isNull()))
    {
        LLValue* alloc = DtoAlloca(argexp->type, ".tmp_arg");
        DVarValue* vv = new DVarValue(argexp->type, alloc);
        DtoAssign(argexp->loc, vv, arg);
        arg = vv;
    }

    return arg;
}

//////////////////////////////////////////////////////////////////////////////////////////

void DtoVariadicArgument(Expression* argexp, LLValue* dst)
{
    Logger::println("DtoVariadicArgument");
    LOG_SCOPE;
    DVarValue vv(argexp->type, dst);
    DtoAssign(argexp->loc, &vv, argexp->toElem(gIR));
}

//////////////////////////////////////////////////////////////////////////////////////////

bool FuncDeclaration::isIntrinsic()
{
    return (llvmInternal == LLVMintrinsic || isVaIntrinsic());
}

bool FuncDeclaration::isVaIntrinsic()
{
    return (llvmInternal == LLVMva_start ||
            llvmInternal == LLVMva_copy ||
            llvmInternal == LLVMva_end);
}<|MERGE_RESOLUTION|>--- conflicted
+++ resolved
@@ -959,17 +959,9 @@
     // Skip generating code for this part of a TemplateInstance if it has been
     // instantiated by any non-root module (i.e. a module not listed on the
     // command line).
-<<<<<<< HEAD
-    // See DMD's FuncDeclaration::toObjFile. Check this before calling
-    // DtoDeclareFunction DtoDeclareFunction to avoid touching unanalyzed code.
-    TemplateInstance *ti = fd->isInstantiated();
-    if (!global.params.useUnitTests &&
-        ti && ti->instantiatingModule && !ti->instantiatingModule->isRoot())
-=======
     // Check this before calling DtoDeclareFunction to avoid touching
     // unanalyzed code.
     if (!fd->needsCodegen())
->>>>>>> 6cce2d45
     {
         IF_LOG Logger::println("No code generation for %s", fd->toChars());
         fd->ir.defined = true;
