--- conflicted
+++ resolved
@@ -1018,13 +1018,8 @@
     // BB* _d_assocarrayliteralTX(TypeInfo_AssociativeArray ti, void[] keys, void[] values)
     {
         llvm::StringRef fname("_d_assocarrayliteralTX");
-<<<<<<< HEAD
-        std::vector<LLType*> types;
+        llvm::SmallVector<LLType*, 3> types;
         types.push_back(aaTypeInfoTy);
-=======
-        llvm::SmallVector<LLType*, 3> types;
-        types.push_back(typeInfoTy);
->>>>>>> de596d99
         types.push_back(voidArrayTy);
         types.push_back(voidArrayTy);
         LLFunctionType* fty = llvm::FunctionType::get(voidPtrTy, types, false);
