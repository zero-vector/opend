//===-- toir.cpp ----------------------------------------------------------===//
//
//                         LDC – the LLVM D compiler
//
// This file is distributed under the BSD-style LDC license. See the LICENSE
// file for details.
//
//===----------------------------------------------------------------------===//

#include "dmd/attrib.h"
#include "dmd/ctfe.h"
#include "dmd/enum.h"
#include "dmd/errors.h"
#include "dmd/hdrgen.h"
#include "dmd/id.h"
#include "dmd/identifier.h"
#include "dmd/init.h"
#include "dmd/module.h"
#include "dmd/mtype.h"
#include "dmd/root/port.h"
#include "dmd/root/rmem.h"
#include "dmd/template.h"
#include "gen/aa.h"
#include "gen/abi.h"
#include "gen/arrays.h"
#include "gen/binops.h"
#include "gen/classes.h"
#include "gen/complex.h"
#include "gen/coverage.h"
#include "gen/dvalue.h"
#include "gen/functions.h"
#include "gen/funcgenstate.h"
#include "gen/inlineir.h"
#include "gen/irstate.h"
#include "gen/llvm.h"
#include "gen/llvmhelpers.h"
#include "gen/logger.h"
#include "gen/mangling.h"
#include "gen/nested.h"
#include "gen/optimizer.h"
#include "gen/pragma.h"
#include "gen/runtime.h"
#include "gen/scope_exit.h"
#include "gen/structs.h"
#include "gen/tollvm.h"
#include "gen/typinf.h"
#include "gen/warnings.h"
#include "ir/irfunction.h"
#include "ir/irtypeclass.h"
#include "ir/irtypestruct.h"
#include "llvm/Support/CommandLine.h"
#include "llvm/Support/ManagedStatic.h"
#include <fstream>
#include <math.h>
#include <stack>
#include <stdio.h>

llvm::cl::opt<bool> checkPrintf(
    "check-printf-calls", llvm::cl::ZeroOrMore,
    llvm::cl::desc("Validate printf call format strings against arguments"));

bool walkPostorder(Expression *e, StoppableVisitor *v);

////////////////////////////////////////////////////////////////////////////////

static LLValue *write_zeroes(LLValue *mem, unsigned start, unsigned end) {
  mem = DtoBitCast(mem, getVoidPtrType());
  LLType *i8 = LLType::getInt8Ty(gIR->context());
  LLValue *gep = DtoGEP1(i8, mem, start, ".padding");
  DtoMemSetZero(i8, gep, DtoConstSize_t(end - start));
  return mem;
}

////////////////////////////////////////////////////////////////////////////////

static void write_struct_literal(Loc loc, LLValue *mem, StructDeclaration *sd,
                                 Expressions *elements) {
  assert(elements && "struct literal has null elements");
  const auto numMissingElements = sd->fields.length - elements->length;
  (void)numMissingElements;
  assert(numMissingElements == 0 || (sd->vthis && numMissingElements == 1));

  // might be reset to an actual i8* value so only a single bitcast is emitted
  LLValue *voidptr = mem;

  struct Data {
    VarDeclaration *field;
    Expression *expr;
  };
  LLSmallVector<Data, 16> data;

  // collect init expressions in fields declaration order
  for (size_t index = 0; index < sd->fields.length; ++index) {
    VarDeclaration *field = sd->fields[index];

    // Skip zero-sized fields such as zero-length static arrays: `ubyte[0]
    // data`.
    if (field->type->size() == 0)
      continue;

    // the initializer expression may be null for overridden overlapping fields
    Expression *expr =
        (index < elements->length ? (*elements)[index] : nullptr);
    if (expr || field == sd->vthis) {
      data.push_back({field, expr});
    }
  }

  // sort by offset
  std::sort(data.begin(), data.end(), [](const Data &l, const Data &r) {
    return l.field->offset < r.field->offset;
  });

  unsigned offset = 0;
  for (size_t i = 0; i < data.size(); ++i) {
    const auto vd = data[i].field;
    const auto expr = data[i].expr;

    // initialize any padding so struct comparisons work
    if (vd->offset != offset) {
      if (vd->offset < offset) {
        error(loc, "ICE: overlapping initializers for struct literal");
        fatal();
      }
      voidptr = write_zeroes(voidptr, offset, vd->offset);
      offset = vd->offset;
    }

    if (vd->isBitFieldDeclaration()) {
      const auto group = BitFieldGroup::startingFrom(
          i, data.size(), [&data](size_t i) { return data[i].field; });

      IF_LOG Logger::println("initializing bit field group: (+%u, %u bytes)",
                             group.byteOffset, group.sizeInBytes);
      LOG_SCOPE

      // get a pointer to this group's IR field
      const auto ptr = DtoLVal(DtoIndexAggregate(mem, sd, vd));

      // merge all initializers to a single value
      const auto intType =
          LLIntegerType::get(gIR->context(), group.sizeInBytes * 8);
      LLValue *val = LLConstant::getNullValue(intType);
      for (size_t j = 0; j < group.bitFields.size(); ++j) {
        const auto bf = group.bitFields[j];
        const auto bfExpr = data[i + j].expr;
        assert(bfExpr);

        const unsigned bitOffset = group.getBitOffset(bf);
        IF_LOG Logger::println("bit field: %s %s (bit offset %u, width %u): %s",
                               bf->type->toChars(), bf->toChars(), bitOffset,
                               bf->fieldWidth, bfExpr->toChars());
        LOG_SCOPE

        auto bfVal = DtoRVal(bfExpr);
        bfVal = gIR->ir->CreateZExtOrTrunc(bfVal, intType);
        const auto mask =
            llvm::APInt::getLowBitsSet(intType->getBitWidth(), bf->fieldWidth);
        bfVal = gIR->ir->CreateAnd(bfVal, mask);
        if (bitOffset)
          bfVal = gIR->ir->CreateShl(bfVal, bitOffset);
        val = gIR->ir->CreateOr(val, bfVal);
      }

      IF_LOG Logger::cout() << "merged IR value: " << *val << '\n';
      gIR->ir->CreateAlignedStore(val, DtoBitCast(ptr, getPtrToType(intType)),
                                  LLMaybeAlign(1));
      offset += group.sizeInBytes;

      i += group.bitFields.size() - 1; // skip the other bit fields of the group
    } else {
      IF_LOG Logger::println("initializing field: %s %s (+%u)",
                             vd->type->toChars(), vd->toChars(), vd->offset);
      LOG_SCOPE

      const auto field = DtoIndexAggregate(mem, sd, vd);

      // initialize the field
      if (expr) {
        IF_LOG Logger::println("expr = %s", expr->toChars());
        // try to construct it in-place
        if (!toInPlaceConstruction(field, expr)) {
          DtoAssign(loc, field, toElem(expr), EXP::blit);
          if (expr->isLvalue())
            callPostblit(loc, expr, DtoLVal(field));
        }
      } else {
        assert(vd == sd->vthis);
        IF_LOG Logger::println("initializing vthis");
        LOG_SCOPE
        DImValue val(vd->type,
                     DtoBitCast(DtoNestedContext(loc, sd), DtoType(vd->type)));
        DtoAssign(loc, field, &val, EXP::blit);
      }

      // Make sure to zero out padding bytes counted as being part of the type
      // in DMD but not in LLVM; e.g. real/x86_fp80.
      offset += gDataLayout->getTypeStoreSize(DtoType(vd->type));
    }
  }

  // initialize trailing padding
  if (sd->structsize != offset) {
    if (sd->structsize < offset) {
      error(loc, "ICE: struct literal size exceeds struct size");
      fatal();
    }
    voidptr = write_zeroes(voidptr, offset, sd->structsize);
  }
}

namespace {
void pushVarDtorCleanup(IRState *p, VarDeclaration *vd) {
  llvm::BasicBlock *beginBB = p->insertBB(llvm::Twine("dtor.") + vd->toChars());

  const auto savedInsertPoint = p->saveInsertPoint();
  p->ir->SetInsertPoint(beginBB);
  toElemDtor(vd->edtor);
  p->funcGen().scopes.pushCleanup(beginBB, p->scopebb());
}

DImValue *zextInteger(LLValue *val, Type *to) {
  assert(val->getType()->isIntegerTy(1));
  LLType *llTy = DtoType(to);
  if (val->getType() != llTy) {
    assert(llTy->isIntegerTy());
    val = gIR->ir->CreateZExt(val, llTy);
  }
  return new DImValue(to, val);
}
}

////////////////////////////////////////////////////////////////////////////////

static Expression *skipOverCasts(Expression *e) {
  while (auto ce = e->isCastExp())
    e = ce->e1;
  return e;
}

DValue *toElem(Expression *e, bool doSkipOverCasts) {
  Expression *inner = skipOverCasts(e);
  if (!doSkipOverCasts || inner == e)
    return toElem(e);

  return DtoCast(e->loc, toElem(inner), e->type);
}

////////////////////////////////////////////////////////////////////////////////

class ToElemVisitor : public Visitor {
  IRState *p;
  bool destructTemporaries;
  CleanupCursor initialCleanupScope;
  DValue *result;

public:
  ToElemVisitor(IRState *p_, bool destructTemporaries_)
      : p(p_), destructTemporaries(destructTemporaries_), result(nullptr) {
    initialCleanupScope = p->funcGen().scopes.currentCleanupScope();
  }

  DValue *getResult() {
    if (destructTemporaries &&
        p->funcGen().scopes.currentCleanupScope() != initialCleanupScope) {
      // We might share the CFG edges through the below cleanup blocks with
      // other paths (e.g. exception unwinding) where the result value has not
      // been constructed. At runtime, the branches will be chosen such that the
      // end bb (which will likely go on to access the value) is never executed
      // in those other cases, but we need to make sure that the SSA is also
      // well-formed statically (i.e. all instructions dominate their uses).
      // Thus, dump the result to a temporary stack slot (created in the entry
      // bb) if it is not guaranteed to dominate the end bb after possibly
      // adding more control flow.
      if (result && result->type->ty != TY::Tvoid &&
          !result->definedInFuncEntryBB()) {
        if (result->isRVal()) {
          LLValue *lval = DtoAllocaDump(result, ".toElemRValResult");
          result = new DLValue(result->type, lval);
        } else {
          LLValue *lval = DtoLVal(result);
          LLValue *lvalPtr = DtoAllocaDump(lval, 0, ".toElemLValResult");
          result = new DSpecialRefValue(result->type, lvalPtr);
        }
      }

      llvm::BasicBlock *endbb = p->insertBB("toElem.success");
      p->funcGen().scopes.runCleanups(initialCleanupScope, endbb);
      p->funcGen().scopes.popCleanups(initialCleanupScope);
      p->ir->SetInsertPoint(endbb);

      destructTemporaries = false;
    }

    return result;
  }

  //////////////////////////////////////////////////////////////////////////////

  // Import all functions from class Visitor
  using Visitor::visit;

  //////////////////////////////////////////////////////////////////////////////

  void visit(DeclarationExp *e) override {
    IF_LOG Logger::print("DeclarationExp::toElem: %s | T=%s\n", e->toChars(),
                         e->type ? e->type->toChars() : "(null)");
    LOG_SCOPE;

    auto &PGO = gIR->funcGen().pgo;
    PGO.setCurrentStmt(e);

    result = DtoDeclarationExp(e->declaration);

    if (auto vd = e->declaration->isVarDeclaration()) {
      if (!vd->isDataseg() && vd->needsScopeDtor()) {
        pushVarDtorCleanup(p, vd);
      }
    }
  }

  //////////////////////////////////////////////////////////////////////////////

  void visit(VarExp *e) override {
    IF_LOG Logger::print("VarExp::toElem: %s @ %s\n", e->toChars(),
                         e->type->toChars());
    LOG_SCOPE;

    assert(e->var);

    if (auto fd = e->var->isFuncLiteralDeclaration()) {
      genFuncLiteral(fd, nullptr);
    }

    if (auto em = e->var->isEnumMember()) {
      IF_LOG Logger::println("Create temporary for enum member");
      // Return the value of the enum member instead of trying to take its
      // address (impossible because we don't emit them as variables)
      // In most cases, the front-end constfolds a VarExp of an EnumMember,
      // leaving the AST free of EnumMembers. However in rare cases,
      // EnumMembers remain and thus we have to deal with them here.
      // See DMD issues 16022 and 16100.
      result = toElem(em->value(), p);
      return;
    }

    result = DtoSymbolAddress(e->loc, e->type, e->var);
  }

  //////////////////////////////////////////////////////////////////////////////

  void visit(IntegerExp *e) override {
    IF_LOG Logger::print("IntegerExp::toElem: %s @ %s\n", e->toChars(),
                         e->type->toChars());
    LOG_SCOPE;
    LLConstant *c = toConstElem(e, p);
    result = new DConstValue(e->type, c);
  }

  //////////////////////////////////////////////////////////////////////////////

  void visit(RealExp *e) override {
    IF_LOG Logger::print("RealExp::toElem: %s @ %s\n", e->toChars(),
                         e->type->toChars());
    LOG_SCOPE;
    LLConstant *c = toConstElem(e, p);
    result = new DConstValue(e->type, c);
  }

  //////////////////////////////////////////////////////////////////////////////

  void visit(NullExp *e) override {
    IF_LOG Logger::print("NullExp::toElem(type=%s): %s\n", e->type->toChars(),
                         e->toChars());
    LOG_SCOPE;
    LLConstant *c = toConstElem(e, p);
    result = new DNullValue(e->type, c);
  }

  //////////////////////////////////////////////////////////////////////////////

  void visit(ComplexExp *e) override {
    IF_LOG Logger::print("ComplexExp::toElem(): %s @ %s\n", e->toChars(),
                         e->type->toChars());
    LOG_SCOPE;
    LLConstant *c = toConstElem(e, p);
    LLValue *res;

    if (c->isNullValue()) {
      switch (e->type->toBasetype()->ty) {
      default:
        llvm_unreachable("Unexpected complex floating point type");
      case TY::Tcomplex32:
        c = DtoConstFP(Type::tfloat32, ldouble(0));
        break;
      case TY::Tcomplex64:
        c = DtoConstFP(Type::tfloat64, ldouble(0));
        break;
      case TY::Tcomplex80:
        c = DtoConstFP(Type::tfloat80, ldouble(0));
        break;
      }
      res = DtoAggrPair(DtoType(e->type), c, c);
    } else {
      res = DtoAggrPair(DtoType(e->type), c->getOperand(0), c->getOperand(1));
    }

    result = new DImValue(e->type, res);
  }

  //////////////////////////////////////////////////////////////////////////////

  void visit(StringExp *e) override {
    IF_LOG Logger::print("StringExp::toElem: %s @ %s\n", e->toChars(),
                         e->type->toChars());
    LOG_SCOPE;

    Type *dtype = e->type->toBasetype();

    llvm::GlobalVariable *gvar = p->getCachedStringLiteral(e);
    LLConstant *arrptr = DtoGEP(gvar->getValueType(), gvar, 0u, 0u);

    if (dtype->ty == TY::Tarray) {
      LLConstant *clen =
          LLConstantInt::get(DtoSize_t(), e->numberOfCodeUnits(), false);
      result = new DSliceValue(e->type, DtoConstSlice(clen, arrptr, dtype));
    } else if (dtype->ty == TY::Tsarray) {
      Type *cty = dtype->nextOf()->toBasetype();
      LLType *ct = DtoMemType(cty);
      LLType *dstType =
          getPtrToType(LLArrayType::get(ct, e->numberOfCodeUnits()));
      result = new DLValue(e->type, DtoBitCast(gvar, dstType));
    } else if (dtype->ty == TY::Tpointer) {
      result = new DImValue(e->type, DtoBitCast(arrptr, DtoType(dtype)));
    } else {
      llvm_unreachable("Unknown type for StringExp.");
    }
  }

  //////////////////////////////////////////////////////////////////////////////

  void visit(AssignExp *e) override {
    IF_LOG Logger::print("AssignExp::toElem: %s | (%s)(%s = %s)\n",
                         e->toChars(), e->type->toChars(),
                         e->e1->type->toChars(),
                         e->e2->type ? e->e2->type->toChars() : nullptr);
    LOG_SCOPE;

    if (auto ale = e->e1->isArrayLengthExp()) {
      Logger::println("performing array.length assignment");
      DLValue arrval(ale->e1->type, DtoLVal(ale->e1));
      DValue *newlen = toElem(e->e2);
      DSliceValue *slice =
          DtoResizeDynArray(e->loc, arrval.type, &arrval, DtoRVal(newlen));
      DtoStore(DtoRVal(slice), DtoLVal(&arrval));
      result = newlen;
      return;
    }

    // Initialization of ref variable?
    // Can't just override ConstructExp::toElem because not all EXP::construct
    // operations are actually instances of ConstructExp... Long live the DMD
    // coding style!
    if (static_cast<int>(e->memset) &
        static_cast<int>(MemorySet::referenceInit)) {
      assert(e->op == EXP::construct || e->op == EXP::blit);
      auto ve = e->e1->isVarExp();
      assert(ve);

      if (ve->var->storage_class & (STCref | STCout)) {
        Logger::println("performing ref variable initialization");
        // Note that the variable value is accessed directly (instead
        // of via getLVal(), which would perform a load from the
        // uninitialized location), and that rhs is stored as an l-value!
        DSpecialRefValue *lhs = toElem(e->e1)->isSpecialRef();
        assert(lhs);
        DValue *rhs = toElem(e->e2);

        // We shouldn't really need makeLValue() here, but the 2.063
        // frontend generates ref variables initialized from function
        // calls.
        DtoStore(makeLValue(e->loc, rhs), lhs->getRefStorage());

        result = lhs;
        return;
      }
    }

    // The front-end sometimes rewrites a static-array-lhs to a slice, e.g.,
    // when initializing a static array with an array literal.
    // Use the static array as lhs in that case.
    DValue *rewrittenLhsStaticArray = nullptr;
    if (auto se = e->e1->isSliceExp()) {
      Type *sliceeBaseType = se->e1->type->toBasetype();
      if (se->lwr == nullptr && sliceeBaseType->ty == TY::Tsarray &&
          se->type->toBasetype()->nextOf() == sliceeBaseType->nextOf())
        rewrittenLhsStaticArray = toElem(se->e1, true);
    }

    DValue *const lhs = (rewrittenLhsStaticArray ? rewrittenLhsStaticArray
                                                 : toElem(e->e1, true));

    // Set the result of the AssignExp to the lhs.
    // Defer this to the end of this function, so that static arrays are
    // rewritten (converted to a slice) after the assignment, primarily for a
    // more intuitive IR order.
    SCOPE_EXIT {
      if (rewrittenLhsStaticArray) {
        result =
            new DSliceValue(e->e1->type, DtoArrayLen(rewrittenLhsStaticArray),
                            DtoArrayPtr(rewrittenLhsStaticArray));
      } else {
        result = lhs;
      }
    };

    // Try to construct the lhs in-place.
    if (lhs->isLVal() && (e->op == EXP::construct || e->op == EXP::blit)) {
      if (toInPlaceConstruction(lhs->isLVal(), e->e2))
        return;
    }

    // Try to assign to the lhs in-place.
    // This extra complication at -O0 is to prevent excessive stack space usage
    // when assigning to large structs.
    // Note: If the assignment is non-trivial, a CallExp to opAssign is
    // generated by the frontend instead of this AssignExp. The in-place
    // construction is not valid if the rhs is not a literal (consider for
    // example `a = foo(a)`), but also not if the rhs contains non-constant
    // elements (consider for example `a = [0, a[0], 2]` or `a = [0, i, 2]`
    // where `i` is a ref variable aliasing with a).
    // Be conservative with this optimization for now: only do the optimization
    // for struct `.init` assignment.
    if (lhs->isLVal() && e->op == EXP::assign) {
      if (auto sle = e->e2->isStructLiteralExp()) {
        if (sle->useStaticInit) {
          if (toInPlaceConstruction(lhs->isLVal(), sle))
            return;
        }
      }
    }

    DValue *r = toElem(e->e2);

    if (e->e1->type->toBasetype()->ty == TY::Tstruct &&
        e->e2->op == EXP::int64) {
      Logger::println("performing aggregate zero initialization");
      assert(e->e2->toInteger() == 0);
      LLValue *lval = DtoLVal(lhs);
      DtoMemSetZero(DtoType(lhs->type), lval);
      TypeStruct *ts = static_cast<TypeStruct *>(e->e1->type);
      if (ts->sym->isNested() && ts->sym->vthis)
        DtoResolveNestedContext(e->loc, ts->sym, lval);
      return;
    }

    // This matches the logic in AssignExp::semantic.
    // TODO: Should be cached in the frontend to avoid issues with the code
    // getting out of sync?
    bool lvalueElem = false;
    if ((e->e2->op == EXP::slice &&
         static_cast<UnaExp *>(e->e2)->e1->isLvalue()) ||
        (e->e2->op == EXP::cast_ &&
         static_cast<UnaExp *>(e->e2)->e1->isLvalue()) ||
        (e->e2->op != EXP::slice && e->e2->isLvalue())) {
      lvalueElem = true;
    }

    Logger::println("performing normal assignment (rhs has lvalue elems = %d)",
                    lvalueElem);
    DtoAssign(e->loc, lhs, r, e->op, !lvalueElem);
  }

  //////////////////////////////////////////////////////////////////////////////

  void errorOnIllegalArrayOp(Expression *base, Expression *e1, Expression *e2) {
    Type *t1 = e1->type->toBasetype();
    Type *t2 = e2->type->toBasetype();

    // valid array ops would have been transformed by optimize
    if ((t1->ty == TY::Tarray || t1->ty == TY::Tsarray) &&
        (t2->ty == TY::Tarray || t2->ty == TY::Tsarray)) {
      base->error("Array operation `%s` not recognized", base->toChars());
      fatal();
    }
  }

  //////////////////////////////////////////////////////////////////////////////

#define BIN_OP(Op, Func)                                                       \
  void visit(Op##Exp *e) override {                                            \
    IF_LOG Logger::print(#Op "Exp::toElem: %s @ %s\n", e->toChars(),           \
                         e->type->toChars());                                  \
    LOG_SCOPE;                                                                 \
                                                                               \
    errorOnIllegalArrayOp(e, e->e1, e->e2);                                    \
                                                                               \
    auto &PGO = gIR->funcGen().pgo;                                            \
    PGO.setCurrentStmt(e);                                                     \
                                                                               \
    result = Func(e->loc, e->type, toElem(e->e1), e->e2);                      \
  }

  BIN_OP(Add, binAdd)
  BIN_OP(Min, binMin)
  BIN_OP(Mul, binMul)
  BIN_OP(Div, binDiv)
  BIN_OP(Mod, binMod)

  BIN_OP(And, binAnd)
  BIN_OP(Or, binOr)
  BIN_OP(Xor, binXor)
  BIN_OP(Shl, binShl)
  BIN_OP(Shr, binShr)
  BIN_OP(Ushr, binUshr)
#undef BIN_OP

  //////////////////////////////////////////////////////////////////////////////

  using BinOpFunc = DValue *(const Loc &, Type *, DValue *, Expression *, bool);

  static Expression *getLValExp(Expression *e) {
    e = skipOverCasts(e);
    if (auto ce = e->isCommaExp()) {
      Expression *newCommaRhs = getLValExp(ce->e2);
      if (newCommaRhs != ce->e2) {
        CommaExp *newComma = static_cast<CommaExp *>(ce->copy());
        newComma->e2 = newCommaRhs;
        newComma->type = newCommaRhs->type;
        e = newComma;
      }
    }
    return e;
  }

  template <BinOpFunc binOpFunc, bool useLValTypeForBinOp>
  static DValue *binAssign(BinAssignExp *e) {
    Expression *lvalExp = getLValExp(e->e1);
    DValue *lhsLVal = toElem(lvalExp);

    // Use the lhs lvalue for the binop lhs and optionally cast it to the full
    // lhs type (!useLValTypeForBinOp).
    // The front-end apparently likes to specify the binop type via lhs casts,
    // e.g., `byte x; cast(int)x += 5;`.
    // Load the binop lhs AFTER evaluating the rhs.
    Type *opType = (useLValTypeForBinOp ? lhsLVal->type : e->e1->type);
    DValue *opResult = binOpFunc(e->loc, opType, lhsLVal, e->e2, true);

    DValue *assignedResult = DtoCast(e->loc, opResult, lhsLVal->type);
    DtoAssign(e->loc, lhsLVal, assignedResult, EXP::assign);

    if (e->type->equals(lhsLVal->type))
      return lhsLVal;

    return new DLValue(e->type, DtoLVal(lhsLVal));
  }

#define BIN_ASSIGN(Op, Func, useLValTypeForBinOp)                              \
  void visit(Op##AssignExp *e) override {                                      \
    IF_LOG Logger::print(#Op "AssignExp::toElem: %s @ %s\n", e->toChars(),     \
                         e->type->toChars());                                  \
    LOG_SCOPE;                                                                 \
                                                                               \
    errorOnIllegalArrayOp(e, e->e1, e->e2);                                    \
                                                                               \
    auto &PGO = gIR->funcGen().pgo;                                            \
    PGO.setCurrentStmt(e);                                                     \
                                                                               \
    result = binAssign<Func, useLValTypeForBinOp>(e);                          \
  }

  BIN_ASSIGN(Add, binAdd, false)
  BIN_ASSIGN(Min, binMin, false)
  BIN_ASSIGN(Mul, binMul, false)
  BIN_ASSIGN(Div, binDiv, false)
  BIN_ASSIGN(Mod, binMod, false)

  BIN_ASSIGN(And, binAnd, false)
  BIN_ASSIGN(Or, binOr, false)
  BIN_ASSIGN(Xor, binXor, false)
  BIN_ASSIGN(Shl, binShl, true)
  BIN_ASSIGN(Shr, binShr, true)
  BIN_ASSIGN(Ushr, binUshr, true)
#undef BIN_ASSIGN

  //////////////////////////////////////////////////////////////////////////////

  static DValue *call(IRState *p, CallExp *e, LLValue *sretPointer = nullptr) {
    IF_LOG Logger::print("CallExp::toElem: %s @ %s\n", e->toChars(),
                         e->type->toChars());
    LOG_SCOPE;

    auto &PGO = gIR->funcGen().pgo;
    PGO.setCurrentStmt(e);

    // handle magic inline asm
    if (auto ve = e->e1->isVarExp()) {
      if (auto fd = ve->var->isFuncDeclaration()) {
        if (fd->llvmInternal == LLVMinline_asm) {
          return DtoInlineAsmExpr(e->loc, fd, e->arguments, sretPointer);
        }
        if (fd->llvmInternal == LLVMinline_ir) {
          return DtoInlineIRExpr(e->loc, fd, e->arguments, sretPointer);
        }
      }
    }

    // Check if we are about to construct a just declared temporary. DMD
    // unfortunately rewrites this as
    //   MyStruct(myArgs) => (MyStruct tmp; tmp).this(myArgs),
    // which would lead us to invoke the dtor even if the ctor throws. To
    // work around this, we hold on to the cleanup and push it only after
    // making the function call.
    //
    // The correct fix for this (DMD issue 13095) would have been to adapt
    // the AST, but we are stuck with this as DMD also patched over it with
    // a similar hack.
    VarDeclaration *delayedDtorVar = nullptr;
    Expression *delayedDtorExp = nullptr;
    if (e->f && e->f->isCtorDeclaration()) {
      if (auto dve = e->e1->isDotVarExp())
        if (auto ce = dve->e1->isCommaExp())
          if (ce->e1->op == EXP::declaration)
            if (auto ve = ce->e2->isVarExp())
              if (auto vd = ve->var->isVarDeclaration())
                if (vd->needsScopeDtor()) {
                  Logger::println("Delaying edtor");
                  delayedDtorVar = vd;
                  delayedDtorExp = vd->edtor;
                  vd->edtor = nullptr;
                }
    }

    // get the callee value
    DValue *fnval;
    if (e->directcall) {
      // TODO: Do this as an extra parameter to DotVarExp implementation.
      auto dve = e->e1->isDotVarExp();
      assert(dve);
      FuncDeclaration *fdecl = dve->var->isFuncDeclaration();
      assert(fdecl);
      Expression *thisExp = dve->e1;
      LLValue *thisArg = thisExp->type->toBasetype()->ty == TY::Tclass
                             ? DtoRVal(thisExp)
                             : DtoLVal(thisExp); // when calling a struct method
      fnval = new DFuncValue(fdecl, DtoCallee(fdecl), thisArg);
    } else {
      fnval = toElem(e->e1);
    }

    // get func value if any
    DFuncValue *dfnval = fnval->isFunc();

    // handle magic intrinsics (mapping to instructions)
    if (dfnval && dfnval->func) {
      FuncDeclaration *fndecl = dfnval->func;

      // as requested by bearophile, see if it's a C printf call and that it's
      // valid.
      if (global.params.warnings != DIAGNOSTICoff && checkPrintf) {
        if (fndecl->resolvedLinkage() == LINK::c &&
            strcmp(fndecl->ident->toChars(), "printf") == 0) {
          warnInvalidPrintfCall(e->loc, (*e->arguments)[0],
                                e->arguments->length);
        }
      }

      DValue *result = nullptr;
      if (DtoLowerMagicIntrinsic(p, fndecl, e, result))
        return result;
    }

    DValue *result =
        DtoCallFunction(e->loc, e->type, fnval, e->arguments, sretPointer);

    if (delayedDtorVar) {
      delayedDtorVar->edtor = delayedDtorExp;
      pushVarDtorCleanup(p, delayedDtorVar);
    }

    return result;
  }

  void visit(CallExp *e) override { result = call(p, e); }

  //////////////////////////////////////////////////////////////////////////////

  void visit(CastExp *e) override {
    IF_LOG Logger::print("CastExp::toElem: %s @ %s\n", e->toChars(),
                         e->type->toChars());
    LOG_SCOPE;

    auto &PGO = gIR->funcGen().pgo;
    PGO.setCurrentStmt(e);

    // get the value to cast
    DValue *u = toElem(e->e1);

    // handle cast to void (usually created by frontend to avoid "has no effect"
    // error)
    if (e->to == Type::tvoid) {
      result = nullptr;
      return;
    }

    // cast it to the 'to' type, if necessary
    result = u;
    if (!e->to->equals(e->e1->type)) {
      result = DtoCast(e->loc, u, e->to);
    }

    // paint the type, if necessary
    if (!e->type->equals(e->to)) {
      result = DtoPaintType(e->loc, result, e->type);
    }
  }

  //////////////////////////////////////////////////////////////////////////////

  void visit(SymOffExp *e) override {
    IF_LOG Logger::print("SymOffExp::toElem: %s @ %s\n", e->toChars(),
                         e->type->toChars());
    LOG_SCOPE;

    auto &PGO = gIR->funcGen().pgo;
    PGO.setCurrentStmt(e);

    DValue *base = DtoSymbolAddress(e->loc, e->var->type, e->var);

    // This weird setup is required to be able to handle both variables as
    // well as functions and TypeInfo references (which are not a DLValue
    // as well due to the level-of-indirection hack in Type::getTypeInfo that
    // is unfortunately required by the frontend).
    llvm::Value *baseValue;
    if (base->isLVal()) {
      baseValue = DtoLVal(base);
    } else {
      baseValue = DtoRVal(base);
    }
    assert(isaPointer(baseValue));

    llvm::Value *offsetValue = nullptr;

    if (e->offset == 0) {
      offsetValue = baseValue;
    } else {
      LLType *elemType = DtoType(base->type);
      if (elemType->isSized()) {
        uint64_t elemSize = gDataLayout->getTypeAllocSize(elemType);
        if (e->offset % elemSize == 0) {
          // We can turn this into a "nice" GEP.
          offsetValue = DtoGEP1(DtoType(base->type), baseValue, e->offset / elemSize);
        }
      }

      if (!offsetValue) {
        // Offset isn't a multiple of base type size, just cast to i8* and
        // apply the byte offset.
        offsetValue =
            DtoGEP1(LLType::getInt8Ty(gIR->context()),
                    DtoBitCast(baseValue, getVoidPtrType()), e->offset);
      }
    }

    // Casts are also "optimized into" SymOffExp by the frontend.
    LLValue *llVal = (e->type->toBasetype()->isintegral()
                          ? p->ir->CreatePtrToInt(offsetValue, DtoType(e->type))
                          : DtoBitCast(offsetValue, DtoType(e->type)));
    result = new DImValue(e->type, llVal);
  }

  //////////////////////////////////////////////////////////////////////////////

  void visit(AddrExp *e) override {
    IF_LOG Logger::println("AddrExp::toElem: %s @ %s", e->toChars(),
                           e->type->toChars());
    LOG_SCOPE;

    auto &PGO = gIR->funcGen().pgo;
    PGO.setCurrentStmt(e);

    // The address of a StructLiteralExp can in fact be a global variable, check
    // for that instead of re-codegening the literal.
    if (e->e1->op == EXP::structLiteral) {
      // lvalue literal must be a global, hence we can just use
      // toConstElem on the AddrExp to get the address.
      LLConstant *addr = toConstElem(e, p);
      IF_LOG Logger::cout()
          << "returning address of struct literal global: " << addr << '\n';
      result = new DImValue(e->type, DtoBitCast(addr, DtoType(e->type)));
      return;
    }

    DValue *v = toElem(e->e1, true);
    if (DFuncValue *fv = v->isFunc()) {
      Logger::println("is func");
      // Logger::println("FuncDeclaration");
      FuncDeclaration *fd = fv->func;
      assert(fd);
      result = new DFuncValue(fd, DtoCallee(fd));
      return;
    }
    if (v->isIm()) {
      Logger::println("is immediate");
      result = v;
      return;
    }
    Logger::println("is nothing special");

    // we special case here, since apparently taking the address of a slice is
    // ok
    LLValue *lval;
    if (v->isLVal()) {
      lval = DtoLVal(v);
    } else {
      assert(v->isSlice());
      lval = DtoAllocaDump(v, ".tmp_slice_storage");
    }

    IF_LOG Logger::cout() << "lval: " << *lval << '\n';
    result = new DImValue(e->type, DtoBitCast(lval, DtoType(e->type)));
  }

  //////////////////////////////////////////////////////////////////////////////

  void visit(PtrExp *e) override {
    IF_LOG Logger::println("PtrExp::toElem: %s @ %s", e->toChars(),
                           e->type->toChars());
    LOG_SCOPE;

    auto &PGO = gIR->funcGen().pgo;
    PGO.setCurrentStmt(e);

    // function pointers are special
    if (e->type->toBasetype()->ty == TY::Tfunction) {
      DValue *dv = toElem(e->e1);
      LLValue *llVal = DtoRVal(dv);
      if (DFuncValue *dfv = dv->isFunc()) {
        result = new DFuncValue(e->type, dfv->func, llVal);
      } else {
        result = new DImValue(e->type, llVal);
      }
      return;
    }

    // get the rvalue and return it as an lvalue
    LLValue *V = DtoRVal(e->e1);

    result = new DLValue(e->type, DtoBitCast(V, DtoPtrToType(e->type)));
  }

  static llvm::PointerType * getWithSamePointeeType(llvm::PointerType *p, unsigned as) {
#if LDC_LLVM_VER >= 1300
    return llvm::PointerType::getWithSamePointeeType(p, as);
#else
    return p->getPointerElementType()->getPointerTo(as);
#endif
  }

  //////////////////////////////////////////////////////////////////////////////

  void visit(DotVarExp *e) override {
    IF_LOG Logger::print("DotVarExp::toElem: %s @ %s\n", e->toChars(),
                         e->type->toChars());
    LOG_SCOPE;

    auto &PGO = gIR->funcGen().pgo;
    PGO.setCurrentStmt(e);

    DValue *l = toElem(e->e1);

    Type *e1type = e->e1->type->toBasetype();

    if (VarDeclaration *vd = e->var->isVarDeclaration()) {
      AggregateDeclaration *ad;
      LLValue *aggrPtr;
      // indexing struct pointer
      if (e1type->ty == TY::Tpointer) {
        auto ts = e1type->nextOf()->isTypeStruct();
        assert(ts);
        ad = ts->sym;
        aggrPtr = DtoRVal(l);
      }
      // indexing normal struct
      else if (auto ts = e1type->isTypeStruct()) {
        ad = ts->sym;
        aggrPtr = DtoLVal(l);
      }
      // indexing class
      else if (auto tc = e1type->isTypeClass()) {
        ad = tc->sym;
        aggrPtr = DtoRVal(l);
      } else {
        llvm_unreachable("Unknown DotVarExp type for VarDeclaration.");
      }

      auto ptr = DtoIndexAggregate(aggrPtr, ad, vd);

      // special case for bit fields (no real lvalues), and address spaced pointers
      if (auto bf = vd->isBitFieldDeclaration()) {
        result = new DBitFieldLValue(e->type, DtoLVal(ptr), bf);
      } else if (auto d = ptr->isDDcomputeLVal()) {
        LLType *ptrty = nullptr;
        if (llvm::PointerType *p = isaPointer(d->lltype)) {
          unsigned as = p->getAddressSpace();
          ptrty = getWithSamePointeeType(isaPointer(DtoType(e->type)), as);
        }
        else
           ptrty = DtoType(e->type);
        result = new DDcomputeLValue(e->type, i1ToI8(ptrty),
                                     DtoBitCast(DtoLVal(d), DtoPtrToType(e->type)));
      } else {
        LLValue *p = DtoBitCast(DtoLVal(ptr), DtoPtrToType(e->type));
        result = new DLValue(e->type, p);
      }
    } else if (FuncDeclaration *fdecl = e->var->isFuncDeclaration()) {
      // This is a bit more convoluted than it would need to be, because it
      // has to take templated interface methods into account, for which
      // isFinalFunc is not necessarily true.
      // Also, private/package methods are always non-virtual.
      const bool nonFinal = !fdecl->isFinalFunc() &&
                            (fdecl->isAbstract() || fdecl->isVirtual()) &&
                            fdecl->visibility.kind != Visibility::private_ &&
                            fdecl->visibility.kind != Visibility::package_;

      // Get the actual function value to call.
      LLValue *funcval = nullptr;
      if (nonFinal) {
        DtoResolveFunction(fdecl);
        funcval = DtoVirtualFunctionPointer(l, fdecl);
      } else {
        funcval = DtoCallee(fdecl);
      }
      assert(funcval);

      LLValue *vthis = (DtoIsInMemoryOnly(l->type) ? DtoLVal(l) : DtoRVal(l));
      result = new DFuncValue(fdecl, funcval, vthis);
    } else {
      llvm_unreachable("Unknown target for VarDeclaration.");
    }
  }

  //////////////////////////////////////////////////////////////////////////////

  void visit(ThisExp *e) override {
    IF_LOG Logger::print("ThisExp::toElem: %s @ %s\n", e->toChars(),
                         e->type->toChars());
    LOG_SCOPE;

    auto &PGO = gIR->funcGen().pgo;
    PGO.setCurrentStmt(e);

    VarDeclaration *vd = nullptr;

    if (e->var) {
      vd = e->var->isVarDeclaration();
    } else {
      // special cases: `this(int) { this(); }` and `this(int) { super(); }`
      Logger::println("this exp without var declaration");
      if (auto thisArg = p->func()->thisArg) {
        result = new DLValue(e->type, thisArg);
        return;
      }
      // use the inner-most parent's `vthis`
      for (auto fd = getParentFunc(p->func()->decl); fd;
           fd = getParentFunc(fd)) {
        if (auto vthis = fd->vthis) {
          vd = vthis;
          break;
        }
      }
    }

    assert(vd);
    assert(!isSpecialRefVar(vd) && "Code not expected to handle special ref "
                                   "vars, although it can easily be made to.");

    const auto ident = p->func()->decl->ident;
    if (ident == Id::ensure || ident == Id::require) {
      Logger::println("contract this exp");
      LLValue *v = p->func()->nestArg; // thisptr lvalue
      result = new DLValue(e->type, DtoBitCast(v, DtoPtrToType(e->type)));
    } else if (vd->toParent2() != p->func()->decl) {
      Logger::println("nested this exp");
      result =
          DtoNestedVariable(e->loc, e->type, vd, e->type->ty == TY::Tstruct);
    } else {
      Logger::println("normal this exp");
      LLValue *v = p->func()->thisArg;
      result = new DLValue(e->type, DtoBitCast(v, DtoPtrToType(e->type)));
    }
  }

  //////////////////////////////////////////////////////////////////////////////

  void visit(IndexExp *e) override {
    IF_LOG Logger::print("IndexExp::toElem: %s @ %s\n", e->toChars(),
                         e->type->toChars());
    LOG_SCOPE;

    auto &PGO = gIR->funcGen().pgo;
    PGO.setCurrentStmt(e);

    DValue *l = toElem(e->e1);

    Type *e1type = e->e1->type->toBasetype();

    p->arrays.push_back(l); // if $ is used it must be an array so this is fine.
    DValue *r = toElem(e->e2);
    p->arrays.pop_back();

    LLValue *arrptr = nullptr;
    if (e1type->ty == TY::Tpointer) {
      arrptr = DtoGEP1(DtoMemType(e1type->nextOf()), DtoRVal(l), DtoRVal(r));
    } else if (e1type->ty == TY::Tsarray) {
      if (p->emitArrayBoundsChecks() && !e->indexIsInBounds) {
        DtoIndexBoundsCheck(e->loc, l, r);
      }
      LLType *elt = DtoMemType(e1type->nextOf());
      LLType *arrty = llvm::ArrayType::get(elt, e1type->isTypeSArray()->dim->isIntegerExp()->getInteger());
      arrptr = DtoGEP(arrty, DtoLVal(l), DtoConstUint(0), DtoRVal(r));
    } else if (e1type->ty == TY::Tarray) {
      if (p->emitArrayBoundsChecks() && !e->indexIsInBounds) {
        DtoIndexBoundsCheck(e->loc, l, r);
      }
      arrptr = DtoGEP1(DtoMemType(l->type->nextOf()), DtoArrayPtr(l), DtoRVal(r));
    } else if (e1type->ty == TY::Taarray) {
      result = DtoAAIndex(e->loc, e->type, l, r, e->modifiable);
      return;
    } else {
      IF_LOG Logger::println("e1type: %s", e1type->toChars());
      llvm_unreachable("Unknown IndexExp target.");
    }
    result = new DLValue(e->type, DtoBitCast(arrptr, DtoPtrToType(e->type)));
  }

  //////////////////////////////////////////////////////////////////////////////

  void visit(SliceExp *e) override {
    IF_LOG Logger::print("SliceExp::toElem: %s @ %s\n", e->toChars(),
                         e->type->toChars());
    LOG_SCOPE;

    auto &PGO = gIR->funcGen().pgo;
    PGO.setCurrentStmt(e);

    // value being sliced
    Type *const etype = e->e1->type->toBasetype();
    LLValue *eptr = nullptr;
    LLValue *elen = nullptr;

    // evaluate the base expression but delay getting its pointer until the
    // potential bounds have been evaluated
    DValue *v = toElem(e->e1);
    auto getBasePointer = [v, etype]() {
      if (etype->ty == TY::Tpointer) {
        // pointer slicing
        return DtoRVal(v);
      } else {
        // array slice
        return DtoArrayPtr(v);
      }
    };

    // has lower bound, pointer needs adjustment
    if (e->lwr) {
      // must have upper bound too then
      assert(e->upr);

      // get bounds (make sure $ works)
      // The lower bound expression must be fully evaluated to an RVal before
      // evaluating the upper bound expression, because the lower bound
      // expression might change value after evaluating the upper bound, e.g. in
      // a statement like this: `auto a1 = values[offset .. offset += 2];`
      p->arrays.push_back(v);
      LLValue *vlo = DtoRVal(e->lwr);
      LLValue *vup = DtoRVal(e->upr);
      p->arrays.pop_back();

      const bool hasLength = etype->ty != TY::Tpointer;
      const bool needCheckUpper = hasLength && !e->upperIsInBounds;
      const bool needCheckLower = !e->lowerIsLessThanUpper;
      if (p->emitArrayBoundsChecks() && (needCheckUpper || needCheckLower)) {
        llvm::BasicBlock *okbb = p->insertBB("bounds.ok");
        llvm::BasicBlock *failbb = p->insertBBAfter(okbb, "bounds.fail");

        LLValue *const vlen = hasLength ? DtoArrayLen(v) : nullptr;

        LLValue *okCond = nullptr;
        if (needCheckUpper) {
          okCond = p->ir->CreateICmp(llvm::ICmpInst::ICMP_ULE, vup, vlen,
                                     "bounds.cmp.up");
        }

        if (needCheckLower) {
          LLValue *cmp = p->ir->CreateICmp(llvm::ICmpInst::ICMP_ULE, vlo, vup,
                                           "bounds.cmp.lo");
          if (okCond) {
            okCond = p->ir->CreateAnd(okCond, cmp);
          } else {
            okCond = cmp;
          }
        }

        p->ir->CreateCondBr(okCond, okbb, failbb);

        p->ir->SetInsertPoint(failbb);
        emitArraySliceError(p, e->loc, vlo, vup,
                            vlen ? vlen : DtoConstSize_t(0));

        p->ir->SetInsertPoint(okbb);
      }

      // offset by lower
      eptr = DtoGEP1(DtoMemType(etype->nextOf()), getBasePointer(), vlo, "lowerbound");

      // adjust length
      elen = p->ir->CreateSub(vup, vlo);
    }
    // no bounds or full slice -> just convert to slice
    else {
      assert(etype->ty != TY::Tpointer);
      eptr = getBasePointer();
      // if the slicee is a static array, we use the length of that as DMD seems
      // to give contrary inconsistent sizesin some multidimensional static
      // array cases.
      // (namely default initialization, int[16][16] arr; -> int[256] arr = 0;)
      if (etype->ty == TY::Tsarray) {
        TypeSArray *tsa = static_cast<TypeSArray *>(etype);
        elen = DtoConstSize_t(tsa->dim->toUInteger());

        // in this case, we also need to make sure the pointer is cast to the
        // innermost element type
        eptr = DtoBitCast(eptr, DtoType(tsa->nextOf()->pointerTo()));
      }
    }

    // The frontend generates a SliceExp of static array type when assigning a
    // fixed-width slice to a static array.
    Type *const ety = e->type->toBasetype();
    if (ety->ty == TY::Tsarray) {
      result = new DLValue(e->type, DtoBitCast(eptr, DtoPtrToType(e->type)));
      return;
    }

    assert(ety->ty == TY::Tarray);
    if (!elen)
      elen = DtoArrayLen(v);
    eptr = DtoBitCast(eptr, DtoPtrToType(ety->nextOf()));

    result = new DSliceValue(e->type, elen, eptr);
  }

  //////////////////////////////////////////////////////////////////////////////

  void visit(CmpExp *e) override {
    IF_LOG Logger::print("CmpExp::toElem: %s @ %s\n", e->toChars(),
                         e->type->toChars());
    LOG_SCOPE;

    auto &PGO = gIR->funcGen().pgo;
    PGO.setCurrentStmt(e);

    DValue *l = toElem(e->e1);
    DValue *r = toElem(e->e2);

    Type *t = e->e1->type->toBasetype();

    LLValue *eval = nullptr;

    if (t->isintegral() || t->ty == TY::Tpointer || t->ty == TY::Tnull) {
      llvm::ICmpInst::Predicate icmpPred;
      tokToICmpPred(e->op, isLLVMUnsigned(t), &icmpPred, &eval);

      if (!eval) {
        LLValue *a = DtoRVal(l);
        LLValue *b = DtoRVal(r);
        IF_LOG {
          Logger::cout() << "type 1: " << *a << '\n';
          Logger::cout() << "type 2: " << *b << '\n';
        }
        if (a->getType() != b->getType()) {
          b = DtoBitCast(b, a->getType());
        }
        eval = p->ir->CreateICmp(icmpPred, a, b);
      }
    } else if (t->isfloating()) {
      llvm::FCmpInst::Predicate cmpop;
      switch (e->op) {
      case EXP::lessThan:
        cmpop = llvm::FCmpInst::FCMP_OLT;
        break;
      case EXP::lessOrEqual:
        cmpop = llvm::FCmpInst::FCMP_OLE;
        break;
      case EXP::greaterThan:
        cmpop = llvm::FCmpInst::FCMP_OGT;
        break;
      case EXP::greaterOrEqual:
        cmpop = llvm::FCmpInst::FCMP_OGE;
        break;

      default:
        llvm_unreachable("Unsupported floating point comparison operator.");
      }
      eval = p->ir->CreateFCmp(cmpop, DtoRVal(l), DtoRVal(r));
    } else if (t->ty == TY::Taarray) {
      eval = LLConstantInt::getFalse(gIR->context());
    } else if (t->ty == TY::Tdelegate) {
      llvm::ICmpInst::Predicate icmpPred;
      tokToICmpPred(e->op, isLLVMUnsigned(t), &icmpPred, &eval);

      if (!eval) {
        // First compare the function pointers, then the context ones. This is
        // what DMD does.
        llvm::Value *lhs = DtoRVal(l);
        llvm::Value *rhs = DtoRVal(r);

        llvm::BasicBlock *fptreq = p->insertBB("fptreq");
        llvm::BasicBlock *fptrneq = p->insertBBAfter(fptreq, "fptrneq");
        llvm::BasicBlock *dgcmpend = p->insertBBAfter(fptrneq, "dgcmpend");

        llvm::Value *lfptr = p->ir->CreateExtractValue(lhs, 1, ".lfptr");
        llvm::Value *rfptr = p->ir->CreateExtractValue(rhs, 1, ".rfptr");

        llvm::Value *fptreqcmp = p->ir->CreateICmp(llvm::ICmpInst::ICMP_EQ,
                                                   lfptr, rfptr, ".fptreqcmp");
        llvm::BranchInst::Create(fptreq, fptrneq, fptreqcmp, p->scopebb());

        p->ir->SetInsertPoint(fptreq);
        llvm::Value *lctx = p->ir->CreateExtractValue(lhs, 0, ".lctx");
        llvm::Value *rctx = p->ir->CreateExtractValue(rhs, 0, ".rctx");
        llvm::Value *ctxcmp =
            p->ir->CreateICmp(icmpPred, lctx, rctx, ".ctxcmp");
        llvm::BranchInst::Create(dgcmpend, p->scopebb());

        p->ir->SetInsertPoint(fptrneq);
        llvm::Value *fptrcmp =
            p->ir->CreateICmp(icmpPred, lfptr, rfptr, ".fptrcmp");
        llvm::BranchInst::Create(dgcmpend, p->scopebb());

        p->ir->SetInsertPoint(dgcmpend);
        llvm::PHINode *phi = p->ir->CreatePHI(ctxcmp->getType(), 2, ".dgcmp");
        phi->addIncoming(ctxcmp, fptreq);
        phi->addIncoming(fptrcmp, fptrneq);
        eval = phi;
      }
    } else {
      llvm_unreachable("Unsupported CmpExp type");
    }

    result = zextInteger(eval, e->type);
  }

  //////////////////////////////////////////////////////////////////////////////

  void visit(EqualExp *e) override {
    IF_LOG Logger::print("EqualExp::toElem: %s @ %s\n", e->toChars(),
                         e->type->toChars());
    LOG_SCOPE;

    auto &PGO = gIR->funcGen().pgo;
    PGO.setCurrentStmt(e);

    DValue *l = toElem(e->e1);
    DValue *r = toElem(e->e2);

    Type *t = e->e1->type->toBasetype();

    LLValue *eval = nullptr;

    // the Tclass catches interface comparisons, regular
    // class equality should be rewritten as a.opEquals(b) by this time
    if (t->isintegral() || t->ty == TY::Tpointer || t->ty == TY::Tclass ||
        t->ty == TY::Tnull) {
      Logger::println("integral or pointer or interface");
      llvm::ICmpInst::Predicate cmpop;
      switch (e->op) {
      case EXP::equal:
        cmpop = llvm::ICmpInst::ICMP_EQ;
        break;
      case EXP::notEqual:
        cmpop = llvm::ICmpInst::ICMP_NE;
        break;
      default:
        llvm_unreachable("Unsupported integral type equality comparison.");
      }
      LLValue *lv = DtoRVal(l);
      LLValue *rv = DtoRVal(r);
      if (rv->getType() != lv->getType()) {
        rv = DtoBitCast(rv, lv->getType());
      }
      IF_LOG {
        Logger::cout() << "lv: " << *lv << '\n';
        Logger::cout() << "rv: " << *rv << '\n';
      }
      eval = p->ir->CreateICmp(cmpop, lv, rv);
      if (t->ty == TY::Tvector) {
        eval = mergeVectorEquals(eval, e->op);
      }
    } else if (t->isfloating()) // includes iscomplex
    {
      eval = DtoBinNumericEquals(e->loc, l, r, e->op);
    } else if (t->ty == TY::Tsarray || t->ty == TY::Tarray) {
      Logger::println("static or dynamic array");
      eval = DtoArrayEquals(e->loc, e->op, l, r);
    } else if (t->ty == TY::Taarray) {
      Logger::println("associative array");
      eval = DtoAAEquals(e->loc, e->op, l, r);
    } else if (t->ty == TY::Tdelegate) {
      Logger::println("delegate");
      eval = DtoDelegateEquals(e->op, DtoRVal(l), DtoRVal(r));
    } else if (t->ty == TY::Tstruct) {
      Logger::println("struct");
      // when this is reached it means there is no opEquals overload.
      eval = DtoStructEquals(e->op, l, r);
    } else {
      llvm_unreachable("Unsupported EqualExp type.");
    }

    result = zextInteger(eval, e->type);
  }

  //////////////////////////////////////////////////////////////////////////////

  void visit(PostExp *e) override {
    IF_LOG Logger::print("PostExp::toElem: %s @ %s\n", e->toChars(),
                         e->type->toChars());
    LOG_SCOPE;

    auto &PGO = gIR->funcGen().pgo;
    PGO.setCurrentStmt(e);

    DValue *const dv = toElem(e->e1);
    LLValue *const lval = DtoLVal(dv);
    toElem(e->e2);

    LLValue *val = DtoLoad(DtoType(dv->type), lval);
    LLValue *post = nullptr;

    Type *e1type = e->e1->type->toBasetype();
    Type *e2type = e->e2->type->toBasetype();

    if (e1type->isintegral()) {
      assert(e2type->isintegral());
      LLValue *one =
          LLConstantInt::get(val->getType(), 1, !e2type->isunsigned());
      if (e->op == EXP::plusPlus) {
        post = llvm::BinaryOperator::CreateAdd(val, one, "", p->scopebb());
      } else if (e->op == EXP::minusMinus) {
        post = llvm::BinaryOperator::CreateSub(val, one, "", p->scopebb());
      }
    } else if (e1type->ty == TY::Tpointer) {
      assert(e->e2->op == EXP::int64);
      LLConstant *offset =
          e->op == EXP::plusPlus ? DtoConstUint(1) : DtoConstInt(-1);
      post = DtoGEP1(DtoType(dv->type->nextOf()), val, offset, "", p->scopebb());
    } else if (e1type->iscomplex()) {
      assert(e2type->iscomplex());
      LLValue *one = LLConstantFP::get(DtoComplexBaseType(e1type), 1.0);
      LLValue *re, *im;
      DtoGetComplexParts(e->loc, e1type, dv, re, im);
      if (e->op == EXP::plusPlus) {
        re = llvm::BinaryOperator::CreateFAdd(re, one, "", p->scopebb());
      } else if (e->op == EXP::minusMinus) {
        re = llvm::BinaryOperator::CreateFSub(re, one, "", p->scopebb());
      }
      DtoComplexSet(DtoType(dv->type), lval, re, im);
    } else if (e1type->isfloating()) {
      assert(e2type->isfloating());
      LLValue *one = DtoConstFP(e1type, ldouble(1.0));
      if (e->op == EXP::plusPlus) {
        post = llvm::BinaryOperator::CreateFAdd(val, one, "", p->scopebb());
      } else if (e->op == EXP::minusMinus) {
        post = llvm::BinaryOperator::CreateFSub(val, one, "", p->scopebb());
      }
    } else {
      llvm_unreachable("Unsupported type for PostExp.");
    }

    // The real part of the complex number has already been updated, skip the
    // store
    if (!e1type->iscomplex()) {
      DtoStore(post, lval);
    }
    result = new DImValue(e->type, val);
  }

  //////////////////////////////////////////////////////////////////////////////

  void visit(NewExp *e) override {
    IF_LOG Logger::print("NewExp::toElem: %s @ %s\n", e->toChars(),
                         e->type->toChars());
    LOG_SCOPE;

    auto &PGO = gIR->funcGen().pgo;
    PGO.setCurrentStmt(e);

    bool isArgprefixHandled = false;

    assert(e->newtype);
    Type *ntype = e->newtype->toBasetype();

    // new class
    if (ntype->ty == TY::Tclass) {
      Logger::println("new class");
      result = DtoNewClass(e->loc, static_cast<TypeClass *>(ntype), e);
      isArgprefixHandled = true; // by DtoNewClass()
    }
    // new dynamic array
    else if (ntype->ty == TY::Tarray) {
      IF_LOG Logger::println("new dynamic array: %s", e->newtype->toChars());
      assert(e->argprefix == NULL);
      // get dim
      assert(e->arguments);
      assert(e->arguments->length >= 1);
      if (e->arguments->length == 1) {
        DValue *sz = toElem((*e->arguments)[0]);
        // allocate & init
        result = DtoNewDynArray(e->loc, e->newtype, sz, true);
      } else {
        size_t ndims = e->arguments->length;
        std::vector<DValue *> dims;
        dims.reserve(ndims);
        for (auto arg : *e->arguments) {
          dims.push_back(toElem(arg));
        }
        result = DtoNewMulDimDynArray(e->loc, e->newtype, &dims[0], ndims);
      }
    }
    // new static array
    else if (ntype->ty == TY::Tsarray) {
      llvm_unreachable("Static array new should decay to dynamic array.");
    }
    // new struct
    else if (ntype->ty == TY::Tstruct) {
      IF_LOG Logger::println("new struct on heap: %s\n", e->newtype->toChars());

      TypeStruct *ts = static_cast<TypeStruct *>(ntype);

      // allocate
      LLValue *mem = DtoNewStruct(e->loc, ts);

      if (!e->member && e->arguments) {
        IF_LOG Logger::println("Constructing using literal");
        write_struct_literal(e->loc, mem, ts->sym, e->arguments);
      } else {
        // set nested context
        if (ts->sym->isNested() && ts->sym->vthis) {
          DtoResolveNestedContext(e->loc, ts->sym, mem);
        }

        // call constructor
        if (e->member) {
          // evaluate argprefix
          if (e->argprefix) {
            toElemDtor(e->argprefix);
            isArgprefixHandled = true;
          }

          IF_LOG Logger::println("Calling constructor");
          assert(e->arguments != NULL);
          DFuncValue dfn(e->member, DtoCallee(e->member), mem);
          DtoCallFunction(e->loc, ts, &dfn, e->arguments);
        }
      }

      result = new DImValue(e->type, mem);
    }
    // new basic type
    else {
      IF_LOG Logger::println("basic type on heap: %s\n", e->newtype->toChars());
      assert(e->argprefix == NULL);

      // allocate
      LLValue *mem = DtoNew(e->loc, e->newtype);
      DLValue tmpvar(e->newtype, mem);

      Expression *exp = nullptr;
      if (!e->arguments || e->arguments->length == 0) {
        IF_LOG Logger::println("default initializer\n");
        // static arrays never appear here, so using the defaultInit is ok!
        exp = defaultInit(e->newtype, e->loc);
      } else {
        IF_LOG Logger::println("uniform constructor\n");
        assert(e->arguments->length == 1);
        exp = (*e->arguments)[0];
      }

      // try to construct it in-place
      if (!toInPlaceConstruction(&tmpvar, exp))
        DtoAssign(e->loc, &tmpvar, toElem(exp), EXP::blit);

      // return as pointer-to
      result = new DImValue(e->type, mem);
    }

    (void)isArgprefixHandled;
    assert(e->argprefix == NULL || isArgprefixHandled);
  }

  //////////////////////////////////////////////////////////////////////////////

  void visit(DeleteExp *e) override {
    IF_LOG Logger::print("DeleteExp::toElem: %s @ %s\n", e->toChars(),
                         e->type->toChars());
    LOG_SCOPE;

    auto &PGO = gIR->funcGen().pgo;
    PGO.setCurrentStmt(e);

    DValue *dval = toElem(e->e1);
    Type *et = e->e1->type->toBasetype();

    // pointer
    if (et->ty == TY::Tpointer) {
      Type *elementType = et->nextOf()->toBasetype();
      if (elementType->ty == TY::Tstruct && elementType->needsDestruction()) {
        DtoDeleteStruct(e->loc, dval);
      } else {
        DtoDeleteMemory(e->loc, dval);
      }
    }
    // class
    else if (et->ty == TY::Tclass) {
      bool onstack = false;
      TypeClass *tc = static_cast<TypeClass *>(et);
      if (tc->sym->isInterfaceDeclaration()) {
        DtoDeleteInterface(e->loc, dval);
        onstack = true;
      } else if (auto ve = e->e1->isVarExp()) {
        if (auto vd = ve->var->isVarDeclaration()) {
          if (vd->onstack()) {
            DtoFinalizeScopeClass(e->loc, dval, vd->onstackWithDtor());
            onstack = true;
          }
        }
      }

      if (!onstack) {
        DtoDeleteClass(e->loc, dval); // sets dval to null
      } else if (dval->isLVal()) {
        LLValue *lval = DtoLVal(dval);
        DtoStore(LLConstant::getNullValue(DtoType(dval->type)),
                 lval);
      }
    }
    // dyn array
    else if (et->ty == TY::Tarray) {
      DtoDeleteArray(e->loc, dval);
      if (DLValue *ldval = dval->isLVal()) {
        DtoSetArrayToNull(ldval);
      }
    }
    // unknown/invalid
    else {
      llvm_unreachable("Unsupported DeleteExp target.");
    }
  }

  //////////////////////////////////////////////////////////////////////////////

  void visit(ArrayLengthExp *e) override {
    IF_LOG Logger::print("ArrayLengthExp::toElem: %s @ %s\n", e->toChars(),
                         e->type->toChars());
    LOG_SCOPE;

    auto &PGO = gIR->funcGen().pgo;
    PGO.setCurrentStmt(e);

    DValue *u = toElem(e->e1);
    result = new DImValue(e->type, DtoArrayLen(u));
  }

  //////////////////////////////////////////////////////////////////////////////

  void visit(ThrowExp *e) override {
    IF_LOG Logger::print("ThrowExp::toElem: %s\n", e->toChars());
    LOG_SCOPE;

    auto &PGO = gIR->funcGen().pgo;
    PGO.setCurrentStmt(e);

    DtoThrow(e->loc, toElem(e->e1));
    result = new DNullValue(e->type, llvm::UndefValue::get(DtoType(e->type)));
  }

  //////////////////////////////////////////////////////////////////////////////

  void visit(AssertExp *e) override {
    IF_LOG Logger::print("AssertExp::toElem: %s\n", e->toChars());
    LOG_SCOPE;

    auto &PGO = gIR->funcGen().pgo;
    PGO.setCurrentStmt(e);

    if (global.params.useAssert != CHECKENABLEon)
      return;

    // condition
    DValue *cond;
    Type *condty;

    cond = toElem(e->e1);
    condty = e->e1->type->toBasetype();

    // create basic blocks
    llvm::BasicBlock *passedbb = p->insertBB("assertPassed");
    llvm::BasicBlock *failedbb = p->insertBBAfter(passedbb, "assertFailed");

    // test condition
    LLValue *condval = DtoRVal(DtoCast(e->loc, cond, Type::tbool));

    // branch
    llvm::BranchInst::Create(passedbb, failedbb, condval, p->scopebb());
    // The branch does not need instrumentation for PGO because failedbb
    // terminates in unreachable, which means that LLVM will automatically
    // assign branch weights to this branch instruction.

    // failed: call assert runtime function
    p->ir->SetInsertPoint(failedbb);

    if (global.params.checkAction == CHECKACTION_halt) {
      p->ir->CreateCall(GET_INTRINSIC_DECL(trap), {});
      p->ir->CreateUnreachable();
    } else {
      /* DMD Bugzilla 8360: If the condition is evaluated to true,
       * msg is not evaluated at all. So should use toElemDtor()
       * instead of toElem().
       */
      DValue *msg = e->msg ? toElemDtor(e->msg) : nullptr;
      Module *module = p->func()->decl->getModule();
      if (global.params.checkAction == CHECKACTION_C) {
        LLValue *cMsg =
            msg ? DtoArrayPtr(
                      msg) // assuming `msg` is null-terminated, like DMD
                : DtoConstCString(e->e1->toChars());
        DtoCAssert(module, e->e1->loc, cMsg);
      } else {
        DtoAssert(module, e->loc, msg);
      }
    }

    // passed:
    p->ir->SetInsertPoint(passedbb);

    // class/struct invariants
    if (global.params.useInvariants != CHECKENABLEon)
      return;
    if (auto tc = condty->isTypeClass()) {
      const auto sym = tc->sym;
      if (sym->isInterfaceDeclaration() || sym->isCPPclass())
        return;

      Logger::println("calling class invariant");

      const auto fnMangle =
          getIRMangledFuncName("_D9invariant12_d_invariantFC6ObjectZv", LINK::d);
      const auto fn = getRuntimeFunction(e->loc, gIR->module, fnMangle.c_str());

      const auto arg =
          DtoBitCast(DtoRVal(cond), fn->getFunctionType()->getParamType(0));

      gIR->CreateCallOrInvoke(fn, arg);
    } else if (condty->ty == TY::Tpointer &&
               condty->nextOf()->ty == TY::Tstruct) {
      const auto invDecl =
          static_cast<TypeStruct *>(condty->nextOf())->sym->inv;
      if (!invDecl)
        return;

      Logger::print("calling struct invariant");

      DFuncValue invFunc(invDecl, DtoCallee(invDecl), DtoRVal(cond));
      DtoCallFunction(e->loc, nullptr, &invFunc, nullptr);
    }
  }

  //////////////////////////////////////////////////////////////////////////////

  void visit(NotExp *e) override {
    IF_LOG Logger::print("NotExp::toElem: %s @ %s\n", e->toChars(),
                         e->type->toChars());
    LOG_SCOPE;

    auto &PGO = gIR->funcGen().pgo;
    PGO.setCurrentStmt(e);

    DValue *u = toElem(e->e1);

    LLValue *b = DtoRVal(DtoCast(e->loc, u, Type::tbool));

    LLConstant *zero = DtoConstBool(false);
    b = p->ir->CreateICmpEQ(b, zero);

    result = zextInteger(b, e->type);
  }

  //////////////////////////////////////////////////////////////////////////////

  void visit(LogicalExp *e) override {
    IF_LOG Logger::print("LogicalExp::toElem: %s @ %s\n", e->toChars(),
                         e->type->toChars());
    LOG_SCOPE;

    auto &PGO = gIR->funcGen().pgo;
    PGO.setCurrentStmt(e);

    DValue *u = toElem(e->e1);

    const bool isAndAnd = (e->op == EXP::andAnd); // otherwise OrOr
    llvm::BasicBlock *rhsBB = p->insertBB(isAndAnd ? "andand" : "oror");
    llvm::BasicBlock *endBB =
        p->insertBBAfter(rhsBB, isAndAnd ? "andandend" : "ororend");

    LLValue *ubool = DtoRVal(DtoCast(e->loc, u, Type::tbool));

    llvm::BasicBlock *oldblock = p->scopebb();
    uint64_t truecount, falsecount;
    if (isAndAnd) {
      truecount = PGO.getRegionCount(e);
      falsecount = PGO.getCurrentRegionCount() - truecount;
    } else {
      falsecount = PGO.getRegionCount(e);
      truecount = PGO.getCurrentRegionCount() - falsecount;
    }
    auto branchweights = PGO.createProfileWeights(truecount, falsecount);
    p->ir->CreateCondBr(ubool, isAndAnd ? rhsBB : endBB,
                        isAndAnd ? endBB : rhsBB, branchweights);

    p->ir->SetInsertPoint(rhsBB);
    PGO.emitCounterIncrement(e);
    emitCoverageLinecountInc(e->e2->loc);
    DValue *v = toElemDtor(e->e2);

    LLValue *vbool = nullptr;
    if (v && !v->isFunc() && v->type != Type::tvoid) {
      vbool = DtoRVal(DtoCast(e->loc, v, Type::tbool));
    }

    llvm::BasicBlock *newblock = p->scopebb();
    llvm::BranchInst::Create(endBB, p->scopebb());
    p->ir->SetInsertPoint(endBB);

    // DMD allows stuff like `x == 0 && assert(false)`
    if (e->type->toBasetype()->ty == TY::Tvoid) {
      result = nullptr;
      return;
    }

    LLValue *resval = nullptr;
    if (ubool == vbool || !vbool) {
      // No need to create a PHI node.
      resval = ubool;
    } else {
      llvm::PHINode *phi =
          p->ir->CreatePHI(LLType::getInt1Ty(gIR->context()), 2,
                           isAndAnd ? "andandval" : "ororval");
      if (isAndAnd) {
        // If we jumped over evaluation of the right-hand side,
        // the result is false. Otherwise it's the value of the right-hand side.
        phi->addIncoming(LLConstantInt::getFalse(gIR->context()), oldblock);
      } else {
        // If we jumped over evaluation of the right-hand side,
        // the result is true. Otherwise, it's the value of the right-hand side.
        phi->addIncoming(LLConstantInt::getTrue(gIR->context()), oldblock);
      }
      phi->addIncoming(vbool, newblock);
      resval = phi;
    }

    result = zextInteger(resval, e->type);
  }

  //////////////////////////////////////////////////////////////////////////////

  void visit(HaltExp *e) override {
    IF_LOG Logger::print("HaltExp::toElem: %s\n", e->toChars());
    LOG_SCOPE;

    p->ir->CreateCall(GET_INTRINSIC_DECL(trap), {});
    p->ir->CreateUnreachable();

    // this terminated the basicblock, start a new one
    // this is sensible, since someone might goto behind the assert
    // and prevents compiler errors if a terminator follows the assert
    llvm::BasicBlock *bb = p->insertBB("afterhalt");
    p->ir->SetInsertPoint(bb);
  }

  //////////////////////////////////////////////////////////////////////////////

  void visit(DelegateExp *e) override {
    IF_LOG Logger::print("DelegateExp::toElem: %s @ %s\n", e->toChars(),
                         e->type->toChars());
    LOG_SCOPE;

    if (e->func->isStatic()) {
      e->error("can't take delegate of static function `%s`, it does not "
               "require a context ptr",
               e->func->toChars());
    }

    LLPointerType *int8ptrty = getPtrToType(LLType::getInt8Ty(gIR->context()));

    assert(e->type->toBasetype()->ty == TY::Tdelegate);
    LLType *dgty = DtoType(e->type);

    DValue *u = toElem(e->e1);
    LLValue *uval;
    if (DFuncValue *f = u->isFunc()) {
      assert(f->func);
      LLValue *contextptr = DtoNestedContext(e->loc, f->func);
      uval = DtoBitCast(contextptr, getVoidPtrType());
    } else {
      uval = (DtoIsInMemoryOnly(u->type) ? DtoLVal(u) : DtoRVal(u));
    }

    IF_LOG Logger::cout() << "context = " << *uval << '\n';

    LLValue *castcontext = DtoBitCast(uval, int8ptrty);

    IF_LOG Logger::println("func: '%s'", e->func->toPrettyChars());

    LLValue *castfptr;

    if (e->e1->op != EXP::super_ && e->e1->op != EXP::dotType &&
        e->func->isVirtual() && !e->func->isFinalFunc()) {
      castfptr = DtoVirtualFunctionPointer(u, e->func);
    } else if (e->func->isAbstract()) {
      llvm_unreachable("Delegate to abstract method not implemented.");
    } else if (e->func->toParent()->isInterfaceDeclaration()) {
      llvm_unreachable("Delegate to interface method not implemented.");
    } else {
      DtoResolveFunction(e->func);

      // We need to actually codegen the function here, as literals are not
      // added to the module member list.
      if (e->func->semanticRun == PASS::semantic3done) {
        Dsymbol *owner = e->func->toParent();
        while (!owner->isTemplateInstance() && owner->toParent()) {
          owner = owner->toParent();
        }
        if (owner->isTemplateInstance() || owner == p->dmodule) {
          Declaration_codegen(e->func, p);
        }
      }

      castfptr = DtoCallee(e->func);
    }

    castfptr = DtoBitCast(castfptr, dgty->getContainedType(1));

    result = new DImValue(
        e->type, DtoAggrPair(DtoType(e->type), castcontext, castfptr, ".dg"));
  }

  //////////////////////////////////////////////////////////////////////////////

  void visit(IdentityExp *e) override {
    IF_LOG Logger::print("IdentityExp::toElem: %s @ %s\n", e->toChars(),
                         e->type->toChars());
    LOG_SCOPE;

    DValue *l = toElem(e->e1);
    DValue *r = toElem(e->e2);

    Type *t1 = e->e1->type->toBasetype();

    // handle dynarray specially
    if (t1->ty == TY::Tarray) {
      result = zextInteger(DtoDynArrayIs(e->op, l, r), e->type);
      return;
    }
    // also structs
    if (t1->ty == TY::Tstruct) {
      result = zextInteger(DtoStructEquals(e->op, l, r), e->type);
      return;
    }

    // FIXME this stuff isn't pretty
    LLValue *eval = nullptr;

    if (t1->ty == TY::Tdelegate) {
      LLValue *lv = DtoRVal(l);
      LLValue *rv = nullptr;
      if (!r->isNull()) {
        rv = DtoRVal(r);
        assert(lv->getType() == rv->getType());
      }
      eval = DtoDelegateEquals(e->op, lv, rv);
    } else if (t1->isfloating()) // includes iscomplex
    {
      eval = DtoBinNumericEquals(e->loc, l, r, e->op);
    } else if (t1->ty == TY::Tpointer || t1->ty == TY::Tclass) {
      LLValue *lv = DtoRVal(l);
      LLValue *rv = DtoRVal(r);
      if (lv->getType() != rv->getType()) {
        if (r->isNull()) {
          rv = llvm::ConstantPointerNull::get(isaPointer(lv));
        } else {
          rv = DtoBitCast(rv, lv->getType());
        }
      }
      eval = (e->op == EXP::identity) ? p->ir->CreateICmpEQ(lv, rv)
                                      : p->ir->CreateICmpNE(lv, rv);
    } else if (t1->ty == TY::Tsarray) {
      LLValue *lptr = DtoLVal(l);
      LLValue *rptr = DtoLVal(r);
      assert(lptr->getType() == rptr->getType());
      eval = (e->op == EXP::identity) ? p->ir->CreateICmpEQ(lptr, rptr)
                                      : p->ir->CreateICmpNE(lptr, rptr);
    } else {
      LLValue *lv = DtoRVal(l);
      LLValue *rv = DtoRVal(r);
      assert(lv->getType() == rv->getType());
      eval = (e->op == EXP::identity) ? p->ir->CreateICmpEQ(lv, rv)
                                      : p->ir->CreateICmpNE(lv, rv);
      if (t1->ty == TY::Tvector) {
        eval = mergeVectorEquals(eval, e->op == EXP::identity ? EXP::equal
                                                              : EXP::notEqual);
      }
    }
    result = zextInteger(eval, e->type);
  }

  //////////////////////////////////////////////////////////////////////////////

  void visit(CommaExp *e) override {
    IF_LOG Logger::print("CommaExp::toElem: %s @ %s\n", e->toChars(),
                         e->type->toChars());
    LOG_SCOPE;

    toElem(e->e1);
    result = toElem(e->e2);

    // Actually, we can get qualifier mismatches in the 2.064 frontend:
    // assert(e2->type == type);
  }

  //////////////////////////////////////////////////////////////////////////////

  void visit(CondExp *e) override {
    IF_LOG Logger::print("CondExp::toElem: %s @ %s\n", e->toChars(),
                         e->type->toChars());
    LOG_SCOPE;

    auto &PGO = gIR->funcGen().pgo;
    PGO.setCurrentStmt(e);

    Type *dtype = e->type->toBasetype();
    LLValue *retPtr = nullptr;
    if (!(dtype->ty == TY::Tvoid || dtype->ty == TY::Tnoreturn)) {
      // allocate a temporary for pointer to the final result.
      retPtr = DtoAlloca(dtype->pointerTo(), "condtmp");
    }

    llvm::BasicBlock *condtrue = p->insertBB("condtrue");
    llvm::BasicBlock *condfalse = p->insertBBAfter(condtrue, "condfalse");
    llvm::BasicBlock *condend = p->insertBBAfter(condfalse, "condend");

    DValue *c = toElem(e->econd);
    LLValue *cond_val = DtoRVal(DtoCast(e->loc, c, Type::tbool));

    auto truecount = PGO.getRegionCount(e);
    auto falsecount = PGO.getCurrentRegionCount() - truecount;
    auto branchweights = PGO.createProfileWeights(truecount, falsecount);
    p->ir->CreateCondBr(cond_val, condtrue, condfalse, branchweights);

    p->ir->SetInsertPoint(condtrue);
    PGO.emitCounterIncrement(e);
    DValue *u = toElem(e->e1);
    if (retPtr && u->type->toBasetype()->ty != TY::Tnoreturn) {
      LLValue *lval = makeLValue(e->loc, u);
      DtoStore(lval, DtoBitCast(retPtr, lval->getType()->getPointerTo()));
    }
    llvm::BranchInst::Create(condend, p->scopebb());

    p->ir->SetInsertPoint(condfalse);
    DValue *v = toElem(e->e2);
    if (retPtr && v->type->toBasetype()->ty != TY::Tnoreturn) {
      LLValue *lval = makeLValue(e->loc, v);
      DtoStore(lval, DtoBitCast(retPtr, lval->getType()->getPointerTo()));
    }
    llvm::BranchInst::Create(condend, p->scopebb());

    p->ir->SetInsertPoint(condend);
    if (retPtr)
      result = new DSpecialRefValue(e->type, retPtr);
  }

  //////////////////////////////////////////////////////////////////////////////

  void visit(ComExp *e) override {
    IF_LOG Logger::print("ComExp::toElem: %s @ %s\n", e->toChars(),
                         e->type->toChars());
    LOG_SCOPE;

    LLValue *value = DtoRVal(e->e1);
    LLValue *minusone =
        LLConstantInt::get(value->getType(), static_cast<uint64_t>(-1), true);
    value = llvm::BinaryOperator::Create(llvm::Instruction::Xor, value,
                                         minusone, "", p->scopebb());

    result = new DImValue(e->type, value);
  }

  //////////////////////////////////////////////////////////////////////////////

  void visit(NegExp *e) override {
    IF_LOG Logger::print("NegExp::toElem: %s @ %s\n", e->toChars(),
                         e->type->toChars());
    LOG_SCOPE;

    DRValue *dval = toElem(e->e1)->getRVal();

    if (e->type->iscomplex()) {
      result = DtoComplexNeg(e->loc, e->type, dval);
      return;
    }

    LLValue *val = DtoRVal(dval);

    if (e->type->isintegral()) {
      val = p->ir->CreateNeg(val, "negval");
    } else {
      val = p->ir->CreateFNeg(val, "negval");
    }

    result = new DImValue(e->type, val);
  }

  //////////////////////////////////////////////////////////////////////////////

  void visit(CatExp *e) override {
    IF_LOG Logger::print("CatExp::toElem: %s @ %s\n", e->toChars(),
                         e->type->toChars());
    LOG_SCOPE;

    if (global.params.betterC) {
      error(
          e->loc,
          "array concatenation of expression `%s` requires the GC which is not "
          "available with -betterC",
          e->toChars());
      result =
          new DSliceValue(e->type, llvm::UndefValue::get(DtoType(e->type)));
      return;
    }

    result = DtoCatArrays(e->loc, e->type, e->e1, e->e2);
  }

  //////////////////////////////////////////////////////////////////////////////

  void visit(CatAssignExp *e) override {
    IF_LOG Logger::print("CatAssignExp::toElem: %s @ %s\n", e->toChars(),
                         e->type->toChars());
    LOG_SCOPE;

    result = toElem(e->e1);

    Type *e1type = e->e1->type->toBasetype();
    assert(e1type->ty == TY::Tarray);
    Type *elemtype = e1type->nextOf()->toBasetype();
    Type *e2type = e->e2->type->toBasetype();

    if (e1type->ty == TY::Tarray && e2type->ty == TY::Tdchar &&
        (elemtype->ty == TY::Tchar || elemtype->ty == TY::Twchar)) {
      if (elemtype->ty == TY::Tchar) {
        // append dchar to char[]
        DtoAppendDCharToString(e->loc, result, e->e2);
      } else { /*if (elemtype->ty == TY::Twchar)*/
        // append dchar to wchar[]
        DtoAppendDCharToUnicodeString(e->loc, result, e->e2);
      }
    } else if (e1type->equals(e2type)) {
      // append array
      DSliceValue *slice = DtoCatAssignArray(e->loc, result, e->e2);
      DtoStore(DtoRVal(slice), DtoLVal(result));
    } else {
      // append element
      DtoCatAssignElement(e->loc, result, e->e2);
    }
  }

  //////////////////////////////////////////////////////////////////////////////

  void genFuncLiteral(FuncLiteralDeclaration *fd, FuncExp *e) {
    if ((fd->tok == TOK::reserved || fd->tok == TOK::delegate_) &&
        (e && e->type->ty == TY::Tpointer)) {
      // This is a lambda that was inferred to be a function literal instead
      // of a delegate, so set tok here in order to get correct types/mangling.
      // Horrible hack, but DMD does the same thing.
      fd->tok = TOK::function_;
      fd->vthis = nullptr;
    }

    if (fd->isNested()) {
      Logger::println("nested");
    }
    Logger::println("kind = %s", fd->kind());

    // We need to actually codegen the function here, as literals are not added
    // to the module member list.
    Declaration_codegen(fd, p);
    if (!isIrFuncCreated(fd)) {
      // See DtoDefineFunction for reasons why codegen was suppressed.
      // Instead just declare the function.
      DtoDeclareFunction(fd);
      assert(!fd->isNested());
    }
    assert(DtoCallee(fd, false));
  }

  //////////////////////////////////////////////////////////////////////////////

  void visit(FuncExp *e) override {
    IF_LOG Logger::print("FuncExp::toElem: %s @ %s\n", e->toChars(),
                         e->type->toChars());
    LOG_SCOPE;

    FuncLiteralDeclaration *fd = e->fd;
    assert(fd);

    genFuncLiteral(fd, e);
    LLFunction *callee = DtoCallee(fd, false);

    if (fd->isNested()) {
      LLType *dgty = DtoType(e->type);

      LLValue *cval = DtoNestedContext(e->loc, fd);
      cval = DtoBitCast(cval, dgty->getContainedType(0));

      LLValue *castfptr = DtoBitCast(callee, dgty->getContainedType(1));

      result = new DImValue(e->type, DtoAggrPair(cval, castfptr, ".func"));
    } else {
      result = new DFuncValue(e->type, fd, callee);
    }
  }

  //////////////////////////////////////////////////////////////////////////////

  void visit(ArrayLiteralExp *e) override {
    IF_LOG Logger::print("ArrayLiteralExp::toElem: %s @ %s\n", e->toChars(),
                         e->type->toChars());
    LOG_SCOPE;

    // D types
    Type *arrayType = e->type->toBasetype();
    Type *elemType = arrayType->nextOf()->toBasetype();

    // is dynamic ?
    bool const dyn = (arrayType->ty == TY::Tarray);
    // length
    size_t const len = e->elements->length;

    // llvm target type
    LLType *llType = DtoType(arrayType);
    IF_LOG Logger::cout() << (dyn ? "dynamic" : "static")
                          << " array literal with length " << len
                          << " of D type: '" << arrayType->toChars()
                          << "' has llvm type: '" << *llType << "'\n";

    // llvm storage type
    LLType *llElemType = DtoMemType(elemType);
    LLType *llStoType = LLArrayType::get(llElemType, len);
    IF_LOG Logger::cout() << "llvm storage type: '" << *llStoType << "'\n";

    // don't allocate storage for zero length dynamic array literals
    if (dyn && len == 0) {
      // dmd seems to just make them null...
      result = new DSliceValue(e->type, DtoConstSize_t(0),
                               getNullPtr(getPtrToType(llElemType)));
    } else if (dyn) {
      if (arrayType->isImmutable() && isConstLiteral(e, true)) {
        llvm::Constant *init = arrayLiteralToConst(p, e);
        auto global = new llvm::GlobalVariable(
            gIR->module, init->getType(), true,
            llvm::GlobalValue::InternalLinkage, init, ".immutablearray");
        result = new DSliceValue(arrayType, DtoConstSize_t(len),
                                 DtoBitCast(global, getPtrToType(llElemType)));
      } else {
        DSliceValue *dynSlice = DtoNewDynArray(
            e->loc, arrayType,
            new DConstValue(Type::tsize_t, DtoConstSize_t(len)), false);
        initializeArrayLiteral(
            p, e, DtoBitCast(dynSlice->getPtr(), getPtrToType(llStoType)), llStoType);
        result = dynSlice;
      }
    } else {
      llvm::Value *storage =
          DtoRawAlloca(llStoType, DtoAlignment(e->type), "arrayliteral");
      initializeArrayLiteral(p, e, storage, llStoType);
      if (arrayType->ty == TY::Tsarray) {
        result = new DLValue(e->type, storage);
      } else if (arrayType->ty == TY::Tpointer) {
        storage = DtoBitCast(storage, llElemType->getPointerTo());
        result = new DImValue(e->type, storage);
      } else {
        llvm_unreachable("Unexpected array literal type");
      }
    }
  }

  //////////////////////////////////////////////////////////////////////////////

  static DLValue *emitStructLiteral(StructLiteralExp *e,
                                    LLValue *dstMem = nullptr) {
    IF_LOG Logger::print("StructLiteralExp::toElem: %s @ %s\n", e->toChars(),
                         e->type->toChars());
    LOG_SCOPE;

    if (e->useStaticInit) {
      StructDeclaration *sd = e->sd;
      DtoResolveStruct(sd);

      if (!dstMem)
        dstMem = DtoAlloca(e->type, ".structliteral");

<<<<<<< HEAD
      if (sd->zeroInit()) {
        DtoMemSetZero(dstMem);
=======
      if (sd->zeroInit) {
        DtoMemSetZero(DtoType(e->type), dstMem);
>>>>>>> af51b700
      } else {
        LLValue *initsym = getIrAggr(sd)->getInitSymbol();
        initsym = DtoBitCast(initsym, DtoType(e->type->pointerTo()));
        assert(dstMem->getType() == initsym->getType());
        DtoMemCpy(DtoType(e->type), dstMem, initsym);
      }

      return new DLValue(e->type, dstMem);
    }

    if (e->inProgressMemory) {
      assert(!dstMem);
      return new DLValue(e->type, e->inProgressMemory);
    }

    // make sure the struct is fully resolved
    DtoResolveStruct(e->sd);

    if (!dstMem)
      dstMem = DtoAlloca(e->type, ".structliteral");

    e->inProgressMemory = dstMem;
    write_struct_literal(e->loc, dstMem, e->sd, e->elements);
    e->inProgressMemory = nullptr;

    return new DLValue(e->type, dstMem);
  }

  void visit(StructLiteralExp *e) override { result = emitStructLiteral(e); }

  //////////////////////////////////////////////////////////////////////////////

  void visit(ClassReferenceExp *e) override {
    IF_LOG Logger::print("ClassReferenceExp::toElem: %s @ %s\n", e->toChars(),
                         e->type->toChars());
    LOG_SCOPE;

    result = new DImValue(e->type, toConstElem(e, p));
  }

  //////////////////////////////////////////////////////////////////////////////

  void visit(InExp *e) override {
    IF_LOG Logger::print("InExp::toElem: %s @ %s\n", e->toChars(),
                         e->type->toChars());
    LOG_SCOPE;

    DValue *key = toElem(e->e1);
    DValue *aa = toElem(e->e2);

    result = DtoAAIn(e->loc, e->type, aa, key);
  }

  void visit(RemoveExp *e) override {
    IF_LOG Logger::print("RemoveExp::toElem: %s\n", e->toChars());
    LOG_SCOPE;

    DValue *aa = toElem(e->e1);
    DValue *key = toElem(e->e2);

    result = DtoAARemove(e->loc, aa, key);
  }

  //////////////////////////////////////////////////////////////////////////////

  /// Constructs an array initializer constant with the given constants as its
  /// elements. If the element types differ (unions, …), an anonymous struct
  /// literal is emitted (as for array constant initializers).
  llvm::Constant *arrayConst(std::vector<llvm::Constant *> &vals,
                             Type *nominalElemType) {
    if (vals.size() == 0) {
      llvm::ArrayType *type = llvm::ArrayType::get(DtoType(nominalElemType), 0);
      return llvm::ConstantArray::get(type, vals);
    }

    llvm::Type *elementType = nullptr;
    bool differentTypes = false;
    for (auto v : vals) {
      if (!elementType) {
        elementType = v->getType();
      } else {
        differentTypes |= (elementType != v->getType());
      }
    }

    if (differentTypes) {
      return llvm::ConstantStruct::getAnon(vals, true);
    }

    llvm::ArrayType *t = llvm::ArrayType::get(elementType, vals.size());
    return llvm::ConstantArray::get(t, vals);
  }

  void visit(AssocArrayLiteralExp *e) override {
    IF_LOG Logger::print("AssocArrayLiteralExp::toElem: %s @ %s\n",
                         e->toChars(), e->type->toChars());
    LOG_SCOPE;

    assert(e->keys);
    assert(e->values);
    assert(e->keys->length == e->values->length);

    Type *basetype = e->type->toBasetype();
    Type *aatype = basetype;
    Type *vtype = aatype->nextOf();

    if (!e->keys->length) {
      goto LruntimeInit;
    }

    if (aatype->ty != TY::Taarray) {
      // It's the AssociativeArray type.
      // Turn it back into a TypeAArray
      vtype = e->values->tdata()[0]->type;
      aatype = TypeAArray::create(vtype, e->keys->tdata()[0]->type);
      aatype = typeSemantic(aatype, e->loc, nullptr);
    }

    {
      std::vector<LLConstant *> keysInits, valuesInits;
      keysInits.reserve(e->keys->length);
      valuesInits.reserve(e->keys->length);
      for (size_t i = 0, n = e->keys->length; i < n; ++i) {
        Expression *ekey = (*e->keys)[i];
        Expression *eval = (*e->values)[i];
        IF_LOG Logger::println("(%llu) aa[%s] = %s",
                               static_cast<unsigned long long>(i),
                               ekey->toChars(), eval->toChars());
        LLConstant *ekeyConst = tryToConstElem(ekey, p);
        LLConstant *evalConst = tryToConstElem(eval, p);
        if (!ekeyConst || !evalConst) {
          goto LruntimeInit;
        }
        keysInits.push_back(ekeyConst);
        valuesInits.push_back(evalConst);
      }

      assert(aatype->ty == TY::Taarray);
      Type *indexType = static_cast<TypeAArray *>(aatype)->index;
      assert(indexType && vtype);

      llvm::Function *func =
          getRuntimeFunction(e->loc, gIR->module, "_d_assocarrayliteralTX");
      LLFunctionType *funcTy = func->getFunctionType();
      LLValue *aaTypeInfo = DtoBitCast(
          DtoTypeInfoOf(e->loc, stripModifiers(aatype), /*base=*/false),
          DtoType(getAssociativeArrayTypeInfoType()));

      LLConstant *initval = arrayConst(keysInits, indexType);
      LLConstant *globalstore = new LLGlobalVariable(
          gIR->module, initval->getType(), false,
          LLGlobalValue::InternalLinkage, initval, ".aaKeysStorage");
      LLConstant *slice = DtoGEP(initval->getType(), globalstore, 0u, 0u);
      slice = DtoConstSlice(DtoConstSize_t(e->keys->length), slice);
      LLValue *keysArray = DtoSlicePaint(slice, funcTy->getParamType(1));

      initval = arrayConst(valuesInits, vtype);
      globalstore = new LLGlobalVariable(gIR->module, initval->getType(), false,
                                         LLGlobalValue::InternalLinkage,
                                         initval, ".aaValuesStorage");
      slice = DtoGEP(initval->getType(), globalstore, 0u, 0u);
      slice = DtoConstSlice(DtoConstSize_t(e->keys->length), slice);
      LLValue *valuesArray = DtoSlicePaint(slice, funcTy->getParamType(2));

      LLValue *aa = gIR->CreateCallOrInvoke(func, aaTypeInfo, keysArray,
                                            valuesArray, "aa");
      if (basetype->ty != TY::Taarray) {
        LLValue *tmp = DtoAlloca(e->type, "aaliteral");
        DtoStore(aa, DtoGEP(DtoType(e->type), tmp, 0u, 0));
        result = new DLValue(e->type, tmp);
      } else {
        result = new DImValue(e->type, aa);
      }

      return;
    }

  LruntimeInit:

    // it should be possible to avoid the temporary in some cases
    LLValue *tmp = DtoAllocaDump(LLConstant::getNullValue(DtoType(e->type)),
                                 e->type, "aaliteral");
    result = new DLValue(e->type, tmp);

    const size_t n = e->keys->length;
    for (size_t i = 0; i < n; ++i) {
      Expression *ekey = (*e->keys)[i];
      Expression *eval = (*e->values)[i];

      IF_LOG Logger::println("(%llu) aa[%s] = %s",
                             static_cast<unsigned long long>(i),
                             ekey->toChars(), eval->toChars());

      // index
      DValue *key = toElem(ekey);
      DLValue *mem = DtoAAIndex(e->loc, vtype, result, key, true);

      // try to construct it in-place
      if (!toInPlaceConstruction(mem, eval))
        DtoAssign(e->loc, mem, toElem(eval), EXP::blit);
    }
  }

  //////////////////////////////////////////////////////////////////////////////

  DValue *toGEP(UnaExp *exp, unsigned index) {
    // (&a.foo).funcptr is a case where toElem(e1) is genuinely not an l-value.
    DValue * dv = toElem(exp->e1);
    LLValue *val = makeLValue(exp->loc, dv);
    LLValue *v = DtoGEP(DtoType(dv->type),  val, 0, index);
    return new DLValue(exp->type, DtoBitCast(v, DtoPtrToType(exp->type)));
  }

  void visit(DelegatePtrExp *e) override {
    IF_LOG Logger::print("DelegatePtrExp::toElem: %s @ %s\n", e->toChars(),
                         e->type->toChars());
    LOG_SCOPE;

    result = toGEP(e, 0);
  }

  void visit(DelegateFuncptrExp *e) override {
    IF_LOG Logger::print("DelegateFuncptrExp::toElem: %s @ %s\n", e->toChars(),
                         e->type->toChars());
    LOG_SCOPE;

    result = toGEP(e, 1);
  }

  //////////////////////////////////////////////////////////////////////////////

  void visit(DotTypeExp *e) override {
    IF_LOG Logger::print("DotTypeExp::toElem: %s @ %s\n", e->toChars(),
                         e->type->toChars());
    LOG_SCOPE;

    assert(e->sym->getType());
    result = toElem(e->e1);
  }

  //////////////////////////////////////////////////////////////////////////////

  void visit(TypeExp *e) override {
    e->error("type `%s` is not an expression", e->toChars());
    // TODO: Improve error handling. DMD just returns some value here and hopes
    // some more sensible error messages will be triggered.
    fatal();
  }

  //////////////////////////////////////////////////////////////////////////////

  void visit(TupleExp *e) override {
    IF_LOG Logger::print("TupleExp::toElem() %s\n", e->toChars());
    LOG_SCOPE;

    // If there are any side effects, evaluate them first.
    if (e->e0) {
      toElem(e->e0);
    }

    std::vector<LLType *> types;
    types.reserve(e->exps->length);
    for (auto exp : *e->exps) {
      types.push_back(DtoMemType(exp->type));
    }
    llvm::StructType *st = llvm::StructType::get(gIR->context(), types);
    LLValue *val = DtoRawAlloca(st, 0, ".tuple");
    for (size_t i = 0; i < e->exps->length; i++) {
      Expression *el = (*e->exps)[i];
      DValue *ep = toElem(el);
      LLValue *gep = DtoGEP(st, val, 0, i);
      if (DtoIsInMemoryOnly(el->type)) {
        DtoMemCpy(st->getContainedType(i), gep, DtoLVal(ep));
      } else if (el->type->ty != TY::Tvoid) {
        DtoStoreZextI8(DtoRVal(ep), gep);
      } else {
        DtoStore(LLConstantInt::get(LLType::getInt8Ty(p->context()), 0, false),
                 gep);
      }
    }
    result = new DLValue(e->type, val);
  }

  //////////////////////////////////////////////////////////////////////////////

  static DLValue *emitVector(VectorExp *e, LLValue *dstMem) {
    TypeVector *type = e->to->toBasetype()->isTypeVector();
    assert(type);

    const unsigned N = e->dim;

    Type *elementType = type->elementType();
    if (elementType->ty == TY::Tvoid)
      elementType = Type::tuns8;

    const auto getCastElement = [e, elementType](DValue *element) {
      return DtoRVal(DtoCast(e->loc, element, elementType));
    };

    LLType *dstType = DtoType(e->type);
    Type *tsrc = e->e1->type->toBasetype();
    if (auto lit = e->e1->isArrayLiteralExp()) {
      // Optimization for array literals: check for a fully static literal and
      // store a vector constant in that case, otherwise emplace element-wise
      // into destination memory.
      Logger::println("array literal expression");
      assert(lit->elements->length == N &&
             "Array literal vector initializer "
             "length mismatch, should have been handled in frontend.");

      std::vector<LLValue *> llElements;
      std::vector<LLConstant *> llElementConstants;
      llElements.reserve(N);
      llElementConstants.reserve(N);
      for (unsigned i = 0; i < N; ++i) {
        DValue *val = toElem(indexArrayLiteral(lit, i));
        LLValue *llVal = getCastElement(val);
        llElements.push_back(llVal);
        if (auto llConstant = isaConstant(llVal))
          llElementConstants.push_back(llConstant);
      }

      if (llElementConstants.size() == N) {
        auto vectorConstant = llvm::ConstantVector::get(llElementConstants);
        DtoStore(vectorConstant, dstMem);
      } else {
        for (unsigned i = 0; i < N; ++i) {
          DtoStore(llElements[i], DtoGEP(dstType, dstMem, 0, i));
        }
      }
    } else if (tsrc->ty == TY::Tarray || tsrc->ty == TY::Tsarray) {
      // Arrays: prefer a memcpy if the LL element types match, otherwise cast
      // and store element-wise.
      if (auto ts = tsrc->isTypeSArray()) {
        Logger::println("static array expression");
        (void)ts;
        assert(ts->dim->toInteger() == N &&
               "Static array vector initializer length mismatch, should have "
               "been handled in frontend.");
      } else {
        // TODO: bounds check?
        Logger::println("dynamic array expression, assume matching length");
      }

      DValue *e1 = toElem(e->e1);
      LLValue *arrayPtr = DtoArrayPtr(e1);
      Type *srcElementType = tsrc->nextOf();

      if (DtoMemType(elementType) == DtoMemType(srcElementType)) {
        DtoMemCpy(dstType, dstMem, arrayPtr);
      } else {
        for (unsigned i = 0; i < N; ++i) {
          LLValue *gep = DtoGEP1(DtoMemType(e1->type->nextOf()), arrayPtr, i);
          DLValue srcElement(srcElementType, gep);
          LLValue *llVal = getCastElement(&srcElement);
          DtoStore(llVal, DtoGEP(dstType, dstMem, 0, i));
        }
      }
    } else {
      // Try a splat vector constant, otherwise store element-wise.
      Logger::println("normal (splat) expression");
      DValue *val = toElem(e->e1);
      LLValue *llElement = getCastElement(val);
      if (auto llConstant = isaConstant(llElement)) {
#if LDC_LLVM_VER >= 1200
        const auto elementCount = llvm::ElementCount::getFixed(N);
#elif LDC_LLVM_VER >= 1100
        const auto elementCount = llvm::ElementCount(N, false);
#else
        const auto elementCount = N;
#endif
        auto vectorConstant =
            llvm::ConstantVector::getSplat(elementCount, llConstant);
        DtoStore(vectorConstant, dstMem);
      } else {
        for (unsigned int i = 0; i < N; ++i) {
          DtoStore(llElement, DtoGEP(dstType, dstMem, 0, i));
        }
      }
    }

    return new DLValue(e->to, dstMem);
  }

  void visit(VectorExp *e) override {
    IF_LOG Logger::print("VectorExp::toElem() %s\n", e->toChars());
    LOG_SCOPE;

    LLValue *vector = DtoAlloca(e->to);
    result = emitVector(e, vector);
  }

  void visit(VectorArrayExp* e) override {
    IF_LOG Logger::print("VectorArrayExp::toElem() %s\n", e->toChars());
    LOG_SCOPE;

    DValue *vector = toElem(e->e1);
    result = DtoCastVector(e->loc, vector, e->type);
  }

  //////////////////////////////////////////////////////////////////////////////

  void visit(PowExp *e) override {
    IF_LOG Logger::print("PowExp::toElem() %s\n", e->toChars());
    LOG_SCOPE;

    e->error("must import `std.math` to use `^^` operator");
    result = new DNullValue(e->type, llvm::UndefValue::get(DtoType(e->type)));
  }

  //////////////////////////////////////////////////////////////////////////////

  void visit(TypeidExp *e) override {
    if (Type *t = isType(e->obj)) {
      result = DtoSymbolAddress(e->loc, e->type,
                                getOrCreateTypeInfoDeclaration(e->loc, t));
      return;
    }
    if (Expression *ex = isExpression(e->obj)) {
      Type *t = ex->type->toBasetype();
      assert(t->ty == TY::Tclass);

      ClassDeclaration *sym = static_cast<TypeClass *>(t)->sym;
      IrClass *irc = getIrAggr(sym, true);
      LLValue *val = DtoRVal(ex);

      // Get and load vtbl pointer.
      llvm::GlobalVariable* vtblsym = irc->getVtblSymbol();
      llvm::Value *vtbl = DtoLoad(vtblsym->getType(), DtoGEP(irc->getLLStructType(), val, 0u, 0));

      // TypeInfo ptr is first vtbl entry.
      llvm::Value *typinf = DtoGEP(vtblsym->getValueType(), vtbl, 0u, 0);

      Type *resultType;
      if (sym->isInterfaceDeclaration()) {
        // For interfaces, the first entry in the vtbl is actually a pointer
        // to an Interface instance, which has the type info as its first
        // member, so we have to add an extra layer of indirection.
        resultType = getInterfaceTypeInfoType();
        LLType *pres = DtoType(resultType->pointerTo());
        typinf = DtoLoad(pres, DtoBitCast(typinf, pres->getPointerTo()));
      } else {
        resultType = getClassInfoType();
        typinf = DtoBitCast(typinf, DtoType(resultType->pointerTo()));
      }

      result = new DLValue(resultType, typinf);
      return;
    }
    llvm_unreachable("Unknown TypeidExp argument kind");
  }

  ////////////////////////////////////////////////////////////////////////////////

#define STUB(x)                                                                \
  void visit(x *e) override {                                                  \
    e->error("Internal compiler error: Type `" #x "` not implemented: `%s`",   \
             e->toChars());                                                    \
    fatal();                                                                   \
  }
  STUB(Expression)
  STUB(ScopeExp)
  STUB(SymbolExp)
  STUB(PowAssignExp)
#undef STUB
};

////////////////////////////////////////////////////////////////////////////////

DValue *toElem(Expression *e) {
  ToElemVisitor v(gIR, false);
  e->accept(&v);
  return v.getResult();
}

DValue *toElemDtor(Expression *e) {
  ToElemVisitor v(gIR, true);
  e->accept(&v);
  return v.getResult();
}

////////////////////////////////////////////////////////////////////////////////

namespace {
bool basetypesAreEqualWithoutModifiers(Type *l, Type *r) {
  l = stripModifiers(l->toBasetype(), true);
  r = stripModifiers(r->toBasetype(), true);
  return l->equals(r);
}

VarDeclaration *isTemporaryVar(Expression *e) {
  if (auto ce = e->isCommaExp())
    if (auto de = ce->getHead()->isDeclarationExp())
      if (auto vd = de->declaration->isVarDeclaration())
        if (vd->storage_class & STCtemp)
          if (auto ve = ce->getTail()->isVarExp())
            if (ve->var == vd)
              return vd;

  return nullptr;
}
}

bool toInPlaceConstruction(DLValue *lhs, Expression *rhs) {
  Logger::println("attempting in-place construction");
  LOG_SCOPE;

  // Is the rhs the init symbol of a zero-initialized struct?
  // Then aggressively zero-out the lhs, without any type checks, e.g., allowing
  // to initialize a `S[1]` lhs with a `S` rhs.
  if (auto ve = rhs->isVarExp()) {
    if (auto symdecl = ve->var->isSymbolDeclaration()) {
      // exclude void[]-typed `__traits(initSymbol)` (LDC extension)
      if (symdecl->type->toBasetype()->ty == TY::Tstruct) {
        auto sd = symdecl->dsym->isStructDeclaration();
        assert(sd);
        DtoResolveStruct(sd);
        if (sd->zeroInit()) {
          Logger::println("success, zeroing out");
          DtoMemSetZero(DtoType(lhs->type) ,DtoLVal(lhs));
          return true;
        }
      }
    }
  }

  if (!basetypesAreEqualWithoutModifiers(lhs->type, rhs->type)) {
    Logger::println("aborted due to different base types without modifiers");
    return false;
  }

  // skip over rhs casts only emitted because of differing constness
  if (auto ce = rhs->isCastExp()) {
    auto castSource = ce->e1;
    if (basetypesAreEqualWithoutModifiers(lhs->type, castSource->type))
      rhs = castSource;
  }

  if (auto ce = rhs->isCallExp()) {
    // Direct construction by rhs call via sret?
    // E.g., `T v = foo();` if the callee `T foo()` uses sret.
    // In this case, pass `&v` as hidden sret argument, i.e., let `foo()`
    // construct the return value directly into the lhs lvalue.
    if (DtoIsReturnInArg(ce)) {
      Logger::println("success, in-place-constructing sret return value");
      ToElemVisitor::call(gIR, ce, DtoLVal(lhs));
      return true;
    }

    // detect <structliteral | temporary>.ctor(args)
    if (auto dve = ce->e1->isDotVarExp()) {
      auto fd = dve->var->isFuncDeclaration();
      if (fd && fd->isCtorDeclaration()) {
        Logger::println("is a constructor call, checking lhs of DotVarExp");
        if (toInPlaceConstruction(lhs, dve->e1)) {
          Logger::println("success, calling ctor on in-place constructed lhs");
          auto fnval = new DFuncValue(fd, DtoCallee(fd), DtoLVal(lhs));
          DtoCallFunction(ce->loc, ce->type, fnval, ce->arguments);
          return true;
        }
      }
    }
  }
  // emit struct literals directly into the lhs lvalue
  else if (auto sle = rhs->isStructLiteralExp()) {
    Logger::println("success, in-place-constructing struct literal");
    ToElemVisitor::emitStructLiteral(sle, DtoLVal(lhs));
    return true;
  }
  // and static array literals
  else if (auto al = rhs->isArrayLiteralExp()) {
    if (lhs->type->toBasetype()->ty == TY::Tsarray) {
      Logger::println("success, in-place-constructing array literal");
      initializeArrayLiteral(gIR, al, DtoLVal(lhs), DtoMemType(lhs->type));
      return true;
    }
  }
  // and vector literals
  else if (auto ve = rhs->isVectorExp()) {
    Logger::println("success, in-place-constructing vector");
    ToElemVisitor::emitVector(ve, DtoLVal(lhs));
    return true;
  }
  // and temporaries
  else if (isTemporaryVar(rhs)) {
    Logger::println("success, in-place-constructing temporary");
    auto lhsLVal = DtoLVal(lhs);
    auto rhsLVal = DtoLVal(rhs);
    if (!llvm::isa<llvm::AllocaInst>(rhsLVal)) {
      error(rhs->loc, "lvalue of temporary is not an alloca, please "
                      "file an LDC issue");
      fatal();
    }
    if (lhsLVal != rhsLVal)
      rhsLVal->replaceAllUsesWith(lhsLVal);
    return true;
  }

  return false;
}<|MERGE_RESOLUTION|>--- conflicted
+++ resolved
@@ -2319,13 +2319,8 @@
       if (!dstMem)
         dstMem = DtoAlloca(e->type, ".structliteral");
 
-<<<<<<< HEAD
       if (sd->zeroInit()) {
-        DtoMemSetZero(dstMem);
-=======
-      if (sd->zeroInit) {
         DtoMemSetZero(DtoType(e->type), dstMem);
->>>>>>> af51b700
       } else {
         LLValue *initsym = getIrAggr(sd)->getInitSymbol();
         initsym = DtoBitCast(initsym, DtoType(e->type->pointerTo()));
