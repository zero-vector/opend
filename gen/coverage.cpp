//===-- gen/coverage.h - Code Coverage Analysis -----------------*- C++ -*-===//
//
//                         LDC – the LLVM D compiler
//
// This file is distributed under the BSD-style LDC license. See the LICENSE
// file for details.
//
//===----------------------------------------------------------------------===//

#include "gen/coverage.h"

#include "mars.h"
#include "module.h"
#include "gen/irstate.h"
#include "gen/logger.h"

void emitCoverageLinecountInc(Loc &loc) {
  // Only emit coverage increment for locations in the source of the current
  // module
  // (for example, 'inlined' methods from other source files should be skipped).
  if (!global.params.cov || !loc.linnum || !loc.filename ||
      strcmp(gIR->dmodule->srcfile->name->toChars(), loc.filename) != 0) {
    return;
  }

  const unsigned line = loc.linnum - 1; // convert to 0-based line# index
  assert(line < gIR->dmodule->numlines);

  IF_LOG Logger::println("Coverage: increment _d_cover_data[%d]", line);
  LOG_SCOPE;

  // Get GEP into _d_cover_data array
  LLConstant *idxs[] = {DtoConstUint(0), DtoConstUint(line)};
  LLValue *ptr = llvm::ConstantExpr::getGetElementPtr(
#if LDC_LLVM_VER >= 307
      LLArrayType::get(LLType::getInt32Ty(gIR->context()),
                       gIR->dmodule->numlines),
#endif
      gIR->dmodule->d_cover_data, idxs, true);

  // Do an atomic increment, so this works when multiple threads are executed.
  gIR->ir->CreateAtomicRMW(llvm::AtomicRMWInst::Add, ptr, DtoConstUint(1),
<<<<<<< HEAD
                           llvm::AtomicOrdering::Monotonic);
=======
#if LDC_LLVM_VER >= 309
                           llvm::AtomicOrdering::Monotonic
#else
                           llvm::Monotonic
#endif
                           );
>>>>>>> 1d279897

  unsigned num_sizet_bits = gDataLayout->getTypeSizeInBits(DtoSize_t());
  unsigned idx = line / num_sizet_bits;
  unsigned bitidx = line % num_sizet_bits;

  IF_LOG Logger::println("_d_cover_valid[%d] |= (1 << %d)", idx, bitidx);

  gIR->dmodule->d_cover_valid_init[idx] |= (size_t(1) << bitidx);
}<|MERGE_RESOLUTION|>--- conflicted
+++ resolved
@@ -40,16 +40,12 @@
 
   // Do an atomic increment, so this works when multiple threads are executed.
   gIR->ir->CreateAtomicRMW(llvm::AtomicRMWInst::Add, ptr, DtoConstUint(1),
-<<<<<<< HEAD
-                           llvm::AtomicOrdering::Monotonic);
-=======
 #if LDC_LLVM_VER >= 309
                            llvm::AtomicOrdering::Monotonic
 #else
                            llvm::Monotonic
 #endif
                            );
->>>>>>> 1d279897
 
   unsigned num_sizet_bits = gDataLayout->getTypeSizeInBits(DtoSize_t());
   unsigned idx = line / num_sizet_bits;
