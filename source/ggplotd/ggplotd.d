--- conflicted
+++ resolved
@@ -136,10 +136,6 @@
 /// GGPlotD contains the needed information to create a plot
 struct GGPlotD
 {
-<<<<<<< HEAD
-    /// Draw the plot to a cairo surface
-    cairo.Surface drawToSurface( ref cairo.Surface surface, int width, int height ) const
-=======
     import ggplotd.bounds : height, width;
     import ggplotd.colour : ColourGradientFunction;
     import ggplotd.scale : ScaleType;
@@ -155,8 +151,7 @@
     Returns:
         Resulting surface of the same type as input surface, with this plot drawn on top of it.
     */
-    auto drawToSurface( ref cairo.Surface surface, int width, int height ) const
->>>>>>> a4db793a
+    ref cairo.Surface drawToSurface( ref cairo.Surface surface, int width, int height ) const
     {
         import std.range : empty, front;
         import std.typecons : Tuple;
@@ -250,20 +245,13 @@
             auto legendSurface = cairo.Surface.createForRectangle(surface,
                 cairo.Rectangle!double(width - 100, //margins.right, 
                     0.5*height, 100, 100 ));//margins.right, margins.right));
-            if (initCG)
-                legendSurface = drawContinuousLegend( legendSurface, 
-                    100, 100, 
-                    colourIDs, colourGradientFunction );
-            else
-                legendSurface = drawContinuousLegend( legendSurface,
-                    100, 100, 
-                    colourIDs, colourGradient!HCY("") );
+            legendSurface = drawContinuousLegend( legendSurface, 
+                100, 100, 
+                colourIDs, this.colourGradient );
         }
 
         return surface;
     }
-<<<<<<< HEAD
-=======
  
     version(ggplotdGTK) 
     {
@@ -294,7 +282,6 @@
             return surface;
         }
     }
->>>>>>> a4db793a
 
     /// save the plot to a file
     void save( string fname, int width = 470, int height = 470 ) const
@@ -401,15 +388,9 @@
 
     import std.typecons : Nullable;
     Nullable!(ScaleType) scaleFunction;
-
-<<<<<<< HEAD
-    bool initCG = false;
-    ColourGradientFunction colourGradientFunction;
+    Nullable!(ColourGradientFunction) colourGradientFunction;
 
     Legend legend;
-=======
-    Nullable!(ColourGradientFunction) colourGradientFunction;
->>>>>>> a4db793a
 }
 
 unittest
