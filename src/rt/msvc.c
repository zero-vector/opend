/**
* This module provides MS VC runtime helper function that
* wrap differences between different versions of the MS C runtime
*
* Copyright: Copyright Digital Mars 2015.
* License: Distributed under the
*      $(LINK2 http://www.boost.org/LICENSE_1_0.txt, Boost Software License 1.0).
*    (See accompanying file LICENSE)
* Source:    $(DRUNTIMESRC rt/_msvc.c)
* Authors:   Rainer Schuetze
*/

struct _iobuf
{
    char* _ptr;
    int   _cnt;  // _cnt and _base exchanged for VS2015
    char* _base;
    int   _flag;
    int   _file;
    int   _charbuf;
    int   _bufsiz;
    char* _tmpfname;
    // additional members in VS2015
};

typedef struct _iobuf FILE;
extern FILE* stdin;
extern FILE* stdout;
extern FILE* stderr;

FILE* __acrt_iob_func(int hnd);     // VS2015+
FILE* __iob_func();                 // VS2013-

int _set_output_format(int format); // VS2013-

int _vsnprintf(char* buffer, int buffer_length, const char* format, void* va_list); // VS2015-

//extern const char* __acrt_iob_func;
#ifndef LDC
extern const char* _nullfunc = 0;
#endif

unsigned char msvcUsesUCRT;

#if defined _M_IX86
    #define C_PREFIX "_"
    typedef long size_t;
#elif defined _M_X64 || defined _M_ARM || defined _M_ARM64
    #define C_PREFIX ""
    typedef long long size_t;
#else
    #error Unsupported architecture
#endif

#define DECLARE_ALTERNATE_NAME(name, alternate_name)  \
    __pragma(comment(linker, "/alternatename:" C_PREFIX #name "=" C_PREFIX #alternate_name))

#ifndef LDC
DECLARE_ALTERNATE_NAME (__acrt_iob_func, _nullfunc);
DECLARE_ALTERNATE_NAME (__iob_func, _nullfunc);
DECLARE_ALTERNATE_NAME (_set_output_format, _nullfunc);
#endif

void init_msvc()
{
#ifdef LDC
    stdin = __acrt_iob_func(0);
    stdout = __acrt_iob_func(1);
    stderr = __acrt_iob_func(2);
    msvcUsesUCRT = 1;
#else
    if (&__acrt_iob_func != (void*) &_nullfunc)
    {
        stdin = __acrt_iob_func(0);
        stdout = __acrt_iob_func(1);
        stderr = __acrt_iob_func(2);
        msvcUsesUCRT = 1;
    }
    else if (&__iob_func != (void*) &_nullfunc)
    {
        FILE* fp = __iob_func();
        stdin = fp;
        stdout = fp + 1;
        stderr = fp + 2;
    }
    if (&_set_output_format != (void*) &_nullfunc)
    {
        const int _TWO_DIGIT_EXPONENT = 1;
        _set_output_format(_TWO_DIGIT_EXPONENT);
    }
#endif // !LDC
}

<<<<<<< HEAD
#ifdef LDC

// needed for POSIX names
#pragma comment(lib, "oldnames.lib")
// VS2015+: printf/scanf family defined inline in C headers
#pragma comment(lib, "legacy_stdio_definitions.lib")

// The MinGW-w64 libs don't provide _(_)chkstk; fall back to the
// implementation in LLVM's builtins compiler-rt lib.
#ifdef _M_X64
DECLARE_ALTERNATE_NAME (__chkstk, ___chkstk_ms);
#else
DECLARE_ALTERNATE_NAME (_chkstk, __chkstk); // `__chkstk_ms` isn't the MS-compatible one!
#endif

#else // !LDC
=======
// VS2017+ wraps (v)snprintf into an inlined function calling __stdio_common_vsprintf
//  wrap it back to the original function if it doesn't exist in the C library
int _msvc_stdio_common_vsprintf(
    unsigned __int64 const options,
    char* const buffer,
    size_t const buffer_count,
    char const* const format,
    void* const locale,
    void* const arglist
)
{
    static const int _CRT_INTERNAL_PRINTF_STANDARD_SNPRINTF_BEHAVIOR = 2;
    int r = _vsnprintf(buffer, buffer_count, format, arglist);
    if ((options & _CRT_INTERNAL_PRINTF_STANDARD_SNPRINTF_BEHAVIOR) &&
        (buffer_count != 0 && buffer))
    {
        // mimic vsnprintf semantics for most use cases
        if (r == buffer_count)
        {
            buffer[buffer_count - 1] = 0;
            return buffer_count;
        }
        if (r == -1)
        {
            buffer[buffer_count - 1] = 0;
            return _vsnprintf(0, 0, format, arglist);
        }
    }
    return r;
}

DECLARE_ALTERNATE_NAME(__stdio_common_vsprintf, _msvc_stdio_common_vsprintf);
>>>>>>> 50f8771c

// VS2015+ provides C99-conformant (v)snprintf functions, so weakly
// link to legacy _(v)snprintf (not C99-conformant!) for VS2013- only

DECLARE_ALTERNATE_NAME (snprintf, _snprintf);
DECLARE_ALTERNATE_NAME (vsnprintf, _vsnprintf);

// VS2013- implements these functions as macros, VS2015+ provides symbols

DECLARE_ALTERNATE_NAME (_fputc_nolock, _msvc_fputc_nolock);
DECLARE_ALTERNATE_NAME (_fgetc_nolock, _msvc_fgetc_nolock);
DECLARE_ALTERNATE_NAME (rewind, _msvc_rewind);
DECLARE_ALTERNATE_NAME (clearerr, _msvc_clearerr);
DECLARE_ALTERNATE_NAME (feof, _msvc_feof);
DECLARE_ALTERNATE_NAME (ferror, _msvc_ferror);
DECLARE_ALTERNATE_NAME (fileno, _msvc_fileno);

// VS2013- helper functions
int _filbuf(FILE* fp);
int _flsbuf(int c, FILE* fp);

DECLARE_ALTERNATE_NAME (_filbuf, _nullfunc);
DECLARE_ALTERNATE_NAME (_flsbuf, _nullfunc);

int _msvc_fputc_nolock(int c, FILE* fp)
{
    fp->_cnt = fp->_cnt - 1;
    if (fp->_cnt >= 0)
    {
        *(fp->_ptr) = (char)c;
        fp->_ptr = fp->_ptr + 1;
        return (char)c;
    }
    else
        return _flsbuf(c, fp);
}

int _msvc_fgetc_nolock(FILE* fp)
{
    fp->_cnt = fp->_cnt - 1;
    if (fp->_cnt >= 0)
    {
        char c = *(fp->_ptr);
        fp->_ptr = fp->_ptr + 1;
        return c;
    }
    else
        return _filbuf(fp);
}

enum
{
    SEEK_SET = 0,
    _IOEOF   = 0x10,
    _IOERR   = 0x20
};

int fseek(FILE* fp, long off, int whence);

void _msvc_rewind(FILE* stream)
{
    fseek(stream, 0L, SEEK_SET);
    stream->_flag = stream->_flag & ~_IOERR;
}

void _msvc_clearerr(FILE* stream)
{
    stream->_flag = stream->_flag & ~(_IOERR | _IOEOF);
}

int  _msvc_feof(FILE* stream)
{
    return stream->_flag & _IOEOF;
}

int  _msvc_ferror(FILE* stream)
{
    return stream->_flag & _IOERR;
}

int  _msvc_fileno(FILE* stream)
{
    return stream->_file;
}

#endif // !LDC



/**
 * 32-bit x86 MS VC runtimes lack most single-precision math functions.
 * Declare alternate implementations to be pulled in from msvc_math.c.
 */
#if defined _M_IX86

DECLARE_ALTERNATE_NAME (acosf,  _msvc_acosf);
DECLARE_ALTERNATE_NAME (asinf,  _msvc_asinf);
DECLARE_ALTERNATE_NAME (atanf,  _msvc_atanf);
DECLARE_ALTERNATE_NAME (atan2f, _msvc_atan2f);
DECLARE_ALTERNATE_NAME (cosf,   _msvc_cosf);
DECLARE_ALTERNATE_NAME (sinf,   _msvc_sinf);
DECLARE_ALTERNATE_NAME (tanf,   _msvc_tanf);
DECLARE_ALTERNATE_NAME (coshf,  _msvc_coshf);
DECLARE_ALTERNATE_NAME (sinhf,  _msvc_sinhf);
DECLARE_ALTERNATE_NAME (tanhf,  _msvc_tanhf);
DECLARE_ALTERNATE_NAME (expf,   _msvc_expf);
DECLARE_ALTERNATE_NAME (logf,   _msvc_logf);
DECLARE_ALTERNATE_NAME (log10f, _msvc_log10f);
DECLARE_ALTERNATE_NAME (powf,   _msvc_powf);
DECLARE_ALTERNATE_NAME (sqrtf,  _msvc_sqrtf);
DECLARE_ALTERNATE_NAME (ceilf,  _msvc_ceilf);
DECLARE_ALTERNATE_NAME (floorf, _msvc_floorf);
DECLARE_ALTERNATE_NAME (fmodf,  _msvc_fmodf);
DECLARE_ALTERNATE_NAME (modff,  _msvc_modff);

#endif // _M_IX86<|MERGE_RESOLUTION|>--- conflicted
+++ resolved
@@ -44,10 +44,14 @@
 
 #if defined _M_IX86
     #define C_PREFIX "_"
+  #ifndef LDC
     typedef long size_t;
+  #endif
 #elif defined _M_X64 || defined _M_ARM || defined _M_ARM64
     #define C_PREFIX ""
+  #ifndef LDC
     typedef long long size_t;
+  #endif
 #else
     #error Unsupported architecture
 #endif
@@ -91,7 +95,6 @@
 #endif // !LDC
 }
 
-<<<<<<< HEAD
 #ifdef LDC
 
 // needed for POSIX names
@@ -108,7 +111,7 @@
 #endif
 
 #else // !LDC
-=======
+
 // VS2017+ wraps (v)snprintf into an inlined function calling __stdio_common_vsprintf
 //  wrap it back to the original function if it doesn't exist in the C library
 int _msvc_stdio_common_vsprintf(
@@ -141,7 +144,6 @@
 }
 
 DECLARE_ALTERNATE_NAME(__stdio_common_vsprintf, _msvc_stdio_common_vsprintf);
->>>>>>> 50f8771c
 
 // VS2015+ provides C99-conformant (v)snprintf functions, so weakly
 // link to legacy _(v)snprintf (not C99-conformant!) for VS2013- only
