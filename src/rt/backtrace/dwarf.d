--- conflicted
+++ resolved
@@ -95,11 +95,7 @@
             foreach(size_t i; 0 .. callstack.length)
                 locations[i].address = cast(size_t) callstack[i];
 
-<<<<<<< HEAD
-            resolveAddresses(debugLineSectionData, image.baseAddress, locations[]);
-=======
             resolveAddresses(debugLineSectionData, locations[], image.baseAddress);
->>>>>>> de1b7754
         }
     }
 
@@ -149,11 +145,7 @@
 private:
 
 // the lifetime of the Location data is the lifetime of the mmapped ElfSection
-<<<<<<< HEAD
-void resolveAddresses(const(ubyte)[] debugLineSectionData, size_t baseAddress, Location[] locations) @nogc nothrow
-=======
 void resolveAddresses(const(ubyte)[] debugLineSectionData, Location[] locations, size_t baseAddress) @nogc nothrow
->>>>>>> de1b7754
 {
     debug(DwarfDebugMachine) import core.stdc.stdio;
 
@@ -172,14 +164,9 @@
         runStateMachine(lp,
             (size_t address, LocationInfo locInfo, bool isEndSequence)
             {
-<<<<<<< HEAD
-                address += baseAddress;
-
-=======
                 // adjust to ASLR offset
                 address += baseAddress;
                 debug(DwarfDebugMachine) printf("-- offsetting 0x%x to 0x%x\n", address - baseAddress, address);
->>>>>>> de1b7754
                 // If loc.line != -1, then it has been set previously.
                 // Some implementations (eg. dmd) write an address to
                 // the debug data multiple times, but so far I have found
