/**
 * Written in the D programming language.
 * This module provides ELF-specific support for sections with shared libraries.
 *
 * Copyright: Copyright Martin Nowak 2012-2013.
 * License:   $(HTTP www.boost.org/LICENSE_1_0.txt, Boost License 1.0).
 * Authors:   Martin Nowak
 * Source: $(DRUNTIMESRC rt/_sections_linux.d)
 */

module rt.sections_elf_shared;

version (CRuntime_Glibc) enum SharedELF = true;
else version (CRuntime_Musl) enum SharedELF = true;
else version (FreeBSD) enum SharedELF = true;
else version (NetBSD) enum SharedELF = true;
else version (DragonFlyBSD) enum SharedELF = true;
else version (CRuntime_UClibc) enum SharedELF = true;
else enum SharedELF = false;

version (OSX) enum SharedDarwin = true;
else enum SharedDarwin = false;

static if (SharedELF || SharedDarwin):

// debug = PRINTF;
import core.internal.elf.dl;
import core.memory;
import core.stdc.config;
import core.stdc.stdio;
import core.stdc.stdlib : calloc, exit, free, malloc, EXIT_FAILURE;
import core.stdc.string : strlen;
version (linux)
{
    import core.sys.linux.dlfcn;
    import core.sys.linux.elf;
    import core.sys.linux.link;
}
else version (FreeBSD)
{
    import core.sys.freebsd.dlfcn;
    import core.sys.freebsd.sys.elf;
    import core.sys.freebsd.sys.link_elf;
}
else version (OSX)
{
    import core.sys.darwin.dlfcn;
    import core.sys.darwin.mach.dyld;
    import core.sys.darwin.mach.getsect;

    extern(C) intptr_t _dyld_get_image_slide(const mach_header*) nothrow @nogc;
    extern(C) mach_header* _dyld_get_image_header_containing_address(const void *addr) nothrow @nogc;
}
else version (NetBSD)
{
    import core.sys.netbsd.dlfcn;
    import core.sys.netbsd.sys.elf;
    import core.sys.netbsd.sys.link_elf;
}
else version (DragonFlyBSD)
{
    import core.sys.dragonflybsd.dlfcn;
    import core.sys.dragonflybsd.sys.elf;
    import core.sys.dragonflybsd.sys.link_elf;
}
else
{
    static assert(0, "unimplemented");
}
import core.sys.posix.pthread;
import rt.deh;
import rt.dmain2;
import rt.minfo;
import rt.util.container.array;
import rt.util.container.hashtab;
import rt.util.utility : safeAssert;

alias DSO SectionGroup;
struct DSO
{
    static int opApply(scope int delegate(ref DSO) dg)
    {
        foreach (dso; _loadedDSOs)
        {
            if (auto res = dg(*dso))
                return res;
        }
        return 0;
    }

    static int opApplyReverse(scope int delegate(ref DSO) dg)
    {
        foreach_reverse (dso; _loadedDSOs)
        {
            if (auto res = dg(*dso))
                return res;
        }
        return 0;
    }

    @property immutable(ModuleInfo*)[] modules() const nothrow @nogc
    {
        return _moduleGroup.modules;
    }

    @property ref inout(ModuleGroup) moduleGroup() inout return nothrow @nogc
    {
        return _moduleGroup;
    }

    version (DigitalMars) @property immutable(FuncTable)[] ehTables() const nothrow @nogc
    {
        return null;
    }

    @property inout(void[])[] gcRanges() inout nothrow @nogc
    {
        return _gcRanges[];
    }

private:

    invariant()
    {
        safeAssert(_moduleGroup.modules.length > 0, "No modules for DSO.");
        version (CRuntime_UClibc) {} else
        static if (SharedELF)
        {
            safeAssert(_tlsMod || !_tlsSize, "Inconsistent TLS fields for DSO.");
        }
    }

    void** _slot;
    ModuleGroup _moduleGroup;
    Array!(void[]) _gcRanges;
    static if (SharedELF)
    {
        size_t _tlsMod;
        size_t _tlsSize;
    }
    else static if (SharedDarwin)
    {
        GetTLSAnchor _getTLSAnchor;
    }

    version (Shared)
    {
        Array!(void[]) _codeSegments; // array of code segments
        Array!(DSO*) _deps; // D libraries needed by this DSO
        void* _handle; // corresponding handle
    }

    // get the TLS range for the executing thread
    void[] tlsRange() const nothrow @nogc
    {
        static if (SharedELF)
        {
            return getTLSRange(_tlsMod, _tlsSize);
        }
        else static if (SharedDarwin)
        {
            auto range = getTLSRange(_getTLSAnchor());
            safeAssert(range !is null, "Could not determine TLS range.");
            return range;
        }
        else static assert(0, "unimplemented");
    }
}

/****
 * Boolean flag set to true while the runtime is initialized.
 */
__gshared bool _isRuntimeInitialized;


version (FreeBSD) private __gshared void* dummy_ref;
version (DragonFlyBSD) private __gshared void* dummy_ref;
version (NetBSD) private __gshared void* dummy_ref;

/****
 * Gets called on program startup just before GC is initialized.
 */
void initSections() nothrow @nogc
{
    _isRuntimeInitialized = true;
    // reference symbol to support weak linkage
    version (FreeBSD) dummy_ref = &_d_dso_registry;
    version (DragonFlyBSD) dummy_ref = &_d_dso_registry;
    version (NetBSD) dummy_ref = &_d_dso_registry;
}


/***
 * Gets called on program shutdown just after GC is terminated.
 */
void finiSections() nothrow @nogc
{
    _isRuntimeInitialized = false;
}

alias ScanDG = void delegate(void* pbeg, void* pend) nothrow;

version (Shared)
{
    /***
     * Called once per thread; returns array of thread local storage ranges
     */
    Array!(ThreadDSO)* initTLSRanges() @nogc nothrow
    {
        return &_loadedDSOs();
    }

    void finiTLSRanges(Array!(ThreadDSO)* tdsos) @nogc nothrow
    {
        // Nothing to do here. tdsos used to point to the _loadedDSOs instance
        // in the dying thread's TLS segment and as such is not valid anymore.
        // The memory for the array contents was already reclaimed in
        // cleanupLoadedLibraries().
    }

    void scanTLSRanges(Array!(ThreadDSO)* tdsos, scope ScanDG dg) nothrow
    {
        foreach (ref tdso; *tdsos)
            dg(tdso._tlsRange.ptr, tdso._tlsRange.ptr + tdso._tlsRange.length);
    }

    size_t sizeOfTLS() nothrow @nogc
    {
        auto tdsos = initTLSRanges();
        size_t sum;
        foreach (ref tdso; *tdsos)
            sum += tdso._tlsRange.length;
        return sum;
    }

    // interface for core.thread to inherit loaded libraries
    void* pinLoadedLibraries() nothrow @nogc
    {
        auto res = cast(Array!(ThreadDSO)*)calloc(1, Array!(ThreadDSO).sizeof);
        res.length = _loadedDSOs.length;
        foreach (i, ref tdso; _loadedDSOs)
        {
            (*res)[i] = tdso;
            if (tdso._addCnt)
            {
                // Increment the dlopen ref for explicitly loaded libraries to pin them.
                const success = .dlopen(nameForDSO(tdso._pdso), RTLD_LAZY) !is null;
                safeAssert(success, "Failed to increment dlopen ref.");
                (*res)[i]._addCnt = 1; // new array takes over the additional ref count
            }
        }
        return res;
    }

    void unpinLoadedLibraries(void* p) nothrow @nogc
    {
        auto pary = cast(Array!(ThreadDSO)*)p;
        // In case something failed we need to undo the pinning.
        foreach (ref tdso; *pary)
        {
            if (tdso._addCnt)
            {
                auto handle = tdso._pdso._handle;
                safeAssert(handle !is null, "Invalid library handle.");
                .dlclose(handle);
            }
        }
        pary.reset();
        .free(pary);
    }

    // Called before TLS ctors are ran, copy over the loaded libraries
    // of the parent thread.
    void inheritLoadedLibraries(void* p) nothrow @nogc
    {
        safeAssert(_loadedDSOs.empty, "DSOs have already been registered for this thread.");
        _loadedDSOs.swap(*cast(Array!(ThreadDSO)*)p);
        .free(p);
        foreach (ref dso; _loadedDSOs)
        {
            // the copied _tlsRange corresponds to parent thread
            dso.updateTLSRange();
        }
    }

    // Called after all TLS dtors ran, decrements all remaining dlopen refs.
    void cleanupLoadedLibraries() nothrow @nogc
    {
        foreach (ref tdso; _loadedDSOs)
        {
            if (tdso._addCnt == 0) continue;

            auto handle = tdso._pdso._handle;
            safeAssert(handle !is null, "Invalid DSO handle.");
            for (; tdso._addCnt > 0; --tdso._addCnt)
                .dlclose(handle);
        }

        // Free the memory for the array contents.
        _loadedDSOs.reset();
    }
}
else
{
    /***
     * Called once per thread; returns array of thread local storage ranges
     */
    Array!(void[])* initTLSRanges() nothrow @nogc
    {
        auto rngs = &_tlsRanges();
        if (rngs.empty)
        {
            foreach (ref pdso; _loadedDSOs)
                rngs.insertBack(pdso.tlsRange());
        }
        return rngs;
    }

    void finiTLSRanges(Array!(void[])* rngs) nothrow @nogc
    {
        rngs.reset();
    }

    void scanTLSRanges(Array!(void[])* rngs, scope ScanDG dg) nothrow
    {
        foreach (rng; *rngs)
            dg(rng.ptr, rng.ptr + rng.length);
    }

    size_t sizeOfTLS() nothrow @nogc
    {
        auto rngs = initTLSRanges();
        size_t sum;
        foreach (rng; *rngs)
            sum += rng.length;
        return sum;
    }
}

private:

// start of linked list for ModuleInfo references
version (FreeBSD) deprecated extern (C) __gshared void* _Dmodule_ref;
version (DragonFlyBSD) deprecated extern (C) __gshared void* _Dmodule_ref;
version (NetBSD) deprecated extern (C) __gshared void* _Dmodule_ref;

version (Shared)
{
    /*
     * Array of thread local DSO metadata for all libraries loaded and
     * initialized in this thread.
     *
     * Note:
     *     A newly spawned thread will inherit these libraries.
     * Note:
     *     We use an array here to preserve the order of
     *     initialization.  If that became a performance issue, we
     *     could use a hash table and enumerate the DSOs during
     *     loading so that the hash table values could be sorted when
     *     necessary.
     */
    struct ThreadDSO
    {
        DSO* _pdso;
        static if (_pdso.sizeof == 8) uint _refCnt, _addCnt;
        else static if (_pdso.sizeof == 4) ushort _refCnt, _addCnt;
        else static assert(0, "unimplemented");
        void[] _tlsRange;
        alias _pdso this;
        // update the _tlsRange for the executing thread
        void updateTLSRange() nothrow @nogc
        {
            _tlsRange = _pdso.tlsRange();
        }
    }
    @property ref Array!(ThreadDSO) _loadedDSOs() @nogc nothrow { static Array!(ThreadDSO) x; return x; }
    //Array!(ThreadDSO) _loadedDSOs;

    /*
     * Set to true during rt_loadLibrary/rt_unloadLibrary calls.
     */
    bool _rtLoading;

    /*
     * Hash table to map the native handle (as returned by dlopen)
     * to the corresponding DSO*, protected by a mutex.
     */
    __gshared pthread_mutex_t _handleToDSOMutex;
    @property ref HashTab!(void*, DSO*) _handleToDSO() @nogc nothrow { __gshared HashTab!(void*, DSO*) x; return x; }
    //__gshared HashTab!(void*, DSO*) _handleToDSO;
}
else
{
    /*
     * Static DSOs loaded by the runtime linker. This includes the
     * executable. These can't be unloaded.
     */
    @property ref Array!(DSO*) _loadedDSOs() @nogc nothrow { __gshared Array!(DSO*) x; return x; }
    //__gshared Array!(DSO*) _loadedDSOs;

    /*
     * Thread local array that contains TLS memory ranges for each
     * library initialized in this thread.
     */
    @property ref Array!(void[]) _tlsRanges() @nogc nothrow { static Array!(void[]) x; return x; }
    //Array!(void[]) _tlsRanges;

    enum _rtLoading = false;
}

///////////////////////////////////////////////////////////////////////////////
// Compiler to runtime interface.
///////////////////////////////////////////////////////////////////////////////

version (OSX)
    private alias ImageHeader = mach_header*;
else
    private alias ImageHeader = dl_phdr_info;

extern(C) alias GetTLSAnchor = void* function() nothrow @nogc;

/*
 * This data structure is generated by the compiler, and then passed to
 * _d_dso_registry().
 */
struct CompilerDSOData
{
    size_t _version;                                       // currently 1
    void** _slot;                                          // can be used to store runtime data
    immutable(object.ModuleInfo*)* _minfo_beg, _minfo_end; // array of modules in this object file
    static if (SharedDarwin) GetTLSAnchor _getTLSAnchor;
}

T[] toRange(T)(T* beg, T* end) { return beg[0 .. end - beg]; }

/* For each shared library and executable, the compiler generates code that
 * sets up CompilerDSOData and calls _d_dso_registry().
 * A pointer to that code is inserted into both the .init_array and .fini_array
 * segment so it gets called by the loader on startup and shutdown.
 */
extern(C) void _d_dso_registry(void* arg)
{
    auto data = cast(CompilerDSOData*)arg;

    // only one supported currently
    safeAssert(data._version >= 1, "Incompatible compiler-generated DSO data version.");

    // no backlink => register
    if (*data._slot is null)
    {
        immutable firstDSO = _loadedDSOs.empty;
        if (firstDSO) initLocks();

        DSO* pdso = cast(DSO*).calloc(1, DSO.sizeof);
        assert(typeid(DSO).initializer().ptr is null);
        pdso._slot = data._slot;
        *data._slot = pdso; // store backlink in library record

        version (LDC)
        {
            auto minfoBeg = data._minfo_beg;
            while (minfoBeg < data._minfo_end && !*minfoBeg) ++minfoBeg;
            auto minfoEnd = minfoBeg;
            while (minfoEnd < data._minfo_end && *minfoEnd) ++minfoEnd;
            pdso._moduleGroup = ModuleGroup(toRange(minfoBeg, minfoEnd));
        }
        else
            pdso._moduleGroup = ModuleGroup(toRange(data._minfo_beg, data._minfo_end));

<<<<<<< HEAD
        static if (SharedDarwin) pdso._getTLSAnchor = data._getTLSAnchor;

        ImageHeader header = void;
        const headerFound = findImageHeaderForAddr(data._slot, &header);
        safeAssert(headerFound, "Failed to find image header.");

        scanSegments(header, pdso);
=======
        SharedObject object = void;
        const objectFound = SharedObject.findForAddress(data._slot, object);
        safeAssert(objectFound, "Failed to find shared ELF object.");

        scanSegments(object, pdso);
>>>>>>> 2e844768

        version (Shared)
        {
            auto handle = handleForAddr(data._slot);

<<<<<<< HEAD
            getDependencies(header, pdso._deps);
=======
            getDependencies(object, pdso._deps);
>>>>>>> 2e844768
            pdso._handle = handle;
            setDSOForHandle(pdso, pdso._handle);

            if (!_rtLoading)
            {
                /* This DSO was not loaded by rt_loadLibrary which
                 * happens for all dependencies of an executable or
                 * the first dlopen call from a C program.
                 * In this case we add the DSO to the _loadedDSOs of this
                 * thread with a refCnt of 1 and call the TlsCtors.
                 */
                immutable ushort refCnt = 1, addCnt = 0;
                _loadedDSOs.insertBack(ThreadDSO(pdso, refCnt, addCnt, pdso.tlsRange()));
            }
        }
        else
        {
            version (LDC)
            {
                // We don't want to depend on __tls_get_addr in non-Shared builds
                // so we can actually link statically, so there must be only one
                // D shared object.
                import core.internal.abort;
                _loadedDSOs.empty ||
                    abort("Only one D shared object allowed for static runtime. " ~
                          "Link with shared runtime via LDC switch '-link-defaultlib-shared'.");
            }
            foreach (p; _loadedDSOs)
                safeAssert(p !is pdso, "DSO already registered.");
            _loadedDSOs.insertBack(pdso);
            _tlsRanges.insertBack(pdso.tlsRange());
        }

        // don't initialize modules before rt_init was called (see Bugzilla 11378)
        if (_isRuntimeInitialized)
        {
            registerGCRanges(pdso);
            // rt_loadLibrary will run tls ctors, so do this only for dlopen
            immutable runTlsCtors = !_rtLoading;
            runModuleConstructors(pdso, runTlsCtors);
        }
    }
    // has backlink => unregister
    else
    {
        DSO* pdso = cast(DSO*)*data._slot;
        *data._slot = null;

        // don't finalizes modules after rt_term was called (see Bugzilla 11378)
        if (_isRuntimeInitialized)
        {
            // rt_unloadLibrary already ran tls dtors, so do this only for dlclose
            immutable runTlsDtors = !_rtLoading;
            runModuleDestructors(pdso, runTlsDtors);
            unregisterGCRanges(pdso);
            // run finalizers after module dtors (same order as in rt_term)
            version (Shared) runFinalizers(pdso);
        }

        version (Shared)
        {
            if (!_rtLoading)
            {
                /* This DSO was not unloaded by rt_unloadLibrary so we
                 * have to remove it from _loadedDSOs here.
                 */
                foreach (i, ref tdso; _loadedDSOs)
                {
                    if (tdso._pdso == pdso)
                    {
                        _loadedDSOs.remove(i);
                        break;
                    }
                }
            }

            unsetDSOForHandle(pdso, pdso._handle);
        }
        else
        {
            // static DSOs are unloaded in reverse order
            safeAssert(pdso == _loadedDSOs.back, "DSO being unregistered isn't current last one.");
            _loadedDSOs.popBack();
        }

        freeDSO(pdso);

        // last DSO being unloaded => shutdown registry
        if (_loadedDSOs.empty)
        {
            version (Shared)
            {
                safeAssert(_handleToDSO.empty, "_handleToDSO not in sync with _loadedDSOs.");
                _handleToDSO.reset();
            }
            finiLocks();
        }
    }
}

///////////////////////////////////////////////////////////////////////////////
// dynamic loading
///////////////////////////////////////////////////////////////////////////////

// Shared D libraries are only supported when linking against a shared druntime library.

version (Shared)
{
    ThreadDSO* findThreadDSO(DSO* pdso) nothrow @nogc
    {
        foreach (ref tdata; _loadedDSOs)
            if (tdata._pdso == pdso) return &tdata;
        return null;
    }

    void incThreadRef(DSO* pdso, bool incAdd)
    {
        if (auto tdata = findThreadDSO(pdso)) // already initialized
        {
            if (incAdd && ++tdata._addCnt > 1) return;
            ++tdata._refCnt;
        }
        else
        {
            foreach (dep; pdso._deps)
                incThreadRef(dep, false);
            immutable ushort refCnt = 1, addCnt = incAdd ? 1 : 0;
            _loadedDSOs.insertBack(ThreadDSO(pdso, refCnt, addCnt, pdso.tlsRange()));
            pdso._moduleGroup.runTlsCtors();
        }
    }

    void decThreadRef(DSO* pdso, bool decAdd)
    {
        auto tdata = findThreadDSO(pdso);
        safeAssert(tdata !is null, "Failed to find thread DSO.");
        safeAssert(!decAdd || tdata._addCnt > 0, "Mismatching rt_unloadLibrary call.");

        if (decAdd && --tdata._addCnt > 0) return;
        if (--tdata._refCnt > 0) return;

        pdso._moduleGroup.runTlsDtors();
        foreach (i, ref td; _loadedDSOs)
            if (td._pdso == pdso) _loadedDSOs.remove(i);
        foreach (dep; pdso._deps)
            decThreadRef(dep, false);
    }

    extern(C) void* rt_loadLibrary(const char* name)
    {
        immutable save = _rtLoading;
        _rtLoading = true;
        scope (exit) _rtLoading = save;

        auto handle = .dlopen(name, RTLD_LAZY);
        if (handle is null) return null;

        // if it's a D library
        if (auto pdso = dsoForHandle(handle))
            incThreadRef(pdso, true);
        return handle;
    }

    extern(C) int rt_unloadLibrary(void* handle)
    {
        if (handle is null) return false;

        immutable save = _rtLoading;
        _rtLoading = true;
        scope (exit) _rtLoading = save;

        // if it's a D library
        if (auto pdso = dsoForHandle(handle))
            decThreadRef(pdso, true);
        return .dlclose(handle) == 0;
    }
}

///////////////////////////////////////////////////////////////////////////////
// helper functions
///////////////////////////////////////////////////////////////////////////////

void initLocks() nothrow @nogc
{
    version (Shared)
        !pthread_mutex_init(&_handleToDSOMutex, null) || assert(0);
}

void finiLocks() nothrow @nogc
{
    version (Shared)
        !pthread_mutex_destroy(&_handleToDSOMutex) || assert(0);
}

void runModuleConstructors(DSO* pdso, bool runTlsCtors)
{
    pdso._moduleGroup.sortCtors();
    pdso._moduleGroup.runCtors();
    if (runTlsCtors) pdso._moduleGroup.runTlsCtors();
}

void runModuleDestructors(DSO* pdso, bool runTlsDtors)
{
    if (runTlsDtors) pdso._moduleGroup.runTlsDtors();
    pdso._moduleGroup.runDtors();
}

void registerGCRanges(DSO* pdso) nothrow @nogc
{
    foreach (rng; pdso._gcRanges)
        GC.addRange(rng.ptr, rng.length);
}

void unregisterGCRanges(DSO* pdso) nothrow @nogc
{
    foreach (rng; pdso._gcRanges)
        GC.removeRange(rng.ptr);
}

version (Shared) void runFinalizers(DSO* pdso)
{
    foreach (seg; pdso._codeSegments)
        GC.runFinalizers(seg);
}

void freeDSO(DSO* pdso) nothrow @nogc
{
    pdso._gcRanges.reset();
    version (Shared)
    {
        pdso._codeSegments.reset();
        pdso._deps.reset();
        pdso._handle = null;
    }
    .free(pdso);
}

version (Shared)
{
@nogc nothrow:
    const(char)* nameForDSO(in DSO* pdso)
    {
        Dl_info info = void;
        const success = dladdr(pdso._slot, &info) != 0;
        safeAssert(success, "Failed to get DSO info.");
        return info.dli_fname;
    }

    DSO* dsoForHandle(void* handle)
    {
        DSO* pdso;
        !pthread_mutex_lock(&_handleToDSOMutex) || assert(0);
        if (auto ppdso = handle in _handleToDSO)
            pdso = *ppdso;
        !pthread_mutex_unlock(&_handleToDSOMutex) || assert(0);
        return pdso;
    }

    void setDSOForHandle(DSO* pdso, void* handle)
    {
        !pthread_mutex_lock(&_handleToDSOMutex) || assert(0);
        safeAssert(handle !in _handleToDSO, "DSO already registered.");
        _handleToDSO[handle] = pdso;
        !pthread_mutex_unlock(&_handleToDSOMutex) || assert(0);
    }

    void unsetDSOForHandle(DSO* pdso, void* handle)
    {
        !pthread_mutex_lock(&_handleToDSOMutex) || assert(0);
        safeAssert(_handleToDSO[handle] == pdso, "Handle doesn't match registered DSO.");
        _handleToDSO.remove(handle);
        !pthread_mutex_unlock(&_handleToDSOMutex) || assert(0);
    }

<<<<<<< HEAD
    static if (SharedELF) void getDependencies(const scope ref dl_phdr_info info, ref Array!(DSO*) deps)
=======
    void getDependencies(const scope ref SharedObject object, ref Array!(DSO*) deps)
>>>>>>> 2e844768
    {
        // get the entries of the .dynamic section
        ElfW!"Dyn"[] dyns;
        foreach (ref phdr; object)
        {
            if (phdr.p_type == PT_DYNAMIC)
            {
                auto p = cast(ElfW!"Dyn"*)(object.baseAddress + (phdr.p_vaddr & ~(size_t.sizeof - 1)));
                dyns = p[0 .. phdr.p_memsz / ElfW!"Dyn".sizeof];
                break;
            }
        }
        // find the string table which contains the sonames
        const(char)* strtab;
        foreach (dyn; dyns)
        {
            if (dyn.d_tag == DT_STRTAB)
            {
                version (CRuntime_Musl)
                    strtab = cast(const(char)*)(object.baseAddress + dyn.d_un.d_ptr); // relocate
                else version (linux)
                    strtab = cast(const(char)*)dyn.d_un.d_ptr;
                else version (FreeBSD)
                    strtab = cast(const(char)*)(object.baseAddress + dyn.d_un.d_ptr); // relocate
                else version (NetBSD)
                    strtab = cast(const(char)*)(object.baseAddress + dyn.d_un.d_ptr); // relocate
                else version (DragonFlyBSD)
                    strtab = cast(const(char)*)(object.baseAddress + dyn.d_un.d_ptr); // relocate
                else
                    static assert(0, "unimplemented");
                break;
            }
        }
        foreach (dyn; dyns)
        {
            immutable tag = dyn.d_tag;
            if (!(tag == DT_NEEDED || tag == DT_AUXILIARY || tag == DT_FILTER))
                continue;

            // soname of the dependency
            auto name = strtab + dyn.d_un.d_val;
            // get handle without loading the library
            auto handle = handleForName(name);
            // the runtime linker has already loaded all dependencies
            safeAssert(handle !is null, "Failed to get library handle.");
            // if it's a D library
            if (auto pdso = dsoForHandle(handle))
                deps.insertBack(pdso); // append it to the dependencies
        }
    }
    else static if (SharedDarwin) void getDependencies(in ImageHeader info, ref Array!(DSO*) deps)
    {
        // FIXME: Not implemented yet.
    }

    void* handleForName(const char* name)
    {
        auto handle = .dlopen(name, RTLD_NOLOAD | RTLD_LAZY);
        if (handle !is null) .dlclose(handle); // drop reference count
        return handle;
    }
}

///////////////////////////////////////////////////////////////////////////////
// Elf program header iteration
///////////////////////////////////////////////////////////////////////////////

/************
 * Scan segments in the image header and store
 * the TLS and writeable data segments in *pdso.
 */
<<<<<<< HEAD
static if (SharedELF) void scanSegments(const scope ref dl_phdr_info info, DSO* pdso) nothrow @nogc
=======
void scanSegments(const scope ref SharedObject object, DSO* pdso) nothrow @nogc
>>>>>>> 2e844768
{
    foreach (ref phdr; object)
    {
        switch (phdr.p_type)
        {
        case PT_LOAD:
            if (phdr.p_flags & PF_W) // writeable data segment
            {
                auto beg = object.baseAddress + (phdr.p_vaddr & ~(size_t.sizeof - 1));
                pdso._gcRanges.insertBack(beg[0 .. phdr.p_memsz]);
            }
            version (Shared) if (phdr.p_flags & PF_X) // code segment
            {
                auto beg = object.baseAddress + (phdr.p_vaddr & ~(size_t.sizeof - 1));
                pdso._codeSegments.insertBack(beg[0 .. phdr.p_memsz]);
            }
            break;

        case PT_TLS: // TLS segment
            safeAssert(!pdso._tlsSize, "Multiple TLS segments in image header.");
            version (CRuntime_UClibc)
            {
                // uClibc doesn't provide a 'dlpi_tls_modid' definition
            }
            else
                pdso._tlsMod = object.info.dlpi_tls_modid;
            pdso._tlsSize = phdr.p_memsz;
            version (LDC)
            {
                // align to multiple of size_t to avoid misaligned scanning
                // (size is subtracted from TCB address to get base of TLS)
                immutable mask = size_t.sizeof - 1;
                pdso._tlsSize = (pdso._tlsSize + mask) & ~mask;
            }
            break;

        default:
            break;
        }
    }
}
else static if (SharedDarwin) void scanSegments(mach_header* info, DSO* pdso)
{
    import rt.mach_utils;

    immutable slide = _dyld_get_image_slide(info);
    foreach (e; dataSections)
    {
        auto sect = getSection(info, slide, e.seg, e.sect);
        if (sect != null)
            pdso._gcRanges.insertBack((cast(void*)sect.ptr)[0 .. sect.length]);
    }

    version (Shared)
    {
        auto text = getSection(info, slide, "__TEXT", "__text");
        if (!text) {
            assert(0, "Failed to get text section.");
        }
        pdso._codeSegments.insertBack(cast(void[])text);
    }
}

/**************************
 * Input:
<<<<<<< HEAD
 *      result  where the output is to be written; dl_phdr_info is an OS struct
 * Returns:
 *      true if found, and *result is filled in
 * References:
 *      http://linux.die.net/man/3/dl_iterate_phdr
 */
bool findImageHeaderForAddr(in void* addr, ImageHeader* result=null) nothrow @nogc
{
    version (linux)       enum IterateManually = true;
    else version (NetBSD) enum IterateManually = true;
    else                  enum IterateManually = false;

    static if (IterateManually)
    {
        static struct DG { const(void)* addr; dl_phdr_info* result; }

        extern(C) int callback(dl_phdr_info* info, size_t sz, void* arg) nothrow @nogc
        {
            auto p = cast(DG*)arg;
            if (findSegmentForAddr(*info, p.addr))
            {
                if (p.result !is null) *p.result = *info;
                return 1; // break;
            }
            return 0; // continue iteration
        }

        auto dg = DG(addr, result);

        /* OS function that walks through the list of an application's shared objects and
         * calls 'callback' once for each object, until either all shared objects
         * have been processed or 'callback' returns a nonzero value.
         */
        return dl_iterate_phdr(&callback, &dg) != 0;
    }
    else version (OSX)
    {
        auto header = _dyld_get_image_header_containing_address(addr);
        if (result) *result = header;
        return !!header;
    }
    else version (FreeBSD)
    {
        return !!_rtld_addr_phdr(addr, result);
    }
    else version (DragonFlyBSD)
    {
        return !!_rtld_addr_phdr(addr, result);
    }
    else
        static assert(0, "unimplemented");
}

/*********************************
 * Determine if 'addr' lies within shared object 'info'.
 * If so, return true and fill in 'result' with the corresponding ELF program header.
 */
static if (SharedELF) bool findSegmentForAddr(const scope ref dl_phdr_info info, const scope void* addr, ElfW!"Phdr"* result=null) nothrow @nogc
{
    if (addr < cast(void*)info.dlpi_addr) // less than base address of object means quick reject
        return false;

    foreach (ref phdr; info.dlpi_phdr[0 .. info.dlpi_phnum])
    {
        auto beg = cast(void*)(info.dlpi_addr + phdr.p_vaddr);
        if (cast(size_t)(addr - beg) < phdr.p_memsz)
        {
            if (result !is null) *result = phdr;
            return true;
        }
    }
    return false;
}

version (linux) import core.sys.linux.errno : program_invocation_name;
// should be in core.sys.freebsd.stdlib
version (FreeBSD) extern(C) const(char)* getprogname() nothrow @nogc;
version (OSX) extern(C) const(char)* getprogname() nothrow @nogc;
version (DragonFlyBSD) extern(C) const(char)* getprogname() nothrow @nogc;
version (NetBSD) extern(C) const(char)* getprogname() nothrow @nogc;

@property const(char)* progname() nothrow @nogc
{
    version (linux) return program_invocation_name;
    version (FreeBSD) return getprogname();
    version (OSX) return getprogname();
    version (DragonFlyBSD) return getprogname();
    version (NetBSD) return getprogname();
}

const(char)[] dsoName(const char* dlpi_name) nothrow @nogc
{
    // the main executable doesn't have a name in its dlpi_name field
    const char* p = dlpi_name[0] != 0 ? dlpi_name : progname;
    return p[0 .. strlen(p)];
}

/**************************
 * Input:
=======
>>>>>>> 2e844768
 *      addr  an internal address of a DSO
 * Returns:
 *      the dlopen handle for that DSO or null if addr is not within a loaded DSO
 */
version (Shared) void* handleForAddr(void* addr) nothrow @nogc
{
    Dl_info info = void;
    if (dladdr(addr, &info) != 0)
        return handleForName(info.dli_fname);
    return null;
}

///////////////////////////////////////////////////////////////////////////////
// TLS module helper
///////////////////////////////////////////////////////////////////////////////


/*
 * Returns: the TLS memory range for a given module and the calling
 * thread or null if that module has no TLS.
 *
 * Note: This will cause the TLS memory to be eagerly allocated.
 */
struct tls_index
{
    version (CRuntime_Glibc)
    {
        // For x86_64, fields are of type uint64_t, this is important for x32
        // where tls_index would otherwise have the wrong size.
        // See https://sourceware.org/git/?p=glibc.git;a=blob;f=sysdeps/x86_64/dl-tls.h
        version (X86_64)
        {
            ulong ti_module;
            ulong ti_offset;
        }
        else
        {
            c_ulong ti_module;
            c_ulong ti_offset;
        }
    }
    else
    {
        size_t ti_module;
        size_t ti_offset;
    }
}

static if (SharedDarwin)
{
    version (LDC)
    {
        private align(16) ubyte dummyTlsSymbol = 42;
        // By initializing dummyTlsSymbol with something non-zero and aligning
        // to 16-bytes, section __thread_data will be aligned as a workaround
        // for https://github.com/ldc-developers/ldc/issues/1252
    }

    version (X86_64)
        import rt.sections_osx_x86_64 : getTLSRange;
    else
        static assert(0, "Not implemented for this architecture");
}
else
{

version (LDC)
{
    version (PPC)
    {
        extern(C) void* __tls_get_addr_opt(tls_index* ti) nothrow @nogc;
        alias __tls_get_addr = __tls_get_addr_opt;
    }
    else version (PPC64)
    {
        extern(C) void* __tls_get_addr_opt(tls_index* ti) nothrow @nogc;
        alias __tls_get_addr = __tls_get_addr_opt;
    }
    else
        extern(C) void* __tls_get_addr(tls_index* ti) nothrow @nogc;
}
else
extern(C) void* __tls_get_addr(tls_index* ti) nothrow @nogc;

/* The dynamic thread vector (DTV) pointers may point 0x8000 past the start of
 * each TLS block. This is at least true for PowerPC and Mips platforms.
 * See: https://sourceware.org/git/?p=glibc.git;a=blob;f=sysdeps/powerpc/dl-tls.h;h=f7cf6f96ebfb505abfd2f02be0ad0e833107c0cd;hb=HEAD#l34
 *      https://sourceware.org/git/?p=glibc.git;a=blob;f=sysdeps/mips/dl-tls.h;h=93a6dc050cb144b9f68b96fb3199c60f5b1fcd18;hb=HEAD#l32
 *      https://sourceware.org/git/?p=glibc.git;a=blob;f=sysdeps/riscv/dl-tls.h;h=ab2d860314de94c18812bc894ff6b3f55368f20f;hb=HEAD#l32
 */
version (X86)
    enum TLS_DTV_OFFSET = 0x0;
else version (X86_64)
    enum TLS_DTV_OFFSET = 0x0;
else version (ARM)
    enum TLS_DTV_OFFSET = 0x0;
else version (AArch64)
    enum TLS_DTV_OFFSET = 0x0;
else version (RISCV32)
    enum TLS_DTV_OFFSET = 0x800;
else version (RISCV64)
    enum TLS_DTV_OFFSET = 0x800;
else version (HPPA)
    enum TLS_DTV_OFFSET = 0x0;
else version (SPARC)
    enum TLS_DTV_OFFSET = 0x0;
else version (SPARC64)
    enum TLS_DTV_OFFSET = 0x0;
else version (PPC)
    enum TLS_DTV_OFFSET = 0x8000;
else version (PPC64)
    enum TLS_DTV_OFFSET = 0x8000;
else version (MIPS32)
    enum TLS_DTV_OFFSET = 0x8000;
else version (MIPS64)
    enum TLS_DTV_OFFSET = 0x8000;
else
    static assert( false, "Platform not supported." );

version (LDC)
{
    // We do not want to depend on __tls_get_addr for non-Shared builds to support
    // linking against a static C runtime.
    version (X86)    version = X86_Any;
    version (X86_64) version = X86_Any;
    version (Shared) {} else version (linux) version (X86_Any)
        version = Static_Linux_X86_Any;
}

void[] getTLSRange(size_t mod, size_t sz) nothrow @nogc
{
    version (Static_Linux_X86_Any)
    {
        version (X86)
            static void* endOfBlock() nothrow @nogc { asm nothrow @nogc { naked; mov EAX, GS:[0]; ret; } }
        else version (X86_64)
            static void* endOfBlock() nothrow @nogc { asm nothrow @nogc { naked; mov RAX, FS:[0]; ret; } }

        // FIXME: It is unclear whether aligning the area down to the next
        // double-word is necessary and if so, on what systems, but at least
        // some implementations seem to do it.
        version (none)
        {
            immutable mask = (2 * size_t.sizeof) - 1;
            sz = (sz + mask) & ~mask;
        }

        return (endOfBlock() - sz)[0 .. sz];
    }
    else
    {
        if (mod == 0)
            return null;

        // base offset
        auto ti = tls_index(mod, 0);
        return (__tls_get_addr(&ti)-TLS_DTV_OFFSET)[0 .. sz];
    }
}

} // !OSX<|MERGE_RESOLUTION|>--- conflicted
+++ resolved
@@ -415,7 +415,7 @@
 version (OSX)
     private alias ImageHeader = mach_header*;
 else
-    private alias ImageHeader = dl_phdr_info;
+    private alias ImageHeader = SharedObject;
 
 extern(C) alias GetTLSAnchor = void* function() nothrow @nogc;
 
@@ -467,31 +467,19 @@
         else
             pdso._moduleGroup = ModuleGroup(toRange(data._minfo_beg, data._minfo_end));
 
-<<<<<<< HEAD
         static if (SharedDarwin) pdso._getTLSAnchor = data._getTLSAnchor;
 
         ImageHeader header = void;
-        const headerFound = findImageHeaderForAddr(data._slot, &header);
+        const headerFound = findImageHeaderForAddr(data._slot, header);
         safeAssert(headerFound, "Failed to find image header.");
 
         scanSegments(header, pdso);
-=======
-        SharedObject object = void;
-        const objectFound = SharedObject.findForAddress(data._slot, object);
-        safeAssert(objectFound, "Failed to find shared ELF object.");
-
-        scanSegments(object, pdso);
->>>>>>> 2e844768
 
         version (Shared)
         {
             auto handle = handleForAddr(data._slot);
 
-<<<<<<< HEAD
             getDependencies(header, pdso._deps);
-=======
-            getDependencies(object, pdso._deps);
->>>>>>> 2e844768
             pdso._handle = handle;
             setDSOForHandle(pdso, pdso._handle);
 
@@ -766,11 +754,7 @@
         !pthread_mutex_unlock(&_handleToDSOMutex) || assert(0);
     }
 
-<<<<<<< HEAD
-    static if (SharedELF) void getDependencies(const scope ref dl_phdr_info info, ref Array!(DSO*) deps)
-=======
-    void getDependencies(const scope ref SharedObject object, ref Array!(DSO*) deps)
->>>>>>> 2e844768
+    static if (SharedELF) void getDependencies(const scope ref SharedObject object, ref Array!(DSO*) deps)
     {
         // get the entries of the .dynamic section
         ElfW!"Dyn"[] dyns;
@@ -842,11 +826,7 @@
  * Scan segments in the image header and store
  * the TLS and writeable data segments in *pdso.
  */
-<<<<<<< HEAD
-static if (SharedELF) void scanSegments(const scope ref dl_phdr_info info, DSO* pdso) nothrow @nogc
-=======
-void scanSegments(const scope ref SharedObject object, DSO* pdso) nothrow @nogc
->>>>>>> 2e844768
+static if (SharedELF) void scanSegments(const scope ref SharedObject object, DSO* pdso) nothrow @nogc
 {
     foreach (ref phdr; object)
     {
@@ -910,110 +890,21 @@
     }
 }
 
+bool findImageHeaderForAddr(in void* addr, out ImageHeader result) nothrow @nogc
+{
+    version (OSX)
+    {
+        result = _dyld_get_image_header_containing_address(addr);
+        return !!result;
+    }
+    else
+    {
+        return SharedObject.findForAddress(addr, result);
+    }
+}
+
 /**************************
  * Input:
-<<<<<<< HEAD
- *      result  where the output is to be written; dl_phdr_info is an OS struct
- * Returns:
- *      true if found, and *result is filled in
- * References:
- *      http://linux.die.net/man/3/dl_iterate_phdr
- */
-bool findImageHeaderForAddr(in void* addr, ImageHeader* result=null) nothrow @nogc
-{
-    version (linux)       enum IterateManually = true;
-    else version (NetBSD) enum IterateManually = true;
-    else                  enum IterateManually = false;
-
-    static if (IterateManually)
-    {
-        static struct DG { const(void)* addr; dl_phdr_info* result; }
-
-        extern(C) int callback(dl_phdr_info* info, size_t sz, void* arg) nothrow @nogc
-        {
-            auto p = cast(DG*)arg;
-            if (findSegmentForAddr(*info, p.addr))
-            {
-                if (p.result !is null) *p.result = *info;
-                return 1; // break;
-            }
-            return 0; // continue iteration
-        }
-
-        auto dg = DG(addr, result);
-
-        /* OS function that walks through the list of an application's shared objects and
-         * calls 'callback' once for each object, until either all shared objects
-         * have been processed or 'callback' returns a nonzero value.
-         */
-        return dl_iterate_phdr(&callback, &dg) != 0;
-    }
-    else version (OSX)
-    {
-        auto header = _dyld_get_image_header_containing_address(addr);
-        if (result) *result = header;
-        return !!header;
-    }
-    else version (FreeBSD)
-    {
-        return !!_rtld_addr_phdr(addr, result);
-    }
-    else version (DragonFlyBSD)
-    {
-        return !!_rtld_addr_phdr(addr, result);
-    }
-    else
-        static assert(0, "unimplemented");
-}
-
-/*********************************
- * Determine if 'addr' lies within shared object 'info'.
- * If so, return true and fill in 'result' with the corresponding ELF program header.
- */
-static if (SharedELF) bool findSegmentForAddr(const scope ref dl_phdr_info info, const scope void* addr, ElfW!"Phdr"* result=null) nothrow @nogc
-{
-    if (addr < cast(void*)info.dlpi_addr) // less than base address of object means quick reject
-        return false;
-
-    foreach (ref phdr; info.dlpi_phdr[0 .. info.dlpi_phnum])
-    {
-        auto beg = cast(void*)(info.dlpi_addr + phdr.p_vaddr);
-        if (cast(size_t)(addr - beg) < phdr.p_memsz)
-        {
-            if (result !is null) *result = phdr;
-            return true;
-        }
-    }
-    return false;
-}
-
-version (linux) import core.sys.linux.errno : program_invocation_name;
-// should be in core.sys.freebsd.stdlib
-version (FreeBSD) extern(C) const(char)* getprogname() nothrow @nogc;
-version (OSX) extern(C) const(char)* getprogname() nothrow @nogc;
-version (DragonFlyBSD) extern(C) const(char)* getprogname() nothrow @nogc;
-version (NetBSD) extern(C) const(char)* getprogname() nothrow @nogc;
-
-@property const(char)* progname() nothrow @nogc
-{
-    version (linux) return program_invocation_name;
-    version (FreeBSD) return getprogname();
-    version (OSX) return getprogname();
-    version (DragonFlyBSD) return getprogname();
-    version (NetBSD) return getprogname();
-}
-
-const(char)[] dsoName(const char* dlpi_name) nothrow @nogc
-{
-    // the main executable doesn't have a name in its dlpi_name field
-    const char* p = dlpi_name[0] != 0 ? dlpi_name : progname;
-    return p[0 .. strlen(p)];
-}
-
-/**************************
- * Input:
-=======
->>>>>>> 2e844768
  *      addr  an internal address of a DSO
  * Returns:
  *      the dlopen handle for that DSO or null if addr is not within a loaded DSO
@@ -1073,7 +964,7 @@
     }
 
     version (X86_64)
-        import rt.sections_osx_x86_64 : getTLSRange;
+        import rt.sections_darwin_64 : getTLSRange;
     else
         static assert(0, "Not implemented for this architecture");
 }
