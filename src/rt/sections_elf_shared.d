--- conflicted
+++ resolved
@@ -57,6 +57,11 @@
     import core.sys.darwin.mach.dyld;
     import core.sys.darwin.mach.getsect;
 
+    version (D_LP64)
+        import rt.sections_darwin_64 : getTLSRange, foreachDataSection, getSection;
+    else
+        static assert(0, "Not implemented for this architecture");
+
     extern(C) intptr_t _dyld_get_image_slide(const mach_header*) nothrow @nogc;
 }
 else version (NetBSD)
@@ -116,12 +121,8 @@
         return _moduleGroup;
     }
 
-<<<<<<< HEAD
-    version (DigitalMars) @property immutable(FuncTable)[] ehTables() const nothrow @nogc
-=======
     version (DigitalMars)
     @property immutable(FuncTable)[] ehTables() const nothrow @nogc
->>>>>>> 6ccfdae1
     {
         return null;
     }
@@ -883,23 +884,15 @@
 }
 else static if (SharedDarwin) void scanSegments(mach_header* info, DSO* pdso)
 {
-    import rt.sections_osx_x86_64;
-
     immutable slide = _dyld_get_image_slide(info);
-    foreach (e; dataSegs)
-    {
-        auto sect = getSection(info, slide, e.seg.ptr, e.sect.ptr);
-        if (sect != null)
-            pdso._gcRanges.insertBack((cast(void*)sect.ptr)[0 .. sect.length]);
-    }
+    foreachDataSection(info, slide, (sectionData) { pdso._gcRanges.insertBack(sectionData); });
 
     version (Shared)
     {
-        auto text = getSection(info, slide, "__TEXT", "__text");
-        if (!text) {
+        void[] text = getSection(info, slide, "__TEXT", "__text");
+        if (!text)
             assert(0, "Failed to get text section.");
-        }
-        pdso._codeSegments.insertBack(cast(void[])text);
+        pdso._codeSegments.insertBack(text);
     }
 }
 
@@ -978,11 +971,6 @@
         // to 16-bytes, section __thread_data will be aligned as a workaround
         // for https://github.com/ldc-developers/ldc/issues/1252
     }
-
-    version (D_LP64)
-        import rt.sections_darwin_64 : getTLSRange;
-    else
-        static assert(0, "Not implemented for this architecture");
 }
 else
 {
