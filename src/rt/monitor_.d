--- conflicted
+++ resolved
@@ -80,28 +80,8 @@
 {
     synchronized (h)
     {
-<<<<<<< HEAD
-        version (LDC)
-        {
-            // LDC implicitly links to these libraries. The explicit
-            // mention of libcmt (non-debug) conflicts with the implicit
-            // libcmtd (debug) link.
-        }
-        else
-        version (CRuntime_DigitalMars)
-        {
-            pragma(lib, "snn.lib");
-        }
-        else version (CRuntime_Microsoft)
-        {
-            pragma(lib, "libcmt.lib");
-            pragma(lib, "oldnames.lib");
-        }
-        import core.sys.windows.windows;
-=======
         auto m = cast(Monitor*) getMonitor(h);
         assert(m.impl is null);
->>>>>>> c433826c
 
         foreach (ref v; m.devt)
         {
@@ -169,12 +149,14 @@
 alias IMonitor = Object.Monitor;
 alias DEvent = void delegate(Object);
 
-<<<<<<< HEAD
-version( Windows ) version( LDC )
-=======
 version (Windows)
->>>>>>> c433826c
-{
+{
+    version (LDC)
+    {
+        // LDC implicitly links to these libraries. The explicit
+        // mention of libcmt (non-debug) conflicts with the implicit
+        // libcmtd (debug) link.
+    }
     version (CRuntime_DigitalMars)
     {
         pragma(lib, "snn.lib");
