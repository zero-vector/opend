/**
 * Forms the symbols available to all D programs. Includes Object, which is
 * the root of the class object hierarchy.  This module is implicitly
 * imported.
 * Macros:
 *      WIKI = Object
 *
 * Copyright: Copyright Digital Mars 2000 - 2011.
 * License:   <a href="http://www.boost.org/LICENSE_1_0.txt">Boost License 1.0</a>.
 * Authors:   Walter Bright, Sean Kelly
 */

/*          Copyright Digital Mars 2000 - 2011.
 * Distributed under the Boost Software License, Version 1.0.
 *    (See accompanying file LICENSE or copy at
 *          http://www.boost.org/LICENSE_1_0.txt)
 */
module object;

//debug=PRINTF;

private
{
    import core.atomic;
    import core.stdc.string;
    import core.stdc.stdlib;
    import core.memory;
    import rt.util.hash;
    import rt.util.string;
    import rt.util.console;
    import rt.minfo;
    debug(PRINTF) import core.stdc.stdio;

    extern (C) void onOutOfMemoryError();
<<<<<<< HEAD
    extern (C) Object _d_newclass(TypeInfo_Class ci);
    extern (C) void _d_arrayshrinkfit(TypeInfo ti, void[] arr);
    extern (C) size_t _d_arraysetcapacity(TypeInfo ti, size_t newcapacity, void[] *arrptr);
=======
    extern (C) Object _d_newclass(const TypeInfo_Class ci);
    extern (C) void _d_arrayshrinkfit(const TypeInfo ti, void[] arr);
    extern (C) size_t _d_arraysetcapacity(const TypeInfo ti, size_t newcapacity, void *arrptr) pure nothrow;
>>>>>>> f4fdc5b6
    extern (C) void rt_finalize(void *data, bool det=true);
}

version (druntime_unittest)
{
    string __unittest_toString(T)(T) { return T.stringof; }
}

// NOTE: For some reason, this declaration method doesn't work
//       in this particular file (and this file only).  It must
//       be a DMD thing.
//alias typeof(int.sizeof)                    size_t;
//alias typeof(cast(void*)0 - cast(void*)0)   ptrdiff_t;

version(D_LP64)
{
    alias ulong size_t;
    alias long  ptrdiff_t;
    alias long  sizediff_t;
}
else
{
    alias uint  size_t;
    alias int   ptrdiff_t;
    alias int   sizediff_t;
}

alias size_t hash_t;
alias bool equals_t;

alias immutable(char)[]  string;
alias immutable(wchar)[] wstring;
alias immutable(dchar)[] dstring;

/**
 * All D class objects inherit from Object.
 */
class Object
{
    /**
     * Convert Object to a human readable string.
     */
    string toString()
    {
        return this.classinfo.name;
    }

    /**
     * Compute hash function for Object.
     */
    hash_t toHash() @trusted nothrow
    {
        // BUG: this prevents a compacting GC from working, needs to be fixed
        return cast(hash_t)cast(void*)this;
    }

    /**
     * Compare with another Object obj.
     * Returns:
     *  $(TABLE
     *  $(TR $(TD this &lt; obj) $(TD &lt; 0))
     *  $(TR $(TD this == obj) $(TD 0))
     *  $(TR $(TD this &gt; obj) $(TD &gt; 0))
     *  )
     */
    int opCmp(Object o)
    {
        // BUG: this prevents a compacting GC from working, needs to be fixed
        //return cast(int)cast(void*)this - cast(int)cast(void*)o;

        throw new Exception("need opCmp for class " ~ this.classinfo.name);
        //return this !is o;
    }

    /**
     * Returns !=0 if this object does have the same contents as obj.
     */
    equals_t opEquals(Object o)
    {
        return this is o;
    }

    equals_t opEquals(Object lhs, Object rhs)
    {
        if (lhs is rhs)
            return true;
        if (lhs is null || rhs is null)
            return false;
        if (typeid(lhs) == typeid(rhs))
            return lhs.opEquals(rhs);
        return lhs.opEquals(rhs) &&
               rhs.opEquals(lhs);
    }

    interface Monitor
    {
        void lock();
        void unlock();
    }

    /**
     * Create instance of class specified by classname.
     * The class must either have no constructors or have
     * a default constructor.
     * Returns:
     *   null if failed
     */
    static Object factory(string classname)
    {
        auto ci = TypeInfo_Class.find(classname);
        if (ci)
        {
            return ci.create();
        }
        return null;
    }
}

/************************
 * Returns true if lhs and rhs are equal.
 */
bool opEquals(const Object lhs, const Object rhs)
{
    // A hack for the moment.
    return opEquals(cast()lhs, cast()rhs);
}

bool opEquals(Object lhs, Object rhs)
{
    // If aliased to the same object or both null => equal
    if (lhs is rhs) return true;

    // If either is null => non-equal
    if (lhs is null || rhs is null) return false;

    // If same exact type => one call to method opEquals
    if (typeid(lhs) is typeid(rhs) || typeid(lhs).opEquals(typeid(rhs)))
        return lhs.opEquals(rhs);

    // General case => symmetric calls to method opEquals
    return lhs.opEquals(rhs) && rhs.opEquals(lhs);
}

bool opEquals(TypeInfo lhs, TypeInfo rhs)
{
    // If aliased to the same object or both null => equal
    if (lhs is rhs) return true;

    // If either is null => non-equal
    if (lhs is null || rhs is null) return false;

    // If same exact type => one call to method opEquals
    if (typeid(lhs) == typeid(rhs)) return lhs.opEquals(rhs);

    //printf("%.*s and %.*s, %d %d\n", lhs.toString(), rhs.toString(), lhs.opEquals(rhs), rhs.opEquals(lhs));

    // Factor out top level const
    // (This still isn't right, should follow same rules as compiler does for type equality.)
    TypeInfo_Const c = cast(TypeInfo_Const) lhs;
    if (c)
        lhs = c.base;
    c = cast(TypeInfo_Const) rhs;
    if (c)
        rhs = c.base;

    // General case => symmetric calls to method opEquals
    return lhs.opEquals(rhs) && rhs.opEquals(lhs);
}

/**
 * Information about an interface.
 * When an object is accessed via an interface, an Interface* appears as the
 * first entry in its vtbl.
 */
struct Interface
{
    TypeInfo_Class   classinfo;  /// .classinfo for this interface (not for containing class)
    void*[]     vtbl;
    ptrdiff_t   offset;     /// offset to Interface 'this' from Object 'this'
}

/**
 * Runtime type information about a class. Can be retrieved for any class type
 * or instance by using the .classinfo property.
 * A pointer to this appears as the first entry in the class's vtbl[].
 */
alias TypeInfo_Class Classinfo;

/**
 * Array of pairs giving the offset and type information for each
 * member in an aggregate.
 */
struct OffsetTypeInfo
{
    size_t   offset;    /// Offset of member from start of object
    TypeInfo ti;        /// TypeInfo for this member
}

/**
 * Runtime type information about a type.
 * Can be retrieved for any type using a
 * <a href="../expression.html#typeidexpression">TypeidExpression</a>.
 */
class TypeInfo
{
    override string toString() const
    {
        // hack to keep const qualifiers for TypeInfo member functions
        return (cast()super).toString();
    }

    override hash_t toHash() @trusted const
    {
        try
        {
            auto data = this.toString();
            return hashOf(data.ptr, data.length);
        }
        catch (Throwable)
        {
            // This should never happen; remove when toString() is made nothrow

            // BUG: this prevents a compacting GC from working, needs to be fixed
            return cast(hash_t)cast(void*)this;
        }
    }

    override int opCmp(Object o)
    {
        if (this is o)
            return 0;
        TypeInfo ti = cast(TypeInfo)o;
        if (ti is null)
            return 1;
        return dstrcmp(this.toString(), ti.toString());
    }

    override equals_t opEquals(Object o)
    {
        /* TypeInfo instances are singletons, but duplicates can exist
         * across DLL's. Therefore, comparing for a name match is
         * sufficient.
         */
        if (this is o)
            return true;
        auto ti = cast(const TypeInfo)o;
        return ti && this.toString() == ti.toString();
    }

    /// Returns a hash of the instance of a type.
    hash_t getHash(in void* p) @trusted nothrow const { return cast(hash_t)p; }

    /// Compares two instances for equality.
    equals_t equals(in void* p1, in void* p2) const { return p1 == p2; }

    /// Compares two instances for &lt;, ==, or &gt;.
    int compare(in void* p1, in void* p2) const { return 0; }

    /// Returns size of the type.
    @property size_t tsize() nothrow pure const @safe { return 0; }

    /// Swaps two instances of the type.
    void swap(void* p1, void* p2) const
    {
        size_t n = tsize;
        for (size_t i = 0; i < n; i++)
        {
            byte t = (cast(byte *)p1)[i];
            (cast(byte*)p1)[i] = (cast(byte*)p2)[i];
            (cast(byte*)p2)[i] = t;
        }
    }

    /// Get TypeInfo for 'next' type, as defined by what kind of type this is,
    /// null if none.
    @property const(TypeInfo) next() nothrow pure const { return null; }

    /// Return default initializer.  If the type should be initialized to all zeros,
    /// an array with a null ptr and a length equal to the type size will be returned.
    // TODO: make this a property, but may need to be renamed to diambiguate with T.init...
    const(void)[] init() nothrow pure const @safe { return null; }

    /// Get flags for type: 1 means GC should scan for pointers
    @property uint flags() nothrow pure const @safe { return 0; }

    /// Get type information on the contents of the type; null if not available
    const(OffsetTypeInfo)[] offTi() const { return null; }
    /// Run the destructor on the object and all its sub-objects
    void destroy(void* p) const {}
    /// Run the postblit on the object and all its sub-objects
    void postblit(void* p) const {}


    /// Return alignment of type
    @property size_t talign() nothrow pure const @safe { return tsize; }

    /** Return internal info on arguments fitting into 8byte.
     * See X86-64 ABI 3.2.3
     */
    version (X86_64) int argTypes(out TypeInfo arg1, out TypeInfo arg2) @safe nothrow
    {
        arg1 = this;
        return 0;
    }

    /** Return info used by the garbage collector to do precise collection.
     */
    @property immutable(void)* rtInfo() nothrow pure const @safe { return null; }
}

class TypeInfo_Vector : TypeInfo
{
    override string toString() const { return "__vector(" ~ base.toString() ~ ")"; }

    override equals_t opEquals(Object o)
    {
        if (this is o)
            return true;
        auto c = cast(const TypeInfo_Vector)o;
        return c && this.base == c.base;
    }

    override hash_t getHash(in void* p) const { return base.getHash(p); }
    override equals_t equals(in void* p1, in void* p2) const { return base.equals(p1, p2); }
    override int compare(in void* p1, in void* p2) const { return base.compare(p1, p2); }
    override @property size_t tsize() nothrow pure const { return base.tsize; }
    override void swap(void* p1, void* p2) const { return base.swap(p1, p2); }

    override @property const(TypeInfo) next() nothrow pure const { return base.next; }
    override @property uint flags() nothrow pure const { return base.flags; }
    override const(void)[] init() nothrow pure const { return base.init(); }

    override @property size_t talign() nothrow pure const { return 16; }

    version (X86_64) override int argTypes(out TypeInfo arg1, out TypeInfo arg2)
    {
        return base.argTypes(arg1, arg2);
    }

    TypeInfo base;
}

class TypeInfo_Typedef : TypeInfo
{
    override string toString() const { return name; }

    override equals_t opEquals(Object o)
    {
        if (this is o)
            return true;
        auto c = cast(const TypeInfo_Typedef)o;
        return c && this.name == c.name &&
                    this.base == c.base;
    }

    override hash_t getHash(in void* p) const { return base.getHash(p); }
    override equals_t equals(in void* p1, in void* p2) const { return base.equals(p1, p2); }
    override int compare(in void* p1, in void* p2) const { return base.compare(p1, p2); }
    override @property size_t tsize() nothrow pure const { return base.tsize; }
    override void swap(void* p1, void* p2) const { return base.swap(p1, p2); }

    override @property const(TypeInfo) next() nothrow pure const { return base.next; }
    override @property uint flags() nothrow pure const { return base.flags; }
    override const(void)[] init() nothrow pure const @safe { return m_init.length ? m_init : base.init(); }

    override @property size_t talign() nothrow pure const { return base.talign; }

    version (X86_64) override int argTypes(out TypeInfo arg1, out TypeInfo arg2)
    {
        return base.argTypes(arg1, arg2);
    }

    override @property immutable(void)* rtInfo() const { return base.rtInfo; }

    TypeInfo base;
    string   name;
    void[]   m_init;
}

class TypeInfo_Enum : TypeInfo_Typedef
{

}

class TypeInfo_Pointer : TypeInfo
{
    override string toString() const { return m_next.toString() ~ "*"; }

    override equals_t opEquals(Object o)
    {
        if (this is o)
            return true;
        auto c = cast(const TypeInfo_Pointer)o;
        return c && this.m_next == c.m_next;
    }

    override hash_t getHash(in void* p) @trusted const
    {
        return cast(hash_t)*cast(void**)p;
    }

    override equals_t equals(in void* p1, in void* p2) const
    {
        return *cast(void**)p1 == *cast(void**)p2;
    }

    override int compare(in void* p1, in void* p2) const
    {
        if (*cast(void**)p1 < *cast(void**)p2)
            return -1;
        else if (*cast(void**)p1 > *cast(void**)p2)
            return 1;
        else
            return 0;
    }

    override @property size_t tsize() nothrow pure const
    {
        return (void*).sizeof;
    }

    override void swap(void* p1, void* p2) const
    {
        void* tmp = *cast(void**)p1;
        *cast(void**)p1 = *cast(void**)p2;
        *cast(void**)p2 = tmp;
    }

    override @property const(TypeInfo) next() nothrow pure const { return m_next; }
    override @property uint flags() nothrow pure const { return 1; }

    TypeInfo m_next;
}

class TypeInfo_Array : TypeInfo
{
    override string toString() const { return value.toString() ~ "[]"; }

    override equals_t opEquals(Object o)
    {
        if (this is o)
            return true;
        auto c = cast(const TypeInfo_Array)o;
        return c && this.value == c.value;
    }

    override hash_t getHash(in void* p) @trusted const
    {
        void[] a = *cast(void[]*)p;
        return hashOf(a.ptr, a.length * value.tsize);
    }

    override equals_t equals(in void* p1, in void* p2) const
    {
        void[] a1 = *cast(void[]*)p1;
        void[] a2 = *cast(void[]*)p2;
        if (a1.length != a2.length)
            return false;
        size_t sz = value.tsize;
        for (size_t i = 0; i < a1.length; i++)
        {
            if (!value.equals(a1.ptr + i * sz, a2.ptr + i * sz))
                return false;
        }
        return true;
    }

    override int compare(in void* p1, in void* p2) const
    {
        void[] a1 = *cast(void[]*)p1;
        void[] a2 = *cast(void[]*)p2;
        size_t sz = value.tsize;
        size_t len = a1.length;

        if (a2.length < len)
            len = a2.length;
        for (size_t u = 0; u < len; u++)
        {
            int result = value.compare(a1.ptr + u * sz, a2.ptr + u * sz);
            if (result)
                return result;
        }
        return cast(int)a1.length - cast(int)a2.length;
    }

    override @property size_t tsize() nothrow pure const
    {
        return (void[]).sizeof;
    }

    override void swap(void* p1, void* p2) const
    {
        void[] tmp = *cast(void[]*)p1;
        *cast(void[]*)p1 = *cast(void[]*)p2;
        *cast(void[]*)p2 = tmp;
    }

    TypeInfo value;

    override @property const(TypeInfo) next() nothrow pure const
    {
        return value;
    }

    override @property uint flags() nothrow pure const { return 1; }

    override @property size_t talign() nothrow pure const
    {
        return (void[]).alignof;
    }

    version (X86_64) override int argTypes(out TypeInfo arg1, out TypeInfo arg2)
    {
        arg1 = typeid(size_t);
        arg2 = typeid(void*);
        return 0;
    }
}

class TypeInfo_StaticArray : TypeInfo
{
    override string toString() const
    {
        char[20] tmp = void;
        return cast(string)(value.toString() ~ "[" ~ tmp.intToString(len) ~ "]");
    }

    override equals_t opEquals(Object o)
    {
        if (this is o)
            return true;
        auto c = cast(const TypeInfo_StaticArray)o;
        return c && this.len == c.len &&
                    this.value == c.value;
    }

    override hash_t getHash(in void* p) @trusted const
    {
        size_t sz = value.tsize;
        hash_t hash = 0;
        for (size_t i = 0; i < len; i++)
            hash += value.getHash(p + i * sz);
        return hash;
    }

    override equals_t equals(in void* p1, in void* p2) const
    {
        size_t sz = value.tsize;

        for (size_t u = 0; u < len; u++)
        {
            if (!value.equals(p1 + u * sz, p2 + u * sz))
                return false;
        }
        return true;
    }

    override int compare(in void* p1, in void* p2) const
    {
        size_t sz = value.tsize;

        for (size_t u = 0; u < len; u++)
        {
            int result = value.compare(p1 + u * sz, p2 + u * sz);
            if (result)
                return result;
        }
        return 0;
    }

    override @property size_t tsize() nothrow pure const
    {
        return len * value.tsize;
    }

    override void swap(void* p1, void* p2) const
    {
        void* tmp;
        size_t sz = value.tsize;
        ubyte[16] buffer;
        void* pbuffer;

        if (sz < buffer.sizeof)
            tmp = buffer.ptr;
        else
            tmp = pbuffer = (new void[sz]).ptr;

        for (size_t u = 0; u < len; u += sz)
        {
            size_t o = u * sz;
            memcpy(tmp, p1 + o, sz);
            memcpy(p1 + o, p2 + o, sz);
            memcpy(p2 + o, tmp, sz);
        }
        if (pbuffer)
            GC.free(pbuffer);
    }

    override const(void)[] init() nothrow pure const { return value.init(); }
    override @property const(TypeInfo) next() nothrow pure const { return value; }
    override @property uint flags() nothrow pure const { return value.flags; }

    override void destroy(void* p) const
    {
        auto sz = value.tsize;
        p += sz * len;
        foreach (i; 0 .. len)
        {
            p -= sz;
            value.destroy(p);
        }
    }

    override void postblit(void* p) const
    {
        auto sz = value.tsize;
        foreach (i; 0 .. len)
        {
            value.postblit(p);
            p += sz;
        }
    }

    TypeInfo value;
    size_t   len;

    override @property size_t talign() nothrow pure const
    {
        return value.talign;
    }

    version (X86_64) override int argTypes(out TypeInfo arg1, out TypeInfo arg2)
    {
        arg1 = typeid(void*);
        return 0;
    }
}

class TypeInfo_AssociativeArray : TypeInfo
{
    override string toString() const
    {
        return cast(string)(next.toString() ~ "[" ~ key.toString() ~ "]");
    }

    override equals_t opEquals(Object o)
    {
        if (this is o)
            return true;
        auto c = cast(const TypeInfo_AssociativeArray)o;
        return c && this.key == c.key &&
                    this.value == c.value;
    }

    // BUG: need to add the rest of the functions

    override @property size_t tsize() nothrow pure const
    {
        return (char[int]).sizeof;
    }

    override @property const(TypeInfo) next() nothrow pure const { return value; }
    override @property uint flags() nothrow pure const { return 1; }

    TypeInfo value;
    TypeInfo key;

    TypeInfo impl;

    override @property size_t talign() nothrow pure const
    {
        return (char[int]).alignof;
    }

    version (X86_64) override int argTypes(out TypeInfo arg1, out TypeInfo arg2)
    {
        arg1 = typeid(void*);
        return 0;
    }
}

class TypeInfo_Function : TypeInfo
{
    override string toString() const
    {
        return cast(string)(next.toString() ~ "()");
    }

    override equals_t opEquals(Object o)
    {
        if (this is o)
            return true;
        auto c = cast(const TypeInfo_Function)o;
        return c && this.deco == c.deco;
    }

    // BUG: need to add the rest of the functions

    override @property size_t tsize() nothrow pure const
    {
        return 0;       // no size for functions
    }

    TypeInfo next;
    string deco;
}

class TypeInfo_Delegate : TypeInfo
{
    override string toString() const
    {
        return cast(string)(next.toString() ~ " delegate()");
    }

    override equals_t opEquals(Object o)
    {
        if (this is o)
            return true;
        auto c = cast(const TypeInfo_Delegate)o;
        return c && this.deco == c.deco;
    }

    // BUG: need to add the rest of the functions

    override @property size_t tsize() nothrow pure const
    {
        alias int delegate() dg;
        return dg.sizeof;
    }

    override @property uint flags() nothrow pure const { return 1; }

    TypeInfo next;
    string deco;

    override @property size_t talign() nothrow pure const
    {
        alias int delegate() dg;
        return dg.alignof;
    }

    version (X86_64) override int argTypes(out TypeInfo arg1, out TypeInfo arg2)
    {
        arg1 = typeid(void*);
        arg2 = typeid(void*);
        return 0;
    }
}

/**
 * Runtime type information about a class.
 * Can be retrieved from an object instance by using the
 * $(LINK2 ../property.html#classinfo, .classinfo) property.
 */
class TypeInfo_Class : TypeInfo
{
    override string toString() const { return info.name; }

    override equals_t opEquals(Object o)
    {
        if (this is o)
            return true;
        auto c = cast(const TypeInfo_Class)o;
        return c && this.info.name == c.info.name;
    }

    override hash_t getHash(in void* p) @trusted const
    {
        auto o = *cast(Object*)p;
        return o ? o.toHash() : 0;
    }

    override equals_t equals(in void* p1, in void* p2) const
    {
        Object o1 = *cast(Object*)p1;
        Object o2 = *cast(Object*)p2;

        return (o1 is o2) || (o1 && o1.opEquals(o2));
    }

    override int compare(in void* p1, in void* p2) const
    {
        Object o1 = *cast(Object*)p1;
        Object o2 = *cast(Object*)p2;
        int c = 0;

        // Regard null references as always being "less than"
        if (o1 !is o2)
        {
            if (o1)
            {
                if (!o2)
                    c = 1;
                else
                    c = o1.opCmp(o2);
            }
            else
                c = -1;
        }
        return c;
    }

    override @property size_t tsize() nothrow pure const
    {
        return Object.sizeof;
    }

    override @property uint flags() nothrow pure const { return 1; }

    override @property const(OffsetTypeInfo)[] offTi() nothrow pure const
    {
        return m_offTi;
    }

    @property auto info() @safe nothrow pure const { return this; }
    @property auto typeinfo() @safe nothrow pure const { return this; }

    byte[]      init;           /** class static initializer
                                 * (init.length gives size in bytes of class)
                                 */
    string      name;           /// class name
    void*[]     vtbl;           /// virtual function pointer table
    Interface[] interfaces;     /// interfaces this class implements
    TypeInfo_Class   base;           /// base class
    void*       destructor;
    void function(Object) classInvariant;
    uint        m_flags;
    //  1:                      // is IUnknown or is derived from IUnknown
    //  2:                      // has no possible pointers into GC memory
    //  4:                      // has offTi[] member
    //  8:                      // has constructors
    // 16:                      // has xgetMembers member
    // 32:                      // has typeinfo member
    // 64:                      // is not constructable
    void*       deallocator;
    OffsetTypeInfo[] m_offTi;
    void function(Object) defaultConstructor;   // default Constructor

    immutable(void)* m_RTInfo;        // data for precise GC
    override @property immutable(void)* rtInfo() const { return m_RTInfo; }

    /**
     * Search all modules for TypeInfo_Class corresponding to classname.
     * Returns: null if not found
     */
    static const(TypeInfo_Class) find(in char[] classname)
    {
        foreach (m; ModuleInfo)
        {
          if (m)
            //writefln("module %s, %d", m.name, m.localClasses.length);
            foreach (c; m.localClasses)
            {
                //writefln("\tclass %s", c.name);
                if (c.name == classname)
                    return c;
            }
        }
        return null;
    }

    /**
     * Create instance of Object represented by 'this'.
     */
    Object create() const
    {
        if (m_flags & 8 && !defaultConstructor)
            return null;
        if (m_flags & 64) // abstract
            return null;
        Object o = _d_newclass(this);
        if (m_flags & 8 && defaultConstructor)
        {
            defaultConstructor(o);
        }
        return o;
    }
}

alias TypeInfo_Class ClassInfo;

class TypeInfo_Interface : TypeInfo
{
    override string toString() const { return info.name; }

    override equals_t opEquals(Object o)
    {
        if (this is o)
            return true;
        auto c = cast(const TypeInfo_Interface)o;
        return c && this.info.name == c.classinfo.name;
    }

    override hash_t getHash(in void* p) @trusted const
    {
        Interface* pi = **cast(Interface ***)*cast(void**)p;
        Object o = cast(Object)(*cast(void**)p - pi.offset);
        assert(o);
        return o.toHash();
    }

    override equals_t equals(in void* p1, in void* p2) const
    {
        Interface* pi = **cast(Interface ***)*cast(void**)p1;
        Object o1 = cast(Object)(*cast(void**)p1 - pi.offset);
        pi = **cast(Interface ***)*cast(void**)p2;
        Object o2 = cast(Object)(*cast(void**)p2 - pi.offset);

        return o1 == o2 || (o1 && o1.opCmp(o2) == 0);
    }

    override int compare(in void* p1, in void* p2) const
    {
        Interface* pi = **cast(Interface ***)*cast(void**)p1;
        Object o1 = cast(Object)(*cast(void**)p1 - pi.offset);
        pi = **cast(Interface ***)*cast(void**)p2;
        Object o2 = cast(Object)(*cast(void**)p2 - pi.offset);
        int c = 0;

        // Regard null references as always being "less than"
        if (o1 != o2)
        {
            if (o1)
            {
                if (!o2)
                    c = 1;
                else
                    c = o1.opCmp(o2);
            }
            else
                c = -1;
        }
        return c;
    }

    override @property size_t tsize() nothrow pure const
    {
        return Object.sizeof;
    }

    override @property uint flags() nothrow pure const { return 1; }

    TypeInfo_Class info;
}

class TypeInfo_Struct : TypeInfo
{
    override string toString() const { return name; }

    override equals_t opEquals(Object o)
    {
        if (this is o)
            return true;
        auto s = cast(const TypeInfo_Struct)o;
        return s && this.name == s.name &&
                    this.init().length == s.init().length;
    }

    override hash_t getHash(in void* p) @safe pure nothrow const
    {
        assert(p);
        if (xtoHash)
        {
            debug(PRINTF) printf("getHash() using xtoHash\n");
            return (*xtoHash)(p);
        }
        else
        {
            debug(PRINTF) printf("getHash() using default hash\n");
            return hashOf(p, init().length);
        }
    }

    override equals_t equals(in void* p1, in void* p2) @trusted pure nothrow const
    {
        if (!p1 || !p2)
            return false;
        else if (xopEquals)
            return (*xopEquals)(p1, p2);
        else if (p1 == p2)
            return true;
        else
            // BUG: relies on the GC not moving objects
            return memcmp(p1, p2, init().length) == 0;
    }

    override int compare(in void* p1, in void* p2) @trusted pure nothrow const
    {
        // Regard null references as always being "less than"
        if (p1 != p2)
        {
            if (p1)
            {
                if (!p2)
                    return true;
                else if (xopCmp)
                    return (*xopCmp)(p2, p1);
                else
                    // BUG: relies on the GC not moving objects
                    return memcmp(p1, p2, init().length);
            }
            else
                return -1;
        }
        return 0;
    }

    override @property size_t tsize() nothrow pure const
    {
        return init().length;
    }

    override const(void)[] init() nothrow pure const @safe { return m_init; }

    override @property uint flags() nothrow pure const { return m_flags; }

    override @property size_t talign() nothrow pure const { return m_align; }

    override void destroy(void* p) const
    {
        if (xdtor)
            (*xdtor)(p);
    }

    override void postblit(void* p) const
    {
        if (xpostblit)
            (*xpostblit)(p);
    }

    string name;
    void[] m_init;      // initializer; init.ptr == null if 0 initialize

  @safe pure nothrow
  {
    hash_t   function(in void*)           xtoHash;
    equals_t function(in void*, in void*) xopEquals;
    int      function(in void*, in void*) xopCmp;
    char[]   function(in void*)           xtoString;

    uint m_flags;
  }
    void function(void*)                    xdtor;
    void function(void*)                    xpostblit;

    uint m_align;

    override @property immutable(void)* rtInfo() const { return m_RTInfo; }

    version (X86_64)
    {
        override int argTypes(out TypeInfo arg1, out TypeInfo arg2)
        {
            arg1 = m_arg1;
            arg2 = m_arg2;
            return 0;
        }
        TypeInfo m_arg1;
        TypeInfo m_arg2;
    }
    immutable(void)* m_RTInfo;                // data for precise GC
}

unittest
{
    struct S
    {
        const bool opEquals(ref const S rhs)
        {
            return false;
        }
    }
    S s;
    assert(!typeid(S).equals(&s, &s));
}

class TypeInfo_Tuple : TypeInfo
{
    TypeInfo[] elements;

    override string toString() const
    {
        string s = "(";
        foreach (i, element; elements)
        {
            if (i)
                s ~= ',';
            s ~= element.toString();
        }
        s ~= ")";
        return s;
    }

    override equals_t opEquals(Object o)
    {
        if (this is o)
            return true;

        auto t = cast(const TypeInfo_Tuple)o;
        if (t && elements.length == t.elements.length)
        {
            for (size_t i = 0; i < elements.length; i++)
            {
                if (elements[i] != t.elements[i])
                    return false;
            }
            return true;
        }
        return false;
    }

    override hash_t getHash(in void* p) const
    {
        assert(0);
    }

    override equals_t equals(in void* p1, in void* p2) const
    {
        assert(0);
    }

    override int compare(in void* p1, in void* p2) const
    {
        assert(0);
    }

    override @property size_t tsize() nothrow pure const
    {
        assert(0);
    }

    override void swap(void* p1, void* p2) const
    {
        assert(0);
    }

    override void destroy(void* p) const
    {
        assert(0);
    }

    override void postblit(void* p) const
    {
        assert(0);
    }

    override @property size_t talign() nothrow pure const
    {
        assert(0);
    }

    version (X86_64) override int argTypes(out TypeInfo arg1, out TypeInfo arg2)
    {
        assert(0);
    }
}

class TypeInfo_Const : TypeInfo
{
    override string toString() const
    {
        return cast(string) ("const(" ~ base.toString() ~ ")");
    }

    //override equals_t opEquals(Object o) { return base.opEquals(o); }
    override equals_t opEquals(Object o)
    {
        if (this is o)
            return true;

        if (typeid(this) != typeid(o))
            return false;

        auto t = cast(TypeInfo_Const)o;
        return base.opEquals(t.base);
    }

    override hash_t getHash(in void *p) const { return base.getHash(p); }
    override equals_t equals(in void *p1, in void *p2) const { return base.equals(p1, p2); }
    override int compare(in void *p1, in void *p2) const { return base.compare(p1, p2); }
    override @property size_t tsize() nothrow pure const { return base.tsize; }
    override void swap(void *p1, void *p2) const { return base.swap(p1, p2); }

    override @property const(TypeInfo) next() nothrow pure const { return base.next; }
    override @property uint flags() nothrow pure const { return base.flags; }
    override const(void)[] init() nothrow pure const { return base.init(); }

    override @property size_t talign() nothrow pure const { return base.talign(); }

    version (X86_64) override int argTypes(out TypeInfo arg1, out TypeInfo arg2)
    {
        return base.argTypes(arg1, arg2);
    }

    TypeInfo base;
}

class TypeInfo_Invariant : TypeInfo_Const
{
    override string toString() const
    {
        return cast(string) ("immutable(" ~ base.toString() ~ ")");
    }
}

class TypeInfo_Shared : TypeInfo_Const
{
    override string toString() const
    {
        return cast(string) ("shared(" ~ base.toString() ~ ")");
    }
}

class TypeInfo_Inout : TypeInfo_Const
{
    override string toString() const
    {
        return cast(string) ("inout(" ~ base.toString() ~ ")");
    }
}

abstract class MemberInfo
{
    @property string name() nothrow pure;
}

class MemberInfo_field : MemberInfo
{
    this(string name, TypeInfo ti, size_t offset)
    {
        m_name = name;
        m_typeinfo = ti;
        m_offset = offset;
    }

    override @property string name() nothrow pure { return m_name; }
    @property TypeInfo typeInfo() nothrow pure { return m_typeinfo; }
    @property size_t offset() nothrow pure { return m_offset; }

    string   m_name;
    TypeInfo m_typeinfo;
    size_t   m_offset;
}

class MemberInfo_function : MemberInfo
{
    this(string name, TypeInfo ti, void* fp, uint flags)
    {
        m_name = name;
        m_typeinfo = ti;
        m_fp = fp;
        m_flags = flags;
    }

    override @property string name() nothrow pure { return m_name; }
    @property TypeInfo typeInfo() nothrow pure { return m_typeinfo; }
    @property void* fp() nothrow pure { return m_fp; }
    @property uint flags() nothrow pure { return m_flags; }

    string   m_name;
    TypeInfo m_typeinfo;
    void*    m_fp;
    uint     m_flags;
}


///////////////////////////////////////////////////////////////////////////////
// Throwable
///////////////////////////////////////////////////////////////////////////////


class Throwable : Object
{
    interface TraceInfo
    {
        int opApply(scope int delegate(ref const(char[]))) const;
        int opApply(scope int delegate(ref size_t, ref const(char[]))) const;
        string toString() const;
    }

    string      msg;
    string      file;
    size_t      line;
    TraceInfo   info;
    Throwable   next;

    this(string msg, Throwable next = null)
    {
        this.msg = msg;
        this.next = next;
        //this.info = _d_traceContext();
    }

    this(string msg, string file, size_t line, Throwable next = null)
    {
        this(msg, next);
        this.file = file;
        this.line = line;
        //this.info = _d_traceContext();
    }

    override string toString()
    {
        char[20] tmp = void;
        char[]   buf;

        if (file)
        {
           buf ~= this.classinfo.name ~ "@" ~ file ~ "(" ~ tmp.intToString(line) ~ ")";
        }
        else
        {
            buf ~= this.classinfo.name;
        }
        if (msg)
        {
            buf ~= ": " ~ msg;
        }
        if (info)
        {
            try
            {
                buf ~= "\n----------------";
                foreach (t; info)
                    buf ~= "\n" ~ t;
            }
            catch (Throwable)
            {
                // ignore more errors
            }
        }
        return cast(string) buf;
    }
}


alias Throwable.TraceInfo function(void* ptr) TraceHandler;
private __gshared TraceHandler traceHandler = null;


/**
 * Overrides the default trace hander with a user-supplied version.
 *
 * Params:
 *  h = The new trace handler.  Set to null to use the default handler.
 */
extern (C) void  rt_setTraceHandler(TraceHandler h)
{
    traceHandler = h;
}

/**
 * Return the current trace handler
 */
extern (C) TraceHandler rt_getTraceHandler()
{
    return traceHandler;
}

/**
 * This function will be called when an exception is constructed.  The
 * user-supplied trace handler will be called if one has been supplied,
 * otherwise no trace will be generated.
 *
 * Params:
 *  ptr = A pointer to the location from which to generate the trace, or null
 *        if the trace should be generated from within the trace handler
 *        itself.
 *
 * Returns:
 *  An object describing the current calling context or null if no handler is
 *  supplied.
 */
extern (C) Throwable.TraceInfo _d_traceContext(void* ptr = null)
{
    if (traceHandler is null)
        return null;
    return traceHandler(ptr);
}


class Exception : Throwable
{

    this(string msg, string file = __FILE__, size_t line = __LINE__, Throwable next = null)
    {
        super(msg, file, line, next);
    }

    this(string msg, Throwable next, string file = __FILE__, size_t line = __LINE__)
    {
        super(msg, file, line, next);
    }
}

unittest
{
    {
        auto e = new Exception("msg");
        assert(e.file == __FILE__);
        assert(e.line == __LINE__ - 2);
        assert(e.next is null);
        assert(e.msg == "msg");
    }

    {
        auto e = new Exception("msg", new Exception("It's an Excepton!"), "hello", 42);
        assert(e.file == "hello");
        assert(e.line == 42);
        assert(e.next !is null);
        assert(e.msg == "msg");
    }

    {
        auto e = new Exception("msg", "hello", 42, new Exception("It's an Exception!"));
        assert(e.file == "hello");
        assert(e.line == 42);
        assert(e.next !is null);
        assert(e.msg == "msg");
    }
}


class Error : Throwable
{
    this(string msg, Throwable next = null)
    {
        super(msg, next);
        bypassedException = null;
    }

    this(string msg, string file, size_t line, Throwable next = null)
    {
        super(msg, file, line, next);
        bypassedException = null;
    }

    /// The first Exception which was bypassed when this Error was thrown,
    /// or null if no Exceptions were pending.
    Throwable   bypassedException;
}

unittest
{
    {
        auto e = new Error("msg");
        assert(e.file is null);
        assert(e.line == 0);
        assert(e.next is null);
        assert(e.msg == "msg");
        assert(e.bypassedException is null);
    }

    {
        auto e = new Error("msg", new Exception("It's an Excepton!"));
        assert(e.file is null);
        assert(e.line == 0);
        assert(e.next !is null);
        assert(e.msg == "msg");
        assert(e.bypassedException is null);
    }

    {
        auto e = new Error("msg", "hello", 42, new Exception("It's an Exception!"));
        assert(e.file == "hello");
        assert(e.line == 42);
        assert(e.next !is null);
        assert(e.msg == "msg");
        assert(e.bypassedException is null);
    }
}


///////////////////////////////////////////////////////////////////////////////
// ModuleInfo
///////////////////////////////////////////////////////////////////////////////


enum
{
    MIctorstart  = 1,   // we've started constructing it
    MIctordone   = 2,   // finished construction
    MIstandalone = 4,   // module ctor does not depend on other module
                        // ctors being done first
    MItlsctor    = 8,
    MItlsdtor    = 0x10,
    MIctor       = 0x20,
    MIdtor       = 0x40,
    MIxgetMembers = 0x80,
    MIictor      = 0x100,
    MIunitTest   = 0x200,
    MIimportedModules = 0x400,
    MIlocalClasses = 0x800,
    MInew        = 0x80000000        // it's the "new" layout
}


struct ModuleInfo
{
    struct New
    {
        uint flags;
        uint index;                        // index into _moduleinfo_array[]

        /* Order of appearance, depending on flags
         * tlsctor
         * tlsdtor
         * xgetMembers
         * ctor
         * dtor
         * ictor
         * importedModules
         * localClasses
         * name
         */
    }
    struct Old
    {
        string          name;
        ModuleInfo*[]    importedModules;
        TypeInfo_Class[]     localClasses;
        uint            flags;

        void function() ctor;       // module shared static constructor (order dependent)
        void function() dtor;       // module shared static destructor
        void function() unitTest;   // module unit tests

        void* xgetMembers;          // module getMembers() function

        void function() ictor;      // module shared static constructor (order independent)

        void function() tlsctor;        // module thread local static constructor (order dependent)
        void function() tlsdtor;        // module thread local static destructor

        uint index;                        // index into _moduleinfo_array[]

        void*[1] reserved;          // for future expansion
    }

    union
    {
        New n;
        Old o;
    }

    @property bool isNew() nothrow pure { return (n.flags & MInew) != 0; }

    @property uint index() nothrow pure { return isNew ? n.index : o.index; }
    @property void index(uint i) nothrow pure { if (isNew) n.index = i; else o.index = i; }

    @property uint flags() nothrow pure { return isNew ? n.flags : o.flags; }
    @property void flags(uint f) nothrow pure { if (isNew) n.flags = f; else o.flags = f; }

    @property void function() tlsctor() nothrow pure
    {
        if (isNew)
        {
            if (n.flags & MItlsctor)
            {
                size_t off = New.sizeof;
                return *cast(typeof(return)*)(cast(void*)(&this) + off);
            }
            return null;
        }
        else
            return o.tlsctor;
    }

    @property void function() tlsdtor() nothrow pure
    {
        if (isNew)
        {
            if (n.flags & MItlsdtor)
            {
                size_t off = New.sizeof;
                if (n.flags & MItlsctor)
                    off += o.tlsctor.sizeof;
                return *cast(typeof(return)*)(cast(void*)(&this) + off);
            }
            return null;
        }
        else
            return o.tlsdtor;
    }

    @property void* xgetMembers() nothrow pure
    {
        if (isNew)
        {
            if (n.flags & MIxgetMembers)
            {
                size_t off = New.sizeof;
                if (n.flags & MItlsctor)
                    off += o.tlsctor.sizeof;
                if (n.flags & MItlsdtor)
                    off += o.tlsdtor.sizeof;
                return *cast(typeof(return)*)(cast(void*)(&this) + off);
            }
            return null;
        }
        return o.xgetMembers;
    }

    @property void function() ctor() nothrow pure
    {
        if (isNew)
        {
            if (n.flags & MIctor)
            {
                size_t off = New.sizeof;
                if (n.flags & MItlsctor)
                    off += o.tlsctor.sizeof;
                if (n.flags & MItlsdtor)
                    off += o.tlsdtor.sizeof;
                if (n.flags & MIxgetMembers)
                    off += o.xgetMembers.sizeof;
                return *cast(typeof(return)*)(cast(void*)(&this) + off);
            }
            return null;
        }
        return o.ctor;
    }

    @property void function() dtor() nothrow pure
    {
        if (isNew)
        {
            if (n.flags & MIdtor)
            {
                size_t off = New.sizeof;
                if (n.flags & MItlsctor)
                    off += o.tlsctor.sizeof;
                if (n.flags & MItlsdtor)
                    off += o.tlsdtor.sizeof;
                if (n.flags & MIxgetMembers)
                    off += o.xgetMembers.sizeof;
                if (n.flags & MIctor)
                    off += o.ctor.sizeof;
                return *cast(typeof(return)*)(cast(void*)(&this) + off);
            }
            return null;
        }
        return o.dtor;
    }

    @property void function() ictor() nothrow pure
    {
        if (isNew)
        {
            if (n.flags & MIictor)
            {
                size_t off = New.sizeof;
                if (n.flags & MItlsctor)
                    off += o.tlsctor.sizeof;
                if (n.flags & MItlsdtor)
                    off += o.tlsdtor.sizeof;
                if (n.flags & MIxgetMembers)
                    off += o.xgetMembers.sizeof;
                if (n.flags & MIctor)
                    off += o.ctor.sizeof;
                if (n.flags & MIdtor)
                    off += o.ctor.sizeof;
                return *cast(typeof(return)*)(cast(void*)(&this) + off);
            }
            return null;
        }
        return o.ictor;
    }

    @property void function() unitTest() nothrow pure
    {
        if (isNew)
        {
            if (n.flags & MIunitTest)
            {
                size_t off = New.sizeof;
                if (n.flags & MItlsctor)
                    off += o.tlsctor.sizeof;
                if (n.flags & MItlsdtor)
                    off += o.tlsdtor.sizeof;
                if (n.flags & MIxgetMembers)
                    off += o.xgetMembers.sizeof;
                if (n.flags & MIctor)
                    off += o.ctor.sizeof;
                if (n.flags & MIdtor)
                    off += o.ctor.sizeof;
                if (n.flags & MIictor)
                    off += o.ictor.sizeof;
                return *cast(typeof(return)*)(cast(void*)(&this) + off);
            }
            return null;
        }
        return o.unitTest;
    }

    @property ModuleInfo*[] importedModules() nothrow pure
    {
        if (isNew)
        {
            if (n.flags & MIimportedModules)
            {
                size_t off = New.sizeof;
                if (n.flags & MItlsctor)
                    off += o.tlsctor.sizeof;
                if (n.flags & MItlsdtor)
                    off += o.tlsdtor.sizeof;
                if (n.flags & MIxgetMembers)
                    off += o.xgetMembers.sizeof;
                if (n.flags & MIctor)
                    off += o.ctor.sizeof;
                if (n.flags & MIdtor)
                    off += o.ctor.sizeof;
                if (n.flags & MIictor)
                    off += o.ictor.sizeof;
                if (n.flags & MIunitTest)
                    off += o.unitTest.sizeof;
                auto plength = cast(size_t*)(cast(void*)(&this) + off);
                ModuleInfo** pm = cast(ModuleInfo**)(plength + 1);
                return pm[0 .. *plength];
            }
            return null;
        }
        return o.importedModules;
    }

    @property TypeInfo_Class[] localClasses() nothrow pure
    {
        if (isNew)
        {
            if (n.flags & MIlocalClasses)
            {
                size_t off = New.sizeof;
                if (n.flags & MItlsctor)
                    off += o.tlsctor.sizeof;
                if (n.flags & MItlsdtor)
                    off += o.tlsdtor.sizeof;
                if (n.flags & MIxgetMembers)
                    off += o.xgetMembers.sizeof;
                if (n.flags & MIctor)
                    off += o.ctor.sizeof;
                if (n.flags & MIdtor)
                    off += o.ctor.sizeof;
                if (n.flags & MIictor)
                    off += o.ictor.sizeof;
                if (n.flags & MIunitTest)
                    off += o.unitTest.sizeof;
                if (n.flags & MIimportedModules)
                {
                    auto plength = cast(size_t*)(cast(void*)(&this) + off);
                    off += size_t.sizeof + *plength * plength.sizeof;
                }
                auto plength = cast(size_t*)(cast(void*)(&this) + off);
                TypeInfo_Class* pt = cast(TypeInfo_Class*)(plength + 1);
                return pt[0 .. *plength];
            }
            return null;
        }
        return o.localClasses;
    }

    @property string name() nothrow pure
    {
        if (isNew)
        {
            size_t off = New.sizeof;
            if (n.flags & MItlsctor)
                off += o.tlsctor.sizeof;
            if (n.flags & MItlsdtor)
                off += o.tlsdtor.sizeof;
            if (n.flags & MIxgetMembers)
                off += o.xgetMembers.sizeof;
            if (n.flags & MIctor)
                off += o.ctor.sizeof;
            if (n.flags & MIdtor)
                off += o.ctor.sizeof;
            if (n.flags & MIictor)
                off += o.ictor.sizeof;
            if (n.flags & MIunitTest)
                off += o.unitTest.sizeof;
            if (n.flags & MIimportedModules)
            {
                auto plength = cast(size_t*)(cast(void*)(&this) + off);
                off += size_t.sizeof + *plength * plength.sizeof;
            }
            if (n.flags & MIlocalClasses)
            {
                auto plength = cast(size_t*)(cast(void*)(&this) + off);
                off += size_t.sizeof + *plength * plength.sizeof;
            }
            auto p = cast(immutable(char)*)(cast(void*)(&this) + off);
            auto len = strlen(p);
            return p[0 .. len];
        }
        return o.name;
    }

    alias int delegate(ref ModuleInfo*) ApplyDg;

    static int opApply(scope ApplyDg dg)
    {
        return rt.minfo.moduleinfos_apply(dg);
    }
}


///////////////////////////////////////////////////////////////////////////////
// Monitor
///////////////////////////////////////////////////////////////////////////////

alias Object.Monitor        IMonitor;
alias void delegate(Object) DEvent;

// NOTE: The dtor callback feature is only supported for monitors that are not
//       supplied by the user.  The assumption is that any object with a user-
//       supplied monitor may have special storage or lifetime requirements and
//       that as a result, storing references to local objects within Monitor
//       may not be safe or desirable.  Thus, devt is only valid if impl is
//       null.
struct Monitor
{
    IMonitor impl;
    /* internal */
    DEvent[] devt;
    size_t   refs;
    /* stuff */
}

Monitor* getMonitor(Object h)
{
    return cast(Monitor*) h.__monitor;
}

void setMonitor(Object h, Monitor* m)
{
    h.__monitor = m;
}

void setSameMutex(shared Object ownee, shared Object owner)
in
{
    assert(ownee.__monitor is null);
}
body
{
    auto m = cast(shared(Monitor)*) owner.__monitor;

    if (m is null)
    {
        _d_monitor_create(cast(Object) owner);
        m = cast(shared(Monitor)*) owner.__monitor;
    }

    auto i = m.impl;
    if (i is null)
    {
        atomicOp!("+=")(m.refs, cast(size_t)1);
        ownee.__monitor = owner.__monitor;
        return;
    }
    // If m.impl is set (ie. if this is a user-created monitor), assume
    // the monitor is garbage collected and simply copy the reference.
    ownee.__monitor = owner.__monitor;
}

extern (C) void _d_monitor_create(Object);
extern (C) void _d_monitor_destroy(Object);
extern (C) void _d_monitor_lock(Object);
extern (C) int  _d_monitor_unlock(Object);

extern (C) void _d_monitordelete(Object h, bool det)
{
    // det is true when the object is being destroyed deterministically (ie.
    // when it is explicitly deleted or is a scope object whose time is up).
    Monitor* m = getMonitor(h);

    if (m !is null)
    {
        IMonitor i = m.impl;
        if (i is null)
        {
            auto s = cast(shared(Monitor)*) m;
            if(!atomicOp!("-=")(s.refs, cast(size_t) 1))
            {
                _d_monitor_devt(m, h);
                _d_monitor_destroy(h);
                setMonitor(h, null);
            }
            return;
        }
        // NOTE: Since a monitor can be shared via setSameMutex it isn't safe
        //       to explicitly delete user-created monitors--there's no
        //       refcount and it may have multiple owners.
        /+
        if (det && (cast(void*) i) !is (cast(void*) h))
        {
            destroy(i);
            GC.free(cast(void*)i);
        }
        +/
        setMonitor(h, null);
    }
}

extern (C) void _d_monitorenter(Object h)
{
    Monitor* m = getMonitor(h);

    if (m is null)
    {
        _d_monitor_create(h);
        m = getMonitor(h);
    }

    IMonitor i = m.impl;

    if (i is null)
    {
        _d_monitor_lock(h);
        return;
    }
    i.lock();
}

extern (C) void _d_monitorexit(Object h)
{
    Monitor* m = getMonitor(h);
    IMonitor i = m.impl;

    if (i is null)
    {
        _d_monitor_unlock(h);
        return;
    }
    i.unlock();
}

extern (C) void _d_monitor_devt(Monitor* m, Object h)
{
    if (m.devt.length)
    {
        DEvent[] devt;

        synchronized (h)
        {
            devt = m.devt;
            m.devt = null;
        }
        foreach (v; devt)
        {
            if (v)
                v(h);
        }
        free(devt.ptr);
    }
}

extern (C) void rt_attachDisposeEvent(Object h, DEvent e)
{
    synchronized (h)
    {
        Monitor* m = getMonitor(h);
        assert(m.impl is null);

        foreach (ref v; m.devt)
        {
            if (v is null || v == e)
            {
                v = e;
                return;
            }
        }

        auto len = m.devt.length + 4; // grow by 4 elements
        auto pos = m.devt.length;     // insert position
        auto p = realloc(m.devt.ptr, DEvent.sizeof * len);
        if (!p)
            onOutOfMemoryError();
        m.devt = (cast(DEvent*)p)[0 .. len];
        m.devt[pos+1 .. len] = null;
        m.devt[pos] = e;
    }
}

extern (C) void rt_detachDisposeEvent(Object h, DEvent e)
{
    synchronized (h)
    {
        Monitor* m = getMonitor(h);
        assert(m.impl is null);

        foreach (p, v; m.devt)
        {
            if (v == e)
            {
                memmove(&m.devt[p],
                        &m.devt[p+1],
                        (m.devt.length - p - 1) * DEvent.sizeof);
                m.devt[$ - 1] = null;
                return;
            }
        }
    }
}

extern (C)
{
    // from druntime/src/compiler/dmd/aaA.d

    size_t _aaLen(void* p);
    void* _aaGet(void** pp, TypeInfo keyti, size_t valuesize, ...);
    void* _aaGetRvalue(void* p, TypeInfo keyti, size_t valuesize, ...);
    void* _aaIn(void* p, TypeInfo keyti, ...);
    void _aaDel(void* p, TypeInfo keyti, ...);
    void[] _aaValues(void* p, size_t keysize, size_t valuesize);
    void[] _aaKeys(void* p, size_t keysize);
    void* _aaRehash(void** pp, TypeInfo keyti);

    extern (D) alias scope int delegate(void *) _dg_t;
    int _aaApply(void* aa, size_t keysize, _dg_t dg);

    extern (D) alias scope int delegate(void *, void *) _dg2_t;
    int _aaApply2(void* aa, size_t keysize, _dg2_t dg);

    void* _d_assocarrayliteralT(TypeInfo_AssociativeArray ti, size_t length, ...);
}

struct AssociativeArray(Key, Value)
{
private:
    // Duplicates of the stuff found in druntime/src/rt/aaA.d
    struct Slot
    {
        Slot *next;
        hash_t hash;
        Key key;
        Value value;
    }

    struct Hashtable
    {
        Slot*[] b;
        size_t nodes;
        TypeInfo keyti;
        Slot*[4] binit;
    }

    void* p; // really Hashtable*

    struct Range
    {
        // State
        Slot*[] slots;
        Slot* current;

        this(void * aa)
        {
            if (!aa) return;
            auto pImpl = cast(Hashtable*) aa;
            slots = pImpl.b;
            nextSlot();
        }

        void nextSlot()
        {
            foreach (i, slot; slots)
            {
                if (!slot) continue;
                current = slot;
                slots = slots.ptr[i .. slots.length];
                break;
            }
        }

    public:
        @property bool empty() const
        {
            return current is null;
        }

        @property ref inout(Slot) front() inout
        {
            assert(current);
            return *current;
        }

        void popFront()
        {
            assert(current);
            current = current.next;
            if (!current)
            {
                slots = slots[1 .. $];
                nextSlot();
            }
        }
    }

public:

    @property size_t length() { return _aaLen(p); }

    Value[Key] rehash() @property
    {
        auto p = _aaRehash(&p, typeid(Value[Key]));
        return *cast(Value[Key]*)(&p);
    }

    Value[] values() @property
    {
        auto a = _aaValues(p, Key.sizeof, Value.sizeof);
        return *cast(Value[]*) &a;
    }

    Key[] keys() @property
    {
        auto a = _aaKeys(p, Key.sizeof);
        return *cast(Key[]*) &a;
    }

    int opApply(scope int delegate(ref Key, ref Value) dg)
    {
        return _aaApply2(p, Key.sizeof, cast(_dg2_t)dg);
    }

    int opApply(scope int delegate(ref Value) dg)
    {
        return _aaApply(p, Key.sizeof, cast(_dg_t)dg);
    }

    Value get(Key key, lazy Value defaultValue)
    {
        auto p = key in *cast(Value[Key]*)(&p);
        return p ? *p : defaultValue;
    }

    static if (is(typeof({ Value[Key] r; r[Key.init] = Value.init; }())))
        @property Value[Key] dup()
        {
            Value[Key] result;
            foreach (k, v; this)
            {
                result[k] = v;
            }
            return result;
        }

    @property auto byKey()
    {
        static struct Result
        {
            Range state;

            this(void* p)
            {
                state = Range(p);
            }

            @property ref Key front()
            {
                return state.front.key;
            }

            alias state this;
        }

        return Result(p);
    }

    @property auto byValue()
    {
        static struct Result
        {
            Range state;

            this(void* p)
            {
                state = Range(p);
            }

            @property ref Value front()
            {
                return state.front.value;
            }

            alias state this;
        }

        return Result(p);
    }
}

unittest
{
    int[int] a;
    foreach (i; a.byKey)
    {
        assert(false);
    }
    foreach (i; a.byValue)
    {
        assert(false);
    }
}

version (LDC) {} else
unittest
{
    auto a = [ 1:"one", 2:"two", 3:"three" ];
    auto b = a.dup;
    assert(b == [ 1:"one", 2:"two", 3:"three" ]);

    int[] c;
    foreach (k; a.byKey)
    {
        c ~= k;
    }

    assert(c.length == 3);
    c.sort;
    assert(c[0] == 1);
    assert(c[1] == 2);
    assert(c[2] == 3);
}
unittest
{
    // test for bug 5925
    const a = [4:0];
    const b = [4:0];
    assert(a == b);
}

// Scheduled for deprecation in December 2012.
// Please use destroy instead of clear.
alias destroy clear;

/++
    Destroys the given object and puts it in an invalid state. It's used to
    destroy an object so that any cleanup which its destructor or finalizer
    does is done and so that it no longer references any other objects. It does
    $(I not) initiate a GC cycle or free any GC memory.
  +/
void destroy(T)(T obj) if (is(T == class))
{
    rt_finalize(cast(void*)obj);
}

version(unittest) unittest
{
   {
       class A { string s = "A"; this() {} }
       auto a = new A;
       a.s = "asd";
       destroy(a);
       assert(a.s == "A");
   }
   {
       static bool destroyed = false;
       class B
       {
           string s = "B";
           this() {}
           ~this()
           {
               destroyed = true;
           }
       }
       auto a = new B;
       a.s = "asd";
       destroy(a);
       assert(destroyed);
       assert(a.s == "B");
   }
   // this test is invalid now that the default ctor is not run after clearing
   version(none)
   {
       class C
       {
           string s;
           this()
           {
               s = "C";
           }
       }
       auto a = new C;
       a.s = "asd";
       destroy(a);
       assert(a.s == "C");
   }
}

void destroy(T)(ref T obj) if (is(T == struct))
{
    typeid(T).destroy( &obj );
    auto buf = (cast(ubyte*) &obj)[0 .. T.sizeof];
    auto init = cast(ubyte[])typeid(T).init();
    if(init.ptr is null) // null ptr means initialize to 0s
        buf[] = 0;
    else
        buf[] = init[];
}

version(unittest) unittest
{
   {
       struct A { string s = "A";  }
       A a;
       a.s = "asd";
       destroy(a);
       assert(a.s == "A");
   }
   {
       static int destroyed = 0;
       struct C
       {
           string s = "C";
           ~this()
           {
               destroyed ++;
           }
       }

       struct B
       {
           C c;
           string s = "B";
           ~this()
           {
               destroyed ++;
           }
       }
       B a;
       a.s = "asd";
       a.c.s = "jkl";
       destroy(a);
       assert(destroyed == 2);
       assert(a.s == "B");
       assert(a.c.s == "C" );
   }
}

void destroy(T : U[n], U, size_t n)(ref T obj)
{
    obj = T.init;
}

version(unittest) unittest
{
    int[2] a;
    a[0] = 1;
    a[1] = 2;
    destroy(a);
    assert(a == [ 0, 0 ]);
}

void destroy(T)(ref T obj)
    if (!is(T == struct) && !is(T == class) && !_isStaticArray!T)
{
    obj = T.init;
}

template _isStaticArray(T : U[N], U, size_t N)
{
    enum bool _isStaticArray = true;
}

template _isStaticArray(T)
{
    enum bool _isStaticArray = false;
}

version(unittest) unittest
{
   {
       int a = 42;
       destroy(a);
       assert(a == 0);
   }
   {
       float a = 42;
       destroy(a);
       assert(isnan(a));
   }
}

version (unittest)
{
    bool isnan(float x)
    {
        return x != x;
    }
}

/**
 * (Property) Get the current capacity of an array.  The capacity is the number
 * of elements that the array can grow to before the array must be
 * extended/reallocated.
 */
@property size_t capacity(T)(T[] arr) pure nothrow
{
    return _d_arraysetcapacity(typeid(T[]), 0, cast(void[]*)&arr);
}

/**
 * Try to reserve capacity for an array.  The capacity is the number of
 * elements that the array can grow to before the array must be
 * extended/reallocated.
 *
 * The return value is the new capacity of the array (which may be larger than
 * the requested capacity).
 */
size_t reserve(T)(ref T[] arr, size_t newcapacity) pure nothrow
{
    return _d_arraysetcapacity(typeid(T[]), newcapacity, cast(void[]*)&arr);
}

/**
 * Assume that it is safe to append to this array.  Appends made to this array
 * after calling this function may append in place, even if the array was a
 * slice of a larger array to begin with.
 *
 * Use this only when you are sure no elements are in use beyond the array in
 * the memory block.  If there are, those elements could be overwritten by
 * appending to this array.
 *
 * Calling this function, and then using references to data located after the
 * given array results in undefined behavior.
 */
void assumeSafeAppend(T)(T[] arr)
{
    _d_arrayshrinkfit(typeid(T[]), *(cast(void[]*)&arr));
}

version (unittest) unittest
{
    {
        int[] arr;
        auto newcap = arr.reserve(2000);
        assert(newcap >= 2000);
        assert(newcap == arr.capacity);
        auto ptr = arr.ptr;
        foreach(i; 0..2000)
            arr ~= i;
        assert(ptr == arr.ptr);
        arr = arr[0..1];
        arr.assumeSafeAppend();
        arr ~= 5;
        assert(ptr == arr.ptr);
    }
}


version (none)
{
    // enforce() copied from Phobos std.contracts for destroy(), left out until
    // we decide whether to use it.


    T _enforce(T, string file = __FILE__, int line = __LINE__)
        (T value, lazy const(char)[] msg = null)
    {
        if (!value) bailOut(file, line, msg);
        return value;
    }

    T _enforce(T, string file = __FILE__, int line = __LINE__)
        (T value, scope void delegate() dg)
    {
        if (!value) dg();
        return value;
    }

    T _enforce(T)(T value, lazy Exception ex)
    {
        if (!value) throw ex();
        return value;
    }

    private void _bailOut(string file, int line, in char[] msg)
    {
        char[21] buf;
        throw new Exception(cast(string)(file ~ "(" ~ ulongToString(buf[], line) ~ "): " ~ (msg ? msg : "Enforcement failed")));
    }
}


/***************************************
 * Helper function used to see if two containers of different
 * types have the same contents in the same sequence.
 */

bool _ArrayEq(T1, T2)(T1[] a1, T2[] a2)
{
    if (a1.length != a2.length)
        return false;
    foreach(i, a; a1)
    {
        if (a != a2[i])
            return false;
    }
    return true;
}


bool _xopEquals(in void*, in void*)
{
    throw new Error("TypeInfo.equals is not implemented");
}

/******************************************
 * Create RTInfo for type T
 */

template RTInfo(T)
{
    enum RTInfo = null;
}<|MERGE_RESOLUTION|>--- conflicted
+++ resolved
@@ -32,15 +32,9 @@
     debug(PRINTF) import core.stdc.stdio;
 
     extern (C) void onOutOfMemoryError();
-<<<<<<< HEAD
-    extern (C) Object _d_newclass(TypeInfo_Class ci);
-    extern (C) void _d_arrayshrinkfit(TypeInfo ti, void[] arr);
-    extern (C) size_t _d_arraysetcapacity(TypeInfo ti, size_t newcapacity, void[] *arrptr);
-=======
     extern (C) Object _d_newclass(const TypeInfo_Class ci);
     extern (C) void _d_arrayshrinkfit(const TypeInfo ti, void[] arr);
     extern (C) size_t _d_arraysetcapacity(const TypeInfo ti, size_t newcapacity, void *arrptr) pure nothrow;
->>>>>>> f4fdc5b6
     extern (C) void rt_finalize(void *data, bool det=true);
 }
 
