--- conflicted
+++ resolved
@@ -1796,400 +1796,7 @@
 
     alias int delegate(ref ModuleInfo*) ApplyDg;
 
-<<<<<<< HEAD
-    static int opApply(scope int delegate(ref ModuleInfo*) dg)
-    {
-        int ret = 0;
-
-        foreach (m; _moduleinfo_array)
-        {
-            // TODO: Should null ModuleInfo be allowed?
-            if (m !is null)
-            {
-                ret = dg(m);
-                if (ret)
-                    break;
-            }
-        }
-        return ret;
-    }
-}
-
-
-// Windows: this gets initialized by minit.asm
-// Posix: this gets initialized in _moduleCtor()
-extern (C) __gshared ModuleInfo*[] _moduleinfo_array;
-
-version (LDC)
-{
-    enum useModuleRef = true;
-}
-else version (OSX)
-{
-    enum useModuleRef = false;
-}
-else version (Posix)
-{
-    enum useModuleRef = true;
-}
-else
-{
-    enum useModuleRef = false;
-}
-
-static if (useModuleRef) {
-    // This linked list is created by a compiler generated function inserted
-    // into the .ctor list by the compiler.
-    struct ModuleReference
-    {
-        ModuleReference* next;
-        ModuleInfo*      mod;
-    }
-
-    extern (C) __gshared ModuleReference* _Dmodule_ref;   // start of linked list
-}
-else version (OSX)
-{
-    extern (C)
-    {
-        extern __gshared void* _minfo_beg;
-        extern __gshared void* _minfo_end;
-    }
-} else static assert(false);
-
-__gshared ModuleInfo*[] _moduleinfo_dtors;
-__gshared size_t        _moduleinfo_dtors_i;
-
-__gshared ModuleInfo*[] _moduleinfo_tlsdtors;
-__gshared size_t        _moduleinfo_tlsdtors_i;
-
-// Register termination function pointers
-extern (C) int _fatexit(void*);
-
-/**
- * Initialize the modules.
- */
-
-extern (C) void _moduleCtor()
-{
-    debug(PRINTF) printf("_moduleCtor()\n");
-
-    static if (useModuleRef)
-    {
-        int len = 0;
-        ModuleReference *mr;
-
-        for (mr = _Dmodule_ref; mr; mr = mr.next)
-            len++;
-        _moduleinfo_array = new ModuleInfo*[len];
-        len = 0;
-        for (mr = _Dmodule_ref; mr; mr = mr.next)
-        {   _moduleinfo_array[len] = mr.mod;
-            len++;
-        }
-    }
-    else version (OSX)
-    {
-        /* The ModuleInfo references are stored in the special segment
-         * __minfodata, which is bracketed by the segments __minfo_beg
-         * and __minfo_end. The variables _minfo_beg and _minfo_end
-         * are of zero size and are in the two bracketing segments,
-         * respectively.
-         */
-         size_t length = cast(ModuleInfo**)&_minfo_end - cast(ModuleInfo**)&_minfo_beg;
-         _moduleinfo_array = (cast(ModuleInfo**)&_minfo_beg)[0 .. length];
-         debug printf("moduleinfo: ptr = %p, length = %d\n", _moduleinfo_array.ptr, _moduleinfo_array.length);
-
-         debug foreach (m; _moduleinfo_array)
-         {
-             // TODO: Should null ModuleInfo be allowed?
-             if (m !is null)
-                //printf("\t%p\n", m);
-                printf("\t%.*s\n", m.name);
-         }
-    }
-    else version (Windows)
-    {
-        // Ensure module destructors also get called on program termination
-        //_fatexit(&_STD_moduleDtor);
-    }
-
-    //_moduleinfo_dtors = new ModuleInfo*[_moduleinfo_array.length];
-    //debug(PRINTF) printf("_moduleinfo_dtors = x%x\n", cast(void*)_moduleinfo_dtors);
-    // this will determine the constructor/destructor order, and check for
-    // cycles for both shared and TLS ctors
-    _checkModCtors();
-
-    _moduleIndependentCtors();
-    // now, call the module constructors in the designated order
-    foreach(i; 0.._moduleinfo_dtors_i)
-    {
-        ModuleInfo *mi = _moduleinfo_dtors[i];
-        if(mi.ctor)
-            (*mi.ctor)();
-    }
-
-    //_moduleCtor2(_moduleinfo_array, 0);
-    // NOTE: _moduleTlsCtor is now called manually by dmain2
-    //_moduleTlsCtor();
-}
-
-extern (C) void _moduleIndependentCtors()
-{
-    debug(PRINTF) printf("_moduleIndependentCtors()\n");
-    foreach (m; _moduleinfo_array)
-    {
-        // TODO: Should null ModuleInfo be allowed?
-        if (m && m.ictor)
-        {
-            (*m.ictor)();
-        }
-    }
-}
-
-/********************************************
- * Check for cycles on module constructors, and establish an order for module
- * constructors.
- */
-extern(C) void _checkModCtors()
-{
-    // Create an array of modules that will determine the order of construction
-    // (and destruction in reverse).
-    auto dtors = _moduleinfo_dtors = new ModuleInfo*[_moduleinfo_array.length];
-    size_t dtoridx = 0;
-
-    // this pointer will identify the module where the cycle was detected.
-    ModuleInfo *cycleModule;
-
-    // allocate some stack arrays that will be used throughout the process.
-    ubyte* p = cast(ubyte *)alloca(_moduleinfo_array.length * ubyte.sizeof);
-    auto reachable = p[0.._moduleinfo_array.length];
-
-    p = cast(ubyte *)alloca(_moduleinfo_array.length * ubyte.sizeof);
-    auto flags = p[0.._moduleinfo_array.length];
-
-
-    // find all the non-trivial dependencies (that is, dependencies that have a
-    // ctor or dtor) of a given module.  Doing this, we can 'skip over' the
-    // trivial modules to get at the non-trivial ones.
-    size_t _findDependencies(ModuleInfo *current, bool orig = true)
-    {
-        auto idx = current.index;
-        if(reachable[idx])
-            return 0;
-        size_t result = 0;
-        reachable[idx] = 1;
-        if(!orig && (flags[idx] & (MIctor | MIdtor)) && !(flags[idx] & MIstandalone))
-            // non-trivial, stop here
-            return result + 1;
-        foreach(ModuleInfo *m; current.importedModules)
-        {
-            result += _findDependencies(m, false);
-        }
-        return result;
-    }
-
-    void println(string msg[]...)
-    {
-        version(Windows)
-            immutable ret = "\r\n";
-        else
-            immutable ret = "\n";
-        foreach(m; msg)
-        {
-            // write message to stderr
-            console(m);
-        }
-        console(ret);
-    }
-
-    bool printCycle(ModuleInfo *current, ModuleInfo *target, bool orig = true)
-    {
-        if(reachable[current.index])
-            // already visited
-            return false;
-        if(current is target)
-            // found path
-            return true;
-        reachable[current.index] = 1;
-        if(!orig && (flags[current.index] & (MIctor | MIdtor)) && !(flags[current.index] & MIstandalone))
-            // don't go through modules with ctors/dtors that aren't
-            // standalone.
-            return false;
-        // search connections from current to see if we can get to target
-        foreach(m; current.importedModules)
-        {
-            if(printCycle(m, target, false))
-            {
-                // found the path, print this module
-                if(orig)
-                    println("imported from ", current.name, " containing module ctor/dtor");
-                else
-                    println("   imported from (", current.name, ")");
-                return true;
-            }
-        }
-        return false;
-    }
-
-    // This function will determine the order of construction/destruction and
-    // check for cycles.
-    bool _checkModCtors2(ModuleInfo *current)
-    {
-        // we only get called if current has a dtor or a ctor, so no need to
-        // check that.  First, determine what non-trivial elements are
-        // reachable.
-        reachable[] = 0;
-        auto nmodules = _findDependencies(current);
-
-        // allocate the dependencies on the stack
-        ModuleInfo **p = cast(ModuleInfo **)alloca(nmodules * (ModuleInfo*).sizeof);
-        auto dependencies = p[0..nmodules];
-        uint depidx = 0;
-        // fill in the dependencies
-        foreach(i, r; reachable)
-        {
-            if(r)
-            {
-                ModuleInfo *m = _moduleinfo_array[i];
-                if(m !is current && (flags[i] & (MIctor | MIdtor)) && !(flags[i] & MIstandalone))
-                {
-                    dependencies[depidx++] = m;
-                }
-            }
-        }
-        assert(depidx == nmodules);
-
-        // ok, now perform cycle detection
-        auto curidx = current.index;
-        flags[curidx] |= MIctorstart;
-        bool valid = true;
-        foreach(m; dependencies)
-        {
-            auto mflags = flags[m.index];
-            if(mflags & MIctorstart)
-            {
-                // found a cycle, but we don't care if the MIstandalone flag is
-                // set, this is a guarantee that there are no cycles in this
-                // module (not sure what triggers it)
-                println("Cyclic dependency in module ", m.name);
-                cycleModule = m;
-                valid = false;
-
-                // use the currently allocated dtor path to record the loop
-                // that contains module ctors/dtors only.
-                dtoridx = dtors.length;
-            }
-            else if(!(mflags & MIctordone))
-            {
-                valid = _checkModCtors2(m);
-            }
-
-
-            if(!valid)
-            {
-                // cycle detected, now, we must print in reverse order the
-                // module include cycle.  For this, we need to traverse the
-                // graph of trivial modules again, this time printing them.
-                reachable[] = 0;
-                printCycle(current, m);
-
-                // record this as a module that was used in the loop.
-                dtors[--dtoridx] = current;
-                if(current is cycleModule)
-                {
-                    // print the cycle
-                    println("Cycle detected between modules with ctors/dtors:");
-                    foreach(cm; dtors[dtoridx..$])
-                    {
-                        console(cm.name)(" -> ");
-                    }
-                    println(cycleModule.name);
-                    throw new Exception("Aborting!");
-                }
-                return false;
-            }
-        }
-        flags[curidx] = (flags[curidx] & ~MIctorstart) | MIctordone;
-        // add this module to the construction order list
-        dtors[dtoridx++] = current;
-        return true;
-    }
-
-    void _checkModCtors3()
-    {
-        foreach(m; _moduleinfo_array)
-        {
-            // TODO: Should null ModuleInfo be allowed?
-            if (m is null) continue;
-            auto flag = flags[m.index];
-            if((flag & (MIctor | MIdtor)) && !(flag & MIctordone))
-            {
-                if(flag & MIstandalone)
-                {
-                    // no need to run a check on this one, but we do need to call its ctor/dtor
-                    dtors[dtoridx++] = m;
-                }
-                else
-                    _checkModCtors2(m);
-            }
-        }
-    }
-
-    // ok, now we need to assign indexes, and also initialize the flags
-    foreach(uint i, m; _moduleinfo_array)
-    {
-        // TODO: Should null ModuleInfo be allowed?
-        if (m is null) continue;
-        m.index = i;
-        ubyte flag = m.flags & MIstandalone;
-        if(m.dtor)
-            flag |= MIdtor;
-        if(m.ctor)
-            flag |= MIctor;
-        flags[i] = flag;
-    }
-
-    // everything's all set up for shared ctors
-    _checkModCtors3();
-
-    // store the number of dtors/ctors
-    _moduleinfo_dtors_i = dtoridx;
-
-    // set up everything for tls ctors
-    dtors = _moduleinfo_tlsdtors = new ModuleInfo*[_moduleinfo_array.length];
-    dtoridx = 0;
-    foreach(i, m; _moduleinfo_array)
-    {
-        // TODO: Should null ModuleInfo be allowed?
-        if (m is null) continue;
-        ubyte flag = m.flags & MIstandalone;
-        if(m.tlsdtor)
-            flag |= MIdtor;
-        if(m.tlsctor)
-            flag |= MIctor;
-        flags[i] = flag;
-    }
-
-    // ok, run it
-    _checkModCtors3();
-
-    // store the number of dtors/ctors
-    _moduleinfo_tlsdtors_i = dtoridx;
-}
-
-/********************************************
- * Run static constructors for thread local global data.
- */
-
-extern (C) void _moduleTlsCtor()
-{
-    // call the module constructors in the correct order as determined by the
-    // check routine.
-    foreach(i; 0.._moduleinfo_tlsdtors_i)
-=======
     static int opApply(scope ApplyDg dg)
->>>>>>> 57a40b65
     {
         return rt.minfo.moduleinfos_apply(dg);
     }
