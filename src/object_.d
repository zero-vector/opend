--- conflicted
+++ resolved
@@ -31,13 +31,8 @@
 
     extern (C) void onOutOfMemoryError(void* pretend_sideffect = null) @trusted pure nothrow; /* dmd @@@BUG11461@@@ */
     extern (C) Object _d_newclass(const TypeInfo_Class ci);
-<<<<<<< HEAD
-    extern (C) void _d_arrayshrinkfit(const TypeInfo ti, void[] arr);
+    extern (C) void _d_arrayshrinkfit(const TypeInfo ti, void[] arr) nothrow;
     extern (C) size_t _d_arraysetcapacity(const TypeInfo ti, size_t newcapacity, void[]* arrptr) pure nothrow;
-=======
-    extern (C) void _d_arrayshrinkfit(const TypeInfo ti, void[] arr) nothrow;
-    extern (C) size_t _d_arraysetcapacity(const TypeInfo ti, size_t newcapacity, void *arrptr) pure nothrow;
->>>>>>> eec0a311
     extern (C) void rt_finalize(void *data, bool det=true);
 }
 
@@ -1743,13 +1738,9 @@
     static int opApply(scope int delegate(ModuleInfo*) dg)
     {
         import rt.minfo;
-<<<<<<< HEAD
-        return rt.minfo.moduleinfos_apply(dg);
-=======
         // Bugzilla 13084 - enforcing immutable ModuleInfo would break client code
         return rt.minfo.moduleinfos_apply(
             (immutable(ModuleInfo*)m) => dg(cast(ModuleInfo*)m));
->>>>>>> eec0a311
     }
 }
 
@@ -2130,12 +2121,8 @@
     }
 }
 
-<<<<<<< HEAD
 version (LDC) {} else
-unittest
-=======
 pure /*nothrow @@@BUG5555@@@*/ unittest
->>>>>>> eec0a311
 {
     auto a = [ 1:"one", 2:"two", 3:"three" ];
     auto b = a.dup;
