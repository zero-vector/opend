--- conflicted
+++ resolved
@@ -493,12 +493,7 @@
 
             // Return next item from free list
             gcx.bucket[bin] = (cast(List*)p).next;
-<<<<<<< HEAD
-            if( !(bits & BlkAttr.NO_SCAN) )
-=======
-            pool = (cast(List*)p).pool;
             if (!(bits & BlkAttr.NO_SCAN))
->>>>>>> a5a5be2e
                 memset(p + size, 0, binsize[bin] - size);
             //debug(PRINTF) printf("\tmalloc => %p\n", p);
             debug (MEMSTOMP) memset(p, 0xF0, size);
@@ -2307,7 +2302,6 @@
             __builtin_unwind_init();
             sp = & sp;
         }
-<<<<<<< HEAD
         else version(LDC)
         {
             version(X86)
@@ -2353,10 +2347,7 @@
                 static assert( false, "Architecture not supported." );
             }
         }
-        else version( D_InlineAsm_X86 )
-=======
         else version (D_InlineAsm_X86)
->>>>>>> a5a5be2e
         {
             asm
             {
@@ -2398,15 +2389,11 @@
         {
             // registers will be popped automatically
         }
-<<<<<<< HEAD
         else version( LDC )
         {
             // nothing to do
         }
-        else version( D_InlineAsm_X86 )
-=======
         else version (D_InlineAsm_X86)
->>>>>>> a5a5be2e
         {
             asm
             {
@@ -3105,36 +3092,6 @@
         }
     }
 
-<<<<<<< HEAD
-=======
-    // The divisor used for determining bit indices.
-    private size_t divisor()
-    {
-        // NOTE: Since this is called by initialize it must be private or
-        //       invariant() will be called and fail.
-        return isLargeObject ? PAGESIZE : 16;
-    }
-
-    // Bit shift for fast division by divisor.
-    uint shiftBy()
-    {
-        return isLargeObject ? 12 : 4;
-    }
-
-    void updateOffsets(size_t fromWhere)
-    {
-        assert(pagetable[fromWhere] == B_PAGE);
-        size_t pn = fromWhere + 1;
-        for(uint offset = 1; pn < ncommitted; pn++, offset++)
-        {
-            if(pagetable[pn] != B_PAGEPLUS) break;
-            bPageOffsets[pn] = offset;
-        }
-
-        // Store the size of the block in bPageOffsets[fromWhere].
-        bPageOffsets[fromWhere] = cast(uint) (pn - fromWhere);
-    }
->>>>>>> a5a5be2e
 
     /**
      * Allocate n pages from Pool.
