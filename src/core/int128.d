--- conflicted
+++ resolved
@@ -18,25 +18,11 @@
 alias U = ulong;
 enum Ubits = uint(U.sizeof * 8);
 
-<<<<<<< HEAD
+version (LDC) version (X86) version = LDC_X86;
+
+version (X86_64) private enum Cent_alignment = 16;
 // 32-bit x86: need default alignment due to https://github.com/ldc-developers/ldc/issues/1356
-version (LDC) version (X86) version = LDC_X86;
-version (LDC_X86)
-{
-    struct Cent
-    {
-        U lo;      // low 64 bits
-        U hi;      // high 64 bits
-    }
-}
-else
-{
-    align(16) struct Cent
-    {
-        U lo;      // low 64 bits
-        U hi;      // high 64 bits
-=======
-version (X86_64) private enum Cent_alignment = 16;
+else version (LDC_X86) private enum Cent_alignment = U.alignof;
 else             private enum Cent_alignment = (size_t.sizeof * 2);
 
 align(Cent_alignment) struct Cent
@@ -50,7 +36,6 @@
     {
         U hi;  // high 64 bits
         U lo;  // low 64 bits
->>>>>>> c1591106
     }
 }
 
