/**
 * Support code for mutithreading.
 *
 * Copyright: Copyright Mikola Lysenko 2005 - 2012.
 * License:   $(WEB www.boost.org/LICENSE_1_0.txt, Boost License 1.0).
 * Authors:   Mikola Lysenko, Martin Nowak, Kai Nacke
 */

/*
 *          Copyright Mikola Lysenko 2005 - 2012.
 * Distributed under the Boost Software License, Version 1.0.
 *    (See accompanying file LICENSE_1_0.txt or copy at
 *          http://www.boost.org/LICENSE_1_0.txt)
 */

#if (defined(__linux__) || defined(__FreeBSD__) || defined(__NetBSD__)) && defined(__ELF__)
/*
 * Mark the resulting object file as not requiring execution permissions on
 * stack memory. The absence of this section would mark the whole resulting
 * library as requiring an executable stack, making it impossible to
 * dynamically load druntime on several Linux platforms where this is
 * forbidden due to security policies.
 */
.section .note.GNU-stack,"",%progbits
#endif

/* Let preprocessor tell us if C symbols have a prefix: __USER_LABEL_PREFIX__ */
#ifdef __USER_LABEL_PREFIX__
#define GLUE2(a, b) a ## b
#define GLUE(a, b) GLUE2(a, b)
#define CSYM(name) GLUE(__USER_LABEL_PREFIX__, name)
#else
#define CSYM(name) name
#endif

/************************************************************************************
 * POWER PC ASM BITS
 ************************************************************************************/
#if defined( __PPC64__ )

/**
 * Performs a context switch.
 * r3: location where to store current stack pointer
 * r4: new stack pointer
 *
 * The stack frame uses the standard layout except for floating point and
 * vector registers.
 *
 * ELFv2:
 * +------------------------+
 * | TOC Pointer Doubleword | SP+24
 * +------------------------+
 * | LR Save Doubleword     | SP+16
 * +------------------------+
 * | Reserved               | SP+12
 * +------------------------+
 * | CR Save Word           | SP+8
 * +------------------------+
 * | Back Chain             | SP+176 <-- Previous function
 * +------------------------+
 * | GPR Save Area (14-31)  | SP+32
 * +------------------------+
 * | TOC Pointer Doubleword | SP+24
 * +------------------------+
 * | LR Save Doubleword     | SP+16
 * +------------------------+
 * | Reserved               | SP+12
 * +------------------------+
 * | CR Save Word           | SP+8
 * +------------------------+
 * | Back Chain             | SP+0   <-- Stored stack pointer
 * +------------------------+
 * | VR Save Area (20-31)   | SP-16
 * +------------------------+
 * | FPR Save Area (14-31)  | SP-200
 * +------------------------+
 *
 * ELFv1:
 * +------------------------+
 * | Parameter Save Area    | SP+48
 * +------------------------+
 * | TOC Pointer Doubleword | SP+40
 * +------------------------+
 * | Link editor doubleword | SP+32
 * +------------------------+
 * | Compiler Doubleword    | SP+24
 * +------------------------+
 * | LR Save Doubleword     | SP+16
 * +------------------------+
 * | Reserved               | SP+12
 * +------------------------+
 * | CR Save Word           | SP+8
 * +------------------------+
 * | Back Chain             | SP+256 <-- Previous function
 * +------------------------+
 * | GPR Save Area (14-31)  | SP+112
 * +------------------------+
 * | Parameter Save Area    | SP+48
 * +------------------------+
 * | TOC Pointer Doubleword | SP+40
 * +------------------------+
 * | Link editor doubleword | SP+32
 * +------------------------+
 * | Compiler Doubleword    | SP+24
 * +------------------------+
 * | LR Save Doubleword     | SP+16
 * +------------------------+
 * | Reserved               | SP+12
 * +------------------------+
 * | CR Save Word           | SP+8
 * +------------------------+
 * | Back Chain             | SP+0   <-- Stored stack pointer
 * +------------------------+
 * | VR Save Area (20-31)   | SP-16
 * +------------------------+
 * | FPR Save Area (14-31)  | SP-200
 * +------------------------+
 */

#if defined(_CALL_ELF) && _CALL_ELF == 2
#define USE_ABI_2
#define LINKAGE_SZ   32
#define CR_OFS       8
#define LR_OFS       16
#define TOC_OFS      24
#define GPR_OFS      32
#define STACK_SZ     (LINKAGE_SZ + 18*8)
#else
#define LINKAGE_SZ   48
#define CR_OFS       8
#define LR_OFS       16
#define TOC_OFS      40
#define GPR_OFS      112
#define STACK_SZ     (LINKAGE_SZ + 8*8 + 18*8)
#endif

    .text
#if defined( USE_ABI_2 )
    .abiversion 2
#endif
<<<<<<< HEAD
    .align 2
    .globl fiber_switchContext
    .type  fiber_switchContext,@function
=======
    .globl  _D4core6thread18callWithStackShellFNbMDFNbPvZvZv
    .align  2
    .type   _D4core6thread18callWithStackShellFNbMDFNbPvZvZv,@function
>>>>>>> fbdcbb8b
#if defined( USE_ABI_2 )
    .section .text.fiber_switchContext,"a",@progbits
#else
    .section .opd,"aw",@progbits
#endif
fiber_switchContext:
#if !defined( USE_ABI_2 )
    .align  3
    .quad .L.fiber_switchContext
    .quad .TOC.@tocbase
    .quad 0
    .text
#endif
.L.fiber_switchContext:
    .cfi_startproc
#if defined( USE_ABI_2 )
    addis 2, 12, .TOC.-.L.fiber_switchContext@ha
    addi 2, 2, .TOC.-.L.fiber_switchContext@l
    .localentry fiber_switchContext, .-.L.fiber_switchContext
#endif
    mflr    0
    std     0, LR_OFS(1)
    stdu    1, -STACK_SZ(1)
    .cfi_def_cfa_offset STACK_SZ
    .cfi_offset lr, LR_OFS

    /* Update the old stack pointer */
    std     1, 0(3)

    /* Save CC and TOC */
    mfcr    0
    sth     0,  CR_OFS(1)
    std     2,  TOC_OFS(1)

    /* Save GPRs */
    std     14, (GPR_OFS +  0 * 8)(1)
    std     15, (GPR_OFS +  1 * 8)(1)
    std     16, (GPR_OFS +  2 * 8)(1)
    std     17, (GPR_OFS +  3 * 8)(1)
    std     18, (GPR_OFS +  4 * 8)(1)
    std     19, (GPR_OFS +  5 * 8)(1)
    std     20, (GPR_OFS +  6 * 8)(1)
    std     21, (GPR_OFS +  7 * 8)(1)
    std     22, (GPR_OFS +  8 * 8)(1)
    std     23, (GPR_OFS +  9 * 8)(1)
    std     24, (GPR_OFS + 10 * 8)(1)
    std     25, (GPR_OFS + 11 * 8)(1)
    std     26, (GPR_OFS + 12 * 8)(1)
    std     27, (GPR_OFS + 13 * 8)(1)
    std     28, (GPR_OFS + 14 * 8)(1)
    std     29, (GPR_OFS + 15 * 8)(1)
    std     30, (GPR_OFS + 16 * 8)(1)
    std     31, (GPR_OFS + 17 * 8)(1)

    /* Save VRs */
    addi    0, 1, (- 1 * 16)
    stvx    20, 0, 0
    addi    0, 1, (- 2 * 16)
    stvx    21, 0, 0
    addi    0, 1, (- 3 * 16)
    stvx    22, 0, 0
    addi    0, 1, (- 4 * 16)
    stvx    23, 0, 0
    addi    0, 1, (- 5 * 16)
    stvx    24, 0, 0
    addi    0, 1, (- 6 * 16)
    stvx    25, 0, 0
    addi    0, 1, (- 7 * 16)
    stvx    26, 0, 0
    addi    0, 1, (- 8 * 16)
    stvx    27, 0, 0
    addi    0, 1, (- 9 * 16)
    stvx    28, 0, 0
    addi    0, 1, (-10 * 16)
    stvx    29, 0, 0
    addi    0, 1, (-11 * 16)
    stvx    30, 0, 0
    addi    0, 1, (-12 * 16)
    stvx    31, 0, 0

    /* Save FPRs */
    stfd    14, ( -1 * 8 -12 * 16)(1)
    stfd    15, ( -2 * 8 -12 * 16)(1)
    stfd    16, ( -3 * 8 -12 * 16)(1)
    stfd    17, ( -4 * 8 -12 * 16)(1)
    stfd    18, ( -5 * 8 -12 * 16)(1)
    stfd    19, ( -6 * 8 -12 * 16)(1)
    stfd    20, ( -7 * 8 -12 * 16)(1)
    stfd    21, ( -8 * 8 -12 * 16)(1)
    stfd    22, ( -9 * 8 -12 * 16)(1)
    stfd    23, (-10 * 8 -12 * 16)(1)
    stfd    24, (-11 * 8 -12 * 16)(1)
    stfd    25, (-12 * 8 -12 * 16)(1)
    stfd    26, (-13 * 8 -12 * 16)(1)
    stfd    27, (-14 * 8 -12 * 16)(1)
    stfd    28, (-15 * 8 -12 * 16)(1)
    stfd    29, (-16 * 8 -12 * 16)(1)
    stfd    30, (-17 * 8 -12 * 16)(1)
    stfd    31, (-18 * 8 -12 * 16)(1)

    /* Set new stack pointer */
    mr      1, 4

    /* Restore GPRs */
    ld     14, (GPR_OFS +  0 * 8)(1)
    ld     15, (GPR_OFS +  1 * 8)(1)
    ld     16, (GPR_OFS +  2 * 8)(1)
    ld     17, (GPR_OFS +  3 * 8)(1)
    ld     18, (GPR_OFS +  4 * 8)(1)
    ld     19, (GPR_OFS +  5 * 8)(1)
    ld     20, (GPR_OFS +  6 * 8)(1)
    ld     21, (GPR_OFS +  7 * 8)(1)
    ld     22, (GPR_OFS +  8 * 8)(1)
    ld     23, (GPR_OFS +  9 * 8)(1)
    ld     24, (GPR_OFS + 10 * 8)(1)
    ld     25, (GPR_OFS + 11 * 8)(1)
    ld     26, (GPR_OFS + 12 * 8)(1)
    ld     27, (GPR_OFS + 13 * 8)(1)
    ld     28, (GPR_OFS + 14 * 8)(1)
    ld     29, (GPR_OFS + 15 * 8)(1)
    ld     30, (GPR_OFS + 16 * 8)(1)
    ld     31, (GPR_OFS + 17 * 8)(1)

    /* Load VRs */
    addi    0, 1, (- 1 * 16)
    lvx     20, 0, 0
    addi    0, 1, (- 2 * 16)
    lvx     21, 0, 0
    addi    0, 1, (- 3 * 16)
    lvx     22, 0, 0
    addi    0, 1, (- 4 * 16)
    lvx     23, 0, 0
    addi    0, 1, (- 5 * 16)
    lvx     24, 0, 0
    addi    0, 1, (- 6 * 16)
    lvx     25, 0, 0
    addi    0, 1, (- 7 * 16)
    lvx     26, 0, 0
    addi    0, 1, (- 8 * 16)
    lvx     27, 0, 0
    addi    0, 1, (- 9 * 16)
    lvx     28, 0, 0
    addi    0, 1, (-10 * 16)
    lvx     29, 0, 0
    addi    0, 1, (-11 * 16)
    lvx     30, 0, 0
    addi    0, 1, (-12 * 16)
    lvx     31, 0, 0

    /* Restore FPRs */
    lfd     14, ( -1 * 8 -12 * 16)(1)
    lfd     15, ( -2 * 8 -12 * 16)(1)
    lfd     16, ( -3 * 8 -12 * 16)(1)
    lfd     17, ( -4 * 8 -12 * 16)(1)
    lfd     18, ( -5 * 8 -12 * 16)(1)
    lfd     19, ( -6 * 8 -12 * 16)(1)
    lfd     20, ( -7 * 8 -12 * 16)(1)
    lfd     21, ( -8 * 8 -12 * 16)(1)
    lfd     22, ( -9 * 8 -12 * 16)(1)
    lfd     23, (-10 * 8 -12 * 16)(1)
    lfd     24, (-11 * 8 -12 * 16)(1)
    lfd     25, (-12 * 8 -12 * 16)(1)
    lfd     26, (-13 * 8 -12 * 16)(1)
    lfd     27, (-14 * 8 -12 * 16)(1)
    lfd     28, (-15 * 8 -12 * 16)(1)
    lfd     29, (-16 * 8 -12 * 16)(1)
    lfd     30, (-17 * 8 -12 * 16)(1)
    lfd     31, (-18 * 8 -12 * 16)(1)

    /* Set condition and TOC register */
    lhz     0, CR_OFS(1)
    mtcr    0
    ld      2, TOC_OFS(1)

    /* Return and switch context */
    addi    1, 1, STACK_SZ
    ld      0, LR_OFS(1)
    mtlr    0
    blr
    .long 0
    .quad 0
    .size  fiber_switchContext,.-.L.fiber_switchContext
    .cfi_endproc

#elif defined( __ppc__ ) || defined( __PPC__ ) || defined( __powerpc__ )

    .section  ".text"

/**
 * Performs a context switch.
 *
 * r3 - old context pointer
 * r4 - new context pointer
 *
 */
    .align 2
    .globl fiber_switchContext
    .type   fiber_switchContext, @function
fiber_switchContext:
    /* Save linkage area */
    mflr        0
    mfcr        5
    stw     0, 8(1)
    stw     5, 4(1)

    /* Save GPRs */
    stw     11, (-1 * 4)(1)
    stw     13, (-2 * 4)(1)
    stw     14, (-3 * 4)(1)
    stw     15, (-4 * 4)(1)
    stw     16, (-5 * 4)(1)
    stw     17, (-6 * 4)(1)
    stw     18, (-7 * 4)(1)
    stw     19, (-8 * 4)(1)
    stw     20, (-9 * 4)(1)
    stw     21, (-10 * 4)(1)
    stw     22, (-11 * 4)(1)
    stw     23, (-12 * 4)(1)
    stw     24, (-13 * 4)(1)
    stw     25, (-14 * 4)(1)
    stw     26, (-15 * 4)(1)
    stw     27, (-16 * 4)(1)
    stw     28, (-17 * 4)(1)
    stw     29, (-18 * 4)(1)
    stw     30, (-19 * 4)(1)
    stwu    31, (-20 * 4)(1)

    /* We update the stack pointer here, since we do not want the GC to
       scan the floating point registers. */

    /* Save FPRs */
    stfd    14, (-1 * 8)(1)
    stfd    15, (-2 * 8)(1)
    stfd    16, (-3 * 8)(1)
    stfd    17, (-4 * 8)(1)
    stfd    18, (-5 * 8)(1)
    stfd    19, (-6 * 8)(1)
    stfd    20, (-7 * 8)(1)
    stfd    21, (-8 * 8)(1)
    stfd    22, (-9 * 8)(1)
    stfd    23, (-10 * 8)(1)
    stfd    24, (-11 * 8)(1)
    stfd    25, (-12 * 8)(1)
    stfd    26, (-13 * 8)(1)
    stfd    27, (-14 * 8)(1)
    stfd    28, (-15 * 8)(1)
    stfd    29, (-16 * 8)(1)
    stfd    30, (-17 * 8)(1)
    stfd    31, (-18 * 8)(1)

    /* Update the old stack pointer */
    stw     1, 0(3)

    /* Set new stack pointer */
    addi        1, 4, 20 * 4

    /* Restore linkage area */
    lwz     0, 8(1)
    lwz     5, 4(1)

    /* Restore GPRs */
    lwz     11, (-1 * 4)(1)
    lwz     13, (-2 * 4)(1)
    lwz     14, (-3 * 4)(1)
    lwz     15, (-4 * 4)(1)
    lwz     16, (-5 * 4)(1)
    lwz     17, (-6 * 4)(1)
    lwz     18, (-7 * 4)(1)
    lwz     19, (-8 * 4)(1)
    lwz     20, (-9 * 4)(1)
    lwz     21, (-10 * 4)(1)
    lwz     22, (-11 * 4)(1)
    lwz     23, (-12 * 4)(1)
    lwz     24, (-13 * 4)(1)
    lwz     25, (-14 * 4)(1)
    lwz     26, (-15 * 4)(1)
    lwz     27, (-16 * 4)(1)
    lwz     28, (-17 * 4)(1)
    lwz     29, (-18 * 4)(1)
    lwz     30, (-19 * 4)(1)
    lwz     31, (-20 * 4)(1)


    /* Restore FPRs */
    lfd     14, (-1 * 8)(4)
    lfd     15, (-2 * 8)(4)
    lfd     16, (-3 * 8)(4)
    lfd     17, (-4 * 8)(4)
    lfd     18, (-5 * 8)(4)
    lfd     19, (-6 * 8)(4)
    lfd     20, (-7 * 8)(4)
    lfd     21, (-8 * 8)(4)
    lfd     22, (-9 * 8)(4)
    lfd     23, (-10 * 8)(4)
    lfd     24, (-11 * 8)(4)
    lfd     25, (-12 * 8)(4)
    lfd     26, (-13 * 8)(4)
    lfd     27, (-14 * 8)(4)
    lfd     28, (-15 * 8)(4)
    lfd     29, (-16 * 8)(4)
    lfd     30, (-17 * 8)(4)
    lfd     31, (-18 * 8)(4)

    /* Set condition and link register */
    mtcr        5
    mtlr        0

    /* Return and switch context */
    blr
    .size  fiber_switchContext,.-fiber_switchContext

#elif defined(__mips__) && _MIPS_SIM == _ABIO32
/************************************************************************************
 * MIPS ASM BITS
 ************************************************************************************/

/**
 * Performs a context switch.
 *
 * $a0 - void** - ptr to old stack pointer
 * $a1 - void*  - new stack pointer
 *
 */
.text
.globl fiber_switchContext
fiber_switchContext:
    addiu $sp, $sp, -(10 * 4)

    // fp regs and return address are stored below the stack
    // because we don't want the GC to scan them.

#ifdef __mips_hard_float
#define ALIGN8(val) (val + (-val & 7))
#define BELOW (ALIGN8(6 * 8 + 4))
    sdc1 $f20, (0 * 8 - BELOW)($sp)
    sdc1 $f22, (1 * 8 - BELOW)($sp)
    sdc1 $f24, (2 * 8 - BELOW)($sp)
    sdc1 $f26, (3 * 8 - BELOW)($sp)
    sdc1 $f28, (4 * 8 - BELOW)($sp)
    sdc1 $f30, (5 * 8 - BELOW)($sp)
#endif
    sw $ra, -4($sp)

    sw $s0, (0 * 4)($sp)
    sw $s1, (1 * 4)($sp)
    sw $s2, (2 * 4)($sp)
    sw $s3, (3 * 4)($sp)
    sw $s4, (4 * 4)($sp)
    sw $s5, (5 * 4)($sp)
    sw $s6, (6 * 4)($sp)
    sw $s7, (7 * 4)($sp)
    sw $s8, (8 * 4)($sp)
    sw $gp, (9 * 4)($sp)

    // swap stack pointer
    sw $sp, 0($a0)
    move $sp, $a1

#ifdef __mips_hard_float
    ldc1 $f20, (0 * 8 - BELOW)($sp)
    ldc1 $f22, (1 * 8 - BELOW)($sp)
    ldc1 $f24, (2 * 8 - BELOW)($sp)
    ldc1 $f26, (3 * 8 - BELOW)($sp)
    ldc1 $f28, (4 * 8 - BELOW)($sp)
    ldc1 $f30, (5 * 8 - BELOW)($sp)
#endif
    lw $ra, -4($sp)

    lw $s0, (0 * 4)($sp)
    lw $s1, (1 * 4)($sp)
    lw $s2, (2 * 4)($sp)
    lw $s3, (3 * 4)($sp)
    lw $s4, (4 * 4)($sp)
    lw $s5, (5 * 4)($sp)
    lw $s6, (6 * 4)($sp)
    lw $s7, (7 * 4)($sp)
    lw $s8, (8 * 4)($sp)
    lw $gp, (9 * 4)($sp)

    addiu $sp, $sp, (10 * 4)

    jr $ra // return

#elif defined(__arm__) && defined(__ARM_EABI__)
/************************************************************************************
 * ARM ASM BITS
 ************************************************************************************/

/**
 * Performs a context switch.
 *
 * Parameters:
 * r0 - void** - ptr to old stack pointer
 * r1 - void*  - new stack pointer
 *
 * ARM EABI registers:
 * r0-r3   : argument/scratch registers
 * r4-r10  : callee-save registers
 * r11     : frame pointer (or a callee save register if fp isn't needed)
 * r12 =ip : inter procedure register. We can treat it like any other scratch register
 * r13 =sp : stack pointer
 * r14 =lr : link register, it contains the return address (belonging to the function which called us)
 * r15 =pc : program counter
 *
 * For floating point registers:
 * According to AAPCS (version 2.09, section 5.1.2) only the d8-d15 registers need to be preserved
 * across method calls. This applies to all ARM FPU variants, whether they have 16 or 32 double registers
 * NEON support or not, half-float support or not and so on does not matter.
 *
 * Note: If this file was compiled with -mfloat-abi=soft but the code runs on a softfp system with fpu the d8-d15
 * registers won't be saved (we do not know that the system has got a fpu in that case) but the registers might actually
 * be used by other code if it was compiled with -mfloat-abi=softfp.
 *
 * Interworking is only supported on ARMv5+, not on ARM v4T as ARM v4t requires special stubs when changing
 * from thumb to arm mode or the other way round.
 */

.text
.align  2
.global fiber_switchContext
#if defined(__ARM_PCS_VFP) || (defined(__ARM_PCS) && !defined(__SOFTFP__)) // ARM_HardFloat  || ARM_SoftFP
  .fpu vfp
#endif
.type   fiber_switchContext, %function
fiber_switchContext:
    .fnstart
    push {r4-r11}
    // update the oldp pointer. Link register and floating point registers stored later to prevent the GC from
    // scanning them.
    str sp, [r0]
    // push r0 (or any other register) as well to keep stack 8byte aligned
    push {r0, lr}

    #if defined(__ARM_PCS_VFP) || (defined(__ARM_PCS) && !defined(__SOFTFP__)) // ARM_HardFloat  || ARM_SoftFP
      vpush {d8-d15}
      // now switch over to the new stack. Need to subtract (8*8[d8-d15]+2*4[r0, lr]) to position stack pointer
      // below the last saved register. Remember we saved the SP before pushing [r0, lr, d8-d15]
      sub sp, r1, #72
      vpop {d8-d15}
    #else
      sub sp, r1, #8
    #endif

    // we don't really care about r0, we only used that for padding.
    // r1 is now what used to be in the link register when saving.
    pop {r0, r1, r4-r11}
    /**
     * The link register for the initial jump to fiber_entryPoint must be zero: The jump actually
     * looks like a normal method call as we jump to the start of the fiber_entryPoint function.
     * Although fiber_entryPoint never returns and therefore never accesses lr, it saves lr to the stack.
     * ARM unwinding will then look at the stack, find lr and think that fiber_entryPoint was called by
     * the function in lr! So if we have some address in lr the unwinder will try to continue stack unwinding,
     * although it's already at the stack base and crash.
     * In all other cases the content of lr doesn't matter.
     * Note: If we simply loaded into lr above and then moved lr into pc, the initial method call
     * to fiber_entryPoint would look as if it was called from fiber_entryPoint itself, as the fiber_entryPoint
     * address is in lr on the initial context switch.
     */
    mov lr, #0
    // return by writing lr into pc
    mov pc, r1
    .fnend

#elif defined(__aarch64__)
/************************************************************************************
 * AArch64 (arm64) ASM BITS
 ************************************************************************************/
/**
 * preserve/restore AAPCS64 registers
 *   x19-x28 5.1.1 64-bit callee saved
 *   x29 fp, or possibly callee saved reg - depends on platform choice 5.2.3)
 *   x30 lr
 *   d8-d15  5.1.2 says callee only must save bottom 64-bits (the "d" regs)
 *
 * saved regs on stack will look like:
 *   19: x19
 *   18: x20
 *   ...
 *   10: x28
 *    9: x29 (fp)  <-- oldp / *newp save stack top
 *    8: x30 (lr)
 *    7: d8
 *   ...
 *    0: d15       <-- sp
 */
        .text
        .global CSYM(fiber_switchContext)
        .p2align  2
CSYM(fiber_switchContext):
        stp     d15, d14, [sp, #-20*8]!
        stp     d13, d12, [sp, #2*8]
        stp     d11, d10, [sp, #4*8]
        stp     d9, d8,   [sp, #6*8]
        stp     x30, x29, [sp, #8*8] // lr, fp
        stp     x28, x27, [sp, #10*8]
        stp     x26, x25, [sp, #12*8]
        stp     x24, x23, [sp, #14*8]
        stp     x22, x21, [sp, #16*8]
        stp     x20, x19, [sp, #18*8]

        // oldp is set above saved lr (x30) to hide it and float regs
        // from GC
        add     x19, sp, #9*8
        str     x19, [x0]       // *oldp tstack
        sub     sp, x1, #9*8    // switch to newp sp

        ldp     x20, x19, [sp, #18*8]
        ldp     x22, x21, [sp, #16*8]
        ldp     x24, x23, [sp, #14*8]
        ldp     x26, x25, [sp, #12*8]
        ldp     x28, x27, [sp, #10*8]
        ldp     x30, x29, [sp, #8*8] // lr, fp
        ldp     d9, d8,   [sp, #6*8]
        ldp     d11, d10, [sp, #4*8]
        ldp     d13, d12, [sp, #2*8]
        ldp     d15, d14, [sp], #20*8
        ret
#endif<|MERGE_RESOLUTION|>--- conflicted
+++ resolved
@@ -138,15 +138,9 @@
 #if defined( USE_ABI_2 )
     .abiversion 2
 #endif
-<<<<<<< HEAD
     .align 2
     .globl fiber_switchContext
     .type  fiber_switchContext,@function
-=======
-    .globl  _D4core6thread18callWithStackShellFNbMDFNbPvZvZv
-    .align  2
-    .type   _D4core6thread18callWithStackShellFNbMDFNbPvZvZv,@function
->>>>>>> fbdcbb8b
 #if defined( USE_ABI_2 )
     .section .text.fiber_switchContext,"a",@progbits
 #else
