/**
 * Support code for mutithreading.
 *
 * Copyright: Copyright Mikola Lysenko 2005 - 2012.
<<<<<<< HEAD
 * License:   <a href="http://www.boost.org/LICENSE_1_0.txt">Boost License 1.0</a>.
=======
 * License:   $(WEB www.boost.org/LICENSE_1_0.txt, Boost License 1.0).
>>>>>>> 37215c0d
 * Authors:   Mikola Lysenko, Martin Nowak, Kai Nacke
 */

/*
 *          Copyright Mikola Lysenko 2005 - 2012.
 * Distributed under the Boost Software License, Version 1.0.
 *    (See accompanying file LICENSE_1_0.txt or copy at
 *          http://www.boost.org/LICENSE_1_0.txt)
 */

#if (defined(__linux__) || defined(__FreeBSD__)) && defined(__ELF__)
/*
 * Mark the resulting object file as not requiring execution permissions on
 * stack memory. The absence of this section would mark the whole resulting
 * library as requiring an executable stack, making it impossible to
 * dynamically load druntime on several Linux platforms where this is
 * forbidden due to security policies.
 */
.section .note.GNU-stack,"",%progbits
#endif

/* Let preprocessor tell us if C symbols have a prefix: __USER_LABEL_PREFIX__ */
#ifdef __USER_LABEL_PREFIX__
#define GLUE2(a, b) a ## b
#define GLUE(a, b) GLUE2(a, b)
#define CSYM(name) GLUE(__USER_LABEL_PREFIX__, name)
#else
#define CSYM(name) name
#endif

/************************************************************************************
 * POWER PC ASM BITS
 ************************************************************************************/
#if defined( __PPC64__ )

/**
 * Performs a context switch.
 * r3: location where to store current stack pointer
 * r4: new stack pointer
 *
 * The stack frame uses the standard layout except for floating point and
 * vector registers.
 *
 * ELFv2:
 * +------------------------+
 * | TOC Pointer Doubleword | SP+24
 * +------------------------+
 * | LR Save Doubleword     | SP+16
 * +------------------------+
 * | Reserved               | SP+12
 * +------------------------+
 * | CR Save Word           | SP+8
 * +------------------------+
 * | Back Chain             | SP+176 <-- Previous function
 * +------------------------+
 * | GPR Save Area (14-31)  | SP+32
 * +------------------------+
 * | TOC Pointer Doubleword | SP+24
 * +------------------------+
 * | LR Save Doubleword     | SP+16
 * +------------------------+
 * | Reserved               | SP+12
 * +------------------------+
 * | CR Save Word           | SP+8
 * +------------------------+
 * | Back Chain             | SP+0   <-- Stored stack pointer
 * +------------------------+
 * | VR Save Area (20-31)   | SP-16
 * +------------------------+
 * | FPR Save Area (14-31)  | SP-200
 * +------------------------+
 *
 * ELFv1:
 * +------------------------+
 * | Parameter Save Area    | SP+48
 * +------------------------+
 * | TOC Pointer Doubleword | SP+40
 * +------------------------+
 * | Link editor doubleword | SP+32
 * +------------------------+
 * | Compiler Doubleword    | SP+24
 * +------------------------+
 * | LR Save Doubleword     | SP+16
 * +------------------------+
 * | Reserved               | SP+12
 * +------------------------+
 * | CR Save Word           | SP+8
 * +------------------------+
 * | Back Chain             | SP+256 <-- Previous function
 * +------------------------+
 * | GPR Save Area (14-31)  | SP+112
 * +------------------------+
 * | Parameter Save Area    | SP+48
 * +------------------------+
 * | TOC Pointer Doubleword | SP+40
 * +------------------------+
 * | Link editor doubleword | SP+32
 * +------------------------+
 * | Compiler Doubleword    | SP+24
 * +------------------------+
 * | LR Save Doubleword     | SP+16
 * +------------------------+
 * | Reserved               | SP+12
 * +------------------------+
 * | CR Save Word           | SP+8
 * +------------------------+
 * | Back Chain             | SP+0   <-- Stored stack pointer
 * +------------------------+
 * | VR Save Area (20-31)   | SP-16
 * +------------------------+
 * | FPR Save Area (14-31)  | SP-200
 * +------------------------+
 */

#if defined(_CALL_ELF) && _CALL_ELF == 2
#define USE_ABI_2
#define LINKAGE_SZ   32
#define CR_OFS       8
#define LR_OFS       16
#define TOC_OFS      24
#define GPR_OFS      32
#define STACK_SZ     (LINKAGE_SZ + 18*8)
#else
#define LINKAGE_SZ   48
#define CR_OFS       8
#define LR_OFS       16
#define TOC_OFS      40
#define GPR_OFS      112
#define STACK_SZ     (LINKAGE_SZ + 8*8 + 18*8)
#endif

    .text
#if defined( USE_ABI_2 )
    .abiversion 2
#endif
    .align 2
    .globl fiber_switchContext
    .type  fiber_switchContext,@function
#if defined( USE_ABI_2 )
    .section .text.fiber_switchContext,"a",@progbits
#else
    .section .opd,"aw",@progbits
#endif
fiber_switchContext:
#if !defined( USE_ABI_2 )
    .align  3
    .quad .L.fiber_switchContext
    .quad .TOC.@tocbase
    .quad 0
    .text
#endif
.L.fiber_switchContext:
    .cfi_startproc
#if defined( USE_ABI_2 )
    addis 2, 12, .TOC.-.L.fiber_switchContext@ha
    addi 2, 2, .TOC.-.L.fiber_switchContext@l
    .localentry fiber_switchContext, .-.L.fiber_switchContext
#endif
    mflr    0
    std     0, LR_OFS(1)
    stdu    1, -STACK_SZ(1)
    .cfi_def_cfa_offset STACK_SZ
    .cfi_offset lr, LR_OFS

    /* Update the old stack pointer */
    std     1, 0(3)

    /* Save CC and TOC */
    mfcr    0
    sth     0,  CR_OFS(1)
    std     2,  TOC_OFS(1)

    /* Save GPRs */
    std     14, (GPR_OFS +  0 * 8)(1)
    std     15, (GPR_OFS +  1 * 8)(1)
    std     16, (GPR_OFS +  2 * 8)(1)
    std     17, (GPR_OFS +  3 * 8)(1)
    std     18, (GPR_OFS +  4 * 8)(1)
    std     19, (GPR_OFS +  5 * 8)(1)
    std     20, (GPR_OFS +  6 * 8)(1)
    std     21, (GPR_OFS +  7 * 8)(1)
    std     22, (GPR_OFS +  8 * 8)(1)
    std     23, (GPR_OFS +  9 * 8)(1)
    std     24, (GPR_OFS + 10 * 8)(1)
    std     25, (GPR_OFS + 11 * 8)(1)
    std     26, (GPR_OFS + 12 * 8)(1)
    std     27, (GPR_OFS + 13 * 8)(1)
    std     28, (GPR_OFS + 14 * 8)(1)
    std     29, (GPR_OFS + 15 * 8)(1)
    std     30, (GPR_OFS + 16 * 8)(1)
    std     31, (GPR_OFS + 17 * 8)(1)

    /* Save VRs */
    addi    0, 1, (- 1 * 16)
    stvx    20, 0, 0
    addi    0, 1, (- 2 * 16)
    stvx    21, 0, 0
    addi    0, 1, (- 3 * 16)
    stvx    22, 0, 0
    addi    0, 1, (- 4 * 16)
    stvx    23, 0, 0
    addi    0, 1, (- 5 * 16)
    stvx    24, 0, 0
    addi    0, 1, (- 6 * 16)
    stvx    25, 0, 0
    addi    0, 1, (- 7 * 16)
    stvx    26, 0, 0
    addi    0, 1, (- 8 * 16)
    stvx    27, 0, 0
    addi    0, 1, (- 9 * 16)
    stvx    28, 0, 0
    addi    0, 1, (-10 * 16)
    stvx    29, 0, 0
    addi    0, 1, (-11 * 16)
    stvx    30, 0, 0
    addi    0, 1, (-12 * 16)
    stvx    31, 0, 0

    /* Save FPRs */
    stfd    14, ( -1 * 8 -12 * 16)(1)
    stfd    15, ( -2 * 8 -12 * 16)(1)
    stfd    16, ( -3 * 8 -12 * 16)(1)
    stfd    17, ( -4 * 8 -12 * 16)(1)
    stfd    18, ( -5 * 8 -12 * 16)(1)
    stfd    19, ( -6 * 8 -12 * 16)(1)
    stfd    20, ( -7 * 8 -12 * 16)(1)
    stfd    21, ( -8 * 8 -12 * 16)(1)
    stfd    22, ( -9 * 8 -12 * 16)(1)
    stfd    23, (-10 * 8 -12 * 16)(1)
    stfd    24, (-11 * 8 -12 * 16)(1)
    stfd    25, (-12 * 8 -12 * 16)(1)
    stfd    26, (-13 * 8 -12 * 16)(1)
    stfd    27, (-14 * 8 -12 * 16)(1)
    stfd    28, (-15 * 8 -12 * 16)(1)
    stfd    29, (-16 * 8 -12 * 16)(1)
    stfd    30, (-17 * 8 -12 * 16)(1)
    stfd    31, (-18 * 8 -12 * 16)(1)

    /* Set new stack pointer */
    mr      1, 4

    /* Restore GPRs */
    ld     14, (GPR_OFS +  0 * 8)(1)
    ld     15, (GPR_OFS +  1 * 8)(1)
    ld     16, (GPR_OFS +  2 * 8)(1)
    ld     17, (GPR_OFS +  3 * 8)(1)
    ld     18, (GPR_OFS +  4 * 8)(1)
    ld     19, (GPR_OFS +  5 * 8)(1)
    ld     20, (GPR_OFS +  6 * 8)(1)
    ld     21, (GPR_OFS +  7 * 8)(1)
    ld     22, (GPR_OFS +  8 * 8)(1)
    ld     23, (GPR_OFS +  9 * 8)(1)
    ld     24, (GPR_OFS + 10 * 8)(1)
    ld     25, (GPR_OFS + 11 * 8)(1)
    ld     26, (GPR_OFS + 12 * 8)(1)
    ld     27, (GPR_OFS + 13 * 8)(1)
    ld     28, (GPR_OFS + 14 * 8)(1)
    ld     29, (GPR_OFS + 15 * 8)(1)
    ld     30, (GPR_OFS + 16 * 8)(1)
    ld     31, (GPR_OFS + 17 * 8)(1)

    /* Load VRs */
    addi    0, 1, (- 1 * 16)
    lvx     20, 0, 0
    addi    0, 1, (- 2 * 16)
    lvx     21, 0, 0
    addi    0, 1, (- 3 * 16)
    lvx     22, 0, 0
    addi    0, 1, (- 4 * 16)
    lvx     23, 0, 0
    addi    0, 1, (- 5 * 16)
    lvx     24, 0, 0
    addi    0, 1, (- 6 * 16)
    lvx     25, 0, 0
    addi    0, 1, (- 7 * 16)
    lvx     26, 0, 0
    addi    0, 1, (- 8 * 16)
    lvx     27, 0, 0
    addi    0, 1, (- 9 * 16)
    lvx     28, 0, 0
    addi    0, 1, (-10 * 16)
    lvx     29, 0, 0
    addi    0, 1, (-11 * 16)
    lvx     30, 0, 0
    addi    0, 1, (-12 * 16)
    lvx     31, 0, 0

    /* Restore FPRs */
    lfd     14, ( -1 * 8 -12 * 16)(1)
    lfd     15, ( -2 * 8 -12 * 16)(1)
    lfd     16, ( -3 * 8 -12 * 16)(1)
    lfd     17, ( -4 * 8 -12 * 16)(1)
    lfd     18, ( -5 * 8 -12 * 16)(1)
    lfd     19, ( -6 * 8 -12 * 16)(1)
    lfd     20, ( -7 * 8 -12 * 16)(1)
    lfd     21, ( -8 * 8 -12 * 16)(1)
    lfd     22, ( -9 * 8 -12 * 16)(1)
    lfd     23, (-10 * 8 -12 * 16)(1)
    lfd     24, (-11 * 8 -12 * 16)(1)
    lfd     25, (-12 * 8 -12 * 16)(1)
    lfd     26, (-13 * 8 -12 * 16)(1)
    lfd     27, (-14 * 8 -12 * 16)(1)
    lfd     28, (-15 * 8 -12 * 16)(1)
    lfd     29, (-16 * 8 -12 * 16)(1)
    lfd     30, (-17 * 8 -12 * 16)(1)
    lfd     31, (-18 * 8 -12 * 16)(1)

    /* Set condition and TOC register */
    lhz     0, CR_OFS(1)
    mtcr    0
    ld      2, TOC_OFS(1)

    /* Return and switch context */
    addi    1, 1, STACK_SZ
    ld      0, LR_OFS(1)
    mtlr    0
    blr
    .long 0
    .quad 0
    .size  fiber_switchContext,.-.L.fiber_switchContext
    .cfi_endproc

#elif defined( __ppc__ ) || defined( __PPC__ ) || defined( __powerpc__ )

    .section  ".text"

/**
 * Performs a context switch.
 *
 * r3 - old context pointer
 * r4 - new context pointer
 *
 */
    .align 2
    .globl fiber_switchContext
    .type   fiber_switchContext, @function
fiber_switchContext:
    /* Save linkage area */
    mflr        0
    mfcr        5
    stw     0, 8(1)
    stw     5, 4(1)

    /* Save GPRs */
    stw     11, (-1 * 4)(1)
    stw     13, (-2 * 4)(1)
    stw     14, (-3 * 4)(1)
    stw     15, (-4 * 4)(1)
    stw     16, (-5 * 4)(1)
    stw     17, (-6 * 4)(1)
    stw     18, (-7 * 4)(1)
    stw     19, (-8 * 4)(1)
    stw     20, (-9 * 4)(1)
    stw     21, (-10 * 4)(1)
    stw     22, (-11 * 4)(1)
    stw     23, (-12 * 4)(1)
    stw     24, (-13 * 4)(1)
    stw     25, (-14 * 4)(1)
    stw     26, (-15 * 4)(1)
    stw     27, (-16 * 4)(1)
    stw     28, (-17 * 4)(1)
    stw     29, (-18 * 4)(1)
    stw     30, (-19 * 4)(1)
    stwu    31, (-20 * 4)(1)

    /* We update the stack pointer here, since we do not want the GC to
       scan the floating point registers. */

    /* Save FPRs */
    stfd    14, (-1 * 8)(1)
    stfd    15, (-2 * 8)(1)
    stfd    16, (-3 * 8)(1)
    stfd    17, (-4 * 8)(1)
    stfd    18, (-5 * 8)(1)
    stfd    19, (-6 * 8)(1)
    stfd    20, (-7 * 8)(1)
    stfd    21, (-8 * 8)(1)
    stfd    22, (-9 * 8)(1)
    stfd    23, (-10 * 8)(1)
    stfd    24, (-11 * 8)(1)
    stfd    25, (-12 * 8)(1)
    stfd    26, (-13 * 8)(1)
    stfd    27, (-14 * 8)(1)
    stfd    28, (-15 * 8)(1)
    stfd    29, (-16 * 8)(1)
    stfd    30, (-17 * 8)(1)
    stfd    31, (-18 * 8)(1)

    /* Update the old stack pointer */
    stw     1, 0(3)

    /* Set new stack pointer */
    addi        1, 4, 20 * 4

    /* Restore linkage area */
    lwz     0, 8(1)
    lwz     5, 4(1)

    /* Restore GPRs */
    lwz     11, (-1 * 4)(1)
    lwz     13, (-2 * 4)(1)
    lwz     14, (-3 * 4)(1)
    lwz     15, (-4 * 4)(1)
    lwz     16, (-5 * 4)(1)
    lwz     17, (-6 * 4)(1)
    lwz     18, (-7 * 4)(1)
    lwz     19, (-8 * 4)(1)
    lwz     20, (-9 * 4)(1)
    lwz     21, (-10 * 4)(1)
    lwz     22, (-11 * 4)(1)
    lwz     23, (-12 * 4)(1)
    lwz     24, (-13 * 4)(1)
    lwz     25, (-14 * 4)(1)
    lwz     26, (-15 * 4)(1)
    lwz     27, (-16 * 4)(1)
    lwz     28, (-17 * 4)(1)
    lwz     29, (-18 * 4)(1)
    lwz     30, (-19 * 4)(1)
    lwz     31, (-20 * 4)(1)


    /* Restore FPRs */
    lfd     14, (-1 * 8)(4)
    lfd     15, (-2 * 8)(4)
    lfd     16, (-3 * 8)(4)
    lfd     17, (-4 * 8)(4)
    lfd     18, (-5 * 8)(4)
    lfd     19, (-6 * 8)(4)
    lfd     20, (-7 * 8)(4)
    lfd     21, (-8 * 8)(4)
    lfd     22, (-9 * 8)(4)
    lfd     23, (-10 * 8)(4)
    lfd     24, (-11 * 8)(4)
    lfd     25, (-12 * 8)(4)
    lfd     26, (-13 * 8)(4)
    lfd     27, (-14 * 8)(4)
    lfd     28, (-15 * 8)(4)
    lfd     29, (-16 * 8)(4)
    lfd     30, (-17 * 8)(4)
    lfd     31, (-18 * 8)(4)

    /* Set condition and link register */
    mtcr        5
    mtlr        0

    /* Return and switch context */
    blr
    .size  fiber_switchContext,.-fiber_switchContext

#elif defined(__mips__) && _MIPS_SIM == _ABIO32
/************************************************************************************
 * MIPS ASM BITS
 ************************************************************************************/

/**
 * Performs a context switch.
 *
 * $a0 - void** - ptr to old stack pointer
 * $a1 - void*  - new stack pointer
 *
 */
.text
.globl fiber_switchContext
fiber_switchContext:
    addiu $sp, $sp, -(10 * 4)

    // fp regs and return address are stored below the stack
    // because we don't want the GC to scan them.

#ifdef __mips_hard_float
#define ALIGN8(val) (val + (-val & 7))
#define BELOW (ALIGN8(6 * 8 + 4))
    sdcl $f20, (0 * 8 - BELOW)($sp)
    sdcl $f22, (1 * 8 - BELOW)($sp)
    sdcl $f24, (2 * 8 - BELOW)($sp)
    sdcl $f26, (3 * 8 - BELOW)($sp)
    sdcl $f28, (4 * 8 - BELOW)($sp)
    sdcl $f30, (5 * 8 - BELOW)($sp)
#endif
    sw $ra, -4($sp)

    sw $s0, (0 * 4)($sp)
    sw $s1, (1 * 4)($sp)
    sw $s2, (2 * 4)($sp)
    sw $s3, (3 * 4)($sp)
    sw $s4, (4 * 4)($sp)
    sw $s5, (5 * 4)($sp)
    sw $s6, (6 * 4)($sp)
    sw $s7, (7 * 4)($sp)
    sw $s8, (8 * 4)($sp)
    sw $gp, (9 * 4)($sp)

    // swap stack pointer
    sw $sp, 0($a0)
    move $sp, $a1

#ifdef __mips_hard_float
    ldcl $f20, (0 * 8 - BELOW)($sp)
    ldcl $f22, (1 * 8 - BELOW)($sp)
    ldcl $f24, (2 * 8 - BELOW)($sp)
    ldcl $f26, (3 * 8 - BELOW)($sp)
    ldcl $f28, (4 * 8 - BELOW)($sp)
    ldcl $f30, (5 * 8 - BELOW)($sp)
#endif
    lw $ra, -4($sp)

    lw $s0, (0 * 4)($sp)
    lw $s1, (1 * 4)($sp)
    lw $s2, (2 * 4)($sp)
    lw $s3, (3 * 4)($sp)
    lw $s4, (4 * 4)($sp)
    lw $s5, (5 * 4)($sp)
    lw $s6, (6 * 4)($sp)
    lw $s7, (7 * 4)($sp)
    lw $s8, (8 * 4)($sp)
    lw $gp, (9 * 4)($sp)

    addiu $sp, $sp, (10 * 4)

    jr $ra // return

#elif defined(__arm__) && defined(__ARM_EABI__)
/************************************************************************************
 * ARM ASM BITS
 ************************************************************************************/

/**
 * Performs a context switch.
 *
 * Parameters:
 * r0 - void** - ptr to old stack pointer
 * r1 - void*  - new stack pointer
 *
 * ARM EABI registers:
 * r0-r3   : argument/scratch registers
 * r4-r10  : callee-save registers
 * r11     : frame pointer (or a callee save register if fp isn't needed)
 * r12 =ip : inter procedure register. We can treat it like any other scratch register
 * r13 =sp : stack pointer
 * r14 =lr : link register, it contains the return address (belonging to the function which called us)
 * r15 =pc : program counter
 *
 * For floating point registers:
 * According to AAPCS (version 2.09, section 5.1.2) only the d8-d15 registers need to be preserved
 * across method calls. This applies to all ARM FPU variants, whether they have 16 or 32 double registers
 * NEON support or not, half-float support or not and so on does not matter.
 *
 * Note: If this file was compiled with -mfloat-abi=soft but the code runs on a softfp system with fpu the d8-d15
 * registers won't be saved (we do not know that the system has got a fpu in that case) but the registers might actually
 * be used by other code if it was compiled with -mfloat-abi=softfp.
 *
 * Interworking is only supported on ARMv5+, not on ARM v4T as ARM v4t requires special stubs when changing
 * from thumb to arm mode or the other way round.
 */

.text
.align  2
.global fiber_switchContext
.type   fiber_switchContext, %function
fiber_switchContext:
    .fnstart
    push {r4-r11}
    // update the oldp pointer. Link register and floating point registers stored later to prevent the GC from
    // scanning them.
    str sp, [r0]
    // push r0 (or any other register) as well to keep stack 8byte aligned
    push {r0, lr}

    #if defined(__ARM_PCS_VFP) || (defined(__ARM_PCS) && !defined(__SOFTFP__)) // ARM_HardFloat  || ARM_SoftFP
      vpush {d8-d15}
      // now switch over to the new stack. Need to subtract (8*8[d8-d15]+2*4[r0, lr]) to position stack pointer
      // below the last saved register. Remember we saved the SP before pushing [r0, lr, d8-d15]
      sub sp, r1, #72
      vpop {d8-d15}
    #else
      sub sp, r1, #8
    #endif

    // we don't really care about r0, we only used that for padding.
    // r1 is now what used to be in the link register when saving.
    pop {r0, r1, r4-r11}
    /**
     * The link register for the initial jump to fiber_entryPoint must be zero: The jump actually
     * looks like a normal method call as we jump to the start of the fiber_entryPoint function.
     * Although fiber_entryPoint never returns and therefore never accesses lr, it saves lr to the stack.
     * ARM unwinding will then look at the stack, find lr and think that fiber_entryPoint was called by
     * the function in lr! So if we have some address in lr the unwinder will try to continue stack unwinding,
     * although it's already at the stack base and crash.
     * In all other cases the content of lr doesn't matter.
     * Note: If we simply loaded into lr above and then moved lr into pc, the initial method call
     * to fiber_entryPoint would look as if it was called from fiber_entryPoint itself, as the fiber_entryPoint
     * address is in lr on the initial context switch.
     */
    mov lr, #0
    // return by writing lr into pc
    mov pc, r1
    .fnend

#elif defined(__aarch64__)
/************************************************************************************
 * AArch64 (arm64) ASM BITS
 ************************************************************************************/
/**
 * preserve/restore AAPCS64 registers
 *   x19-x28 5.1.1 64-bit callee saved
 *   x29 fp, or possibly callee saved reg - depends on platform choice 5.2.3)
 *   x30 lr
 *   d8-d15  5.1.2 says callee only must save bottom 64-bits (the "d" regs)
 *
 * saved regs on stack will look like:
 *   19: x19
 *   18: x20
 *   ...
 *   10: x28
 *    9: x29 (fp)  <-- oldp / *newp save stack top
 *    8: x30 (lr)
 *    7: d8
 *   ...
 *    0: d15       <-- sp
 */
        .text
        .global CSYM(fiber_switchContext)
        .p2align  2
CSYM(fiber_switchContext):
        stp     d15, d14, [sp, #-20*8]!
        stp     d13, d12, [sp, #2*8]
        stp     d11, d10, [sp, #4*8]
        stp     d9, d8,   [sp, #6*8]
        stp     x30, x29, [sp, #8*8] // lr, fp
        stp     x28, x27, [sp, #10*8]
        stp     x26, x25, [sp, #12*8]
        stp     x24, x23, [sp, #14*8]
        stp     x22, x21, [sp, #16*8]
        stp     x20, x19, [sp, #18*8]

        // oldp is set above saved lr (x30) to hide it and float regs
        // from GC
        add     x19, sp, #9*8
        str     x19, [x0]       // *oldp tstack
        sub     sp, x1, #9*8    // switch to newp sp

        ldp     x20, x19, [sp, #18*8]
        ldp     x22, x21, [sp, #16*8]
        ldp     x24, x23, [sp, #14*8]
        ldp     x26, x25, [sp, #12*8]
        ldp     x28, x27, [sp, #10*8]
        ldp     x30, x29, [sp, #8*8] // lr, fp
        ldp     d9, d8,   [sp, #6*8]
        ldp     d11, d10, [sp, #4*8]
        ldp     d13, d12, [sp, #2*8]
        ldp     d15, d14, [sp], #20*8
        ret
#endif<|MERGE_RESOLUTION|>--- conflicted
+++ resolved
@@ -2,11 +2,7 @@
  * Support code for mutithreading.
  *
  * Copyright: Copyright Mikola Lysenko 2005 - 2012.
-<<<<<<< HEAD
- * License:   <a href="http://www.boost.org/LICENSE_1_0.txt">Boost License 1.0</a>.
-=======
  * License:   $(WEB www.boost.org/LICENSE_1_0.txt, Boost License 1.0).
->>>>>>> 37215c0d
  * Authors:   Mikola Lysenko, Martin Nowak, Kai Nacke
  */
 
