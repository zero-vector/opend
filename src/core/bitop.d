--- conflicted
+++ resolved
@@ -353,7 +353,6 @@
             uint ui = u * 0x3_0001;
             assert(_popcnt(ui) == popcnt_x(ui));
 
-<<<<<<< HEAD
             assert(_popcnt(cast(ulong)u) == popcnt_x(cast(ulong)u));
             ulong ul = u * 0x3_0003_0001;
             assert(_popcnt(ul) == popcnt_x(ul));
@@ -361,10 +360,7 @@
     }
 }
 else
-version (AnyX86)
-=======
 version (DigitalMars) version (AnyX86)
->>>>>>> c4d17cf0
 {
     /**
      * Calculates the number of set bits in a 32-bit integer
