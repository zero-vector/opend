--- conflicted
+++ resolved
@@ -310,19 +310,15 @@
  * (No longer an intrisic - the compiler recognizes the patterns
  * in the body.)
  */
-<<<<<<< HEAD
 version (none)
 {
     // Our implementation returns an arbitrary non-zero value if the bit was
     // set, which is not what std.bitmanip expects.
     pragma(LDC_intrinsic, "ldc.bitop.bt")
-        int bt(in size_t* p, size_t bitnum) pure @system;
+        int bt(const scope size_t* p, size_t bitnum) pure @system;
 }
 else
-int bt(in size_t* p, size_t bitnum) pure @system
-=======
 int bt(const scope size_t* p, size_t bitnum) pure @system
->>>>>>> 76211df2
 {
     static if (size_t.sizeof == 8)
         return ((p[bitnum >> 6] & (1L << (bitnum & 63)))) != 0;
