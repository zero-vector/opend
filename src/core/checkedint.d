--- conflicted
+++ resolved
@@ -189,7 +189,6 @@
 pragma(inline, true)
 uint addu(uint x, uint y, ref bool overflow)
 {
-<<<<<<< HEAD
     version(LDC)
     {
         if (!__ctfe)
@@ -199,10 +198,7 @@
             return res.result;
         }
     }
-    uint r = x + y;
-=======
     immutable uint r = x + y;
->>>>>>> 5c52df74
     if (r < x || r < y)
         overflow = true;
     return r;
@@ -230,7 +226,6 @@
 pragma(inline, true)
 ulong addu(ulong x, ulong y, ref bool overflow)
 {
-<<<<<<< HEAD
     version(LDC)
     {
         if (!__ctfe)
@@ -240,10 +235,7 @@
             return res.result;
         }
     }
-    ulong r = x + y;
-=======
     immutable ulong r = x + y;
->>>>>>> 5c52df74
     if (r < x || r < y)
         overflow = true;
     return r;
@@ -273,7 +265,6 @@
 pragma(inline, true)
 ucent addu(ucent x, ucent y, ref bool overflow)
 {
-<<<<<<< HEAD
     version(LDC)
     {
         if (!__ctfe)
@@ -283,10 +274,7 @@
             return res.result;
         }
     }
-    ucent r = x + y;
-=======
     immutable ucent r = x + y;
->>>>>>> 5c52df74
     if (r < x || r < y)
         overflow = true;
     return r;
@@ -328,7 +316,6 @@
 pragma(inline, true)
 int subs(int x, int y, ref bool overflow)
 {
-<<<<<<< HEAD
     version(LDC)
     {
         if (!__ctfe)
@@ -338,10 +325,7 @@
             return res.result;
         }
     }
-    long r = cast(long)x - cast(long)y;
-=======
     immutable long r = cast(long)x - cast(long)y;
->>>>>>> 5c52df74
     if (r < int.min || r > int.max)
         overflow = true;
     return cast(int)r;
@@ -369,7 +353,6 @@
 pragma(inline, true)
 long subs(long x, long y, ref bool overflow)
 {
-<<<<<<< HEAD
     version(LDC)
     {
         if (!__ctfe)
@@ -379,10 +362,7 @@
             return res.result;
         }
     }
-    long r = cast(ulong)x - cast(ulong)y;
-=======
     immutable long r = cast(ulong)x - cast(ulong)y;
->>>>>>> 5c52df74
     if (x <  0 && y >= 0 && r >= 0 ||
         x >= 0 && y <  0 && (r <  0 || y == long.min))
         overflow = true;
@@ -415,7 +395,6 @@
 pragma(inline, true)
 cent subs(cent x, cent y, ref bool overflow)
 {
-<<<<<<< HEAD
     version(LDC)
     {
         if (!__ctfe)
@@ -425,10 +404,7 @@
             return res.result;
         }
     }
-    cent r = cast(ucent)x - cast(ucent)y;
-=======
     immutable cent r = cast(ucent)x - cast(ucent)y;
->>>>>>> 5c52df74
     if (x <  0 && y >= 0 && r >= 0 ||
         x >= 0 && y <  0 && (r <  0 || y == long.min))
         overflow = true;
@@ -722,7 +698,6 @@
 pragma(inline, true)
 long muls(long x, long y, ref bool overflow)
 {
-<<<<<<< HEAD
     version(LDC_HasNativeI64Mul)
     {
         if (!__ctfe)
@@ -732,10 +707,7 @@
             return res.result;
         }
     }
-    long r = cast(ulong)x * cast(ulong)y;
-=======
     immutable long r = cast(ulong)x * cast(ulong)y;
->>>>>>> 5c52df74
     enum not0or1 = ~1L;
     if((x & not0or1) && ((r == y)? r : (r / x) != y))
         overflow = true;
@@ -771,7 +743,6 @@
 pragma(inline, true)
 cent muls(cent x, cent y, ref bool overflow)
 {
-<<<<<<< HEAD
     version(LDC_HasNativeI64Mul)
     {
         if (!__ctfe)
@@ -781,10 +752,7 @@
             return res.result;
         }
     }
-    cent r = cast(ucent)x * cast(ucent)y;
-=======
     immutable cent r = cast(ucent)x * cast(ucent)y;
->>>>>>> 5c52df74
     enum not0or1 = ~1L;
     if((x & not0or1) && ((r == y)? r : (r / x) != y))
         overflow = true;
@@ -832,7 +800,6 @@
 pragma(inline, true)
 uint mulu(uint x, uint y, ref bool overflow)
 {
-<<<<<<< HEAD
     version(LDC)
     {
         if (!__ctfe)
@@ -842,10 +809,7 @@
             return res.result;
         }
     }
-    ulong r = ulong(x) * ulong(y);
-=======
     immutable ulong r = ulong(x) * ulong(y);
->>>>>>> 5c52df74
     if (r >> 32)
         overflow = true;
     return cast(uint) r;
@@ -886,7 +850,6 @@
 pragma(inline, true)
 ulong mulu(ulong x, ulong y, ref bool overflow)
 {
-<<<<<<< HEAD
     version(LDC_HasNativeI64Mul)
     {
         if (!__ctfe)
@@ -896,10 +859,7 @@
             return res.result;
         }
     }
-    ulong r = x * y;
-=======
     immutable ulong r = x * y;
->>>>>>> 5c52df74
     if ((x | y) >> 32 &&
             x &&
             r / x != y)
@@ -957,7 +917,6 @@
 pragma(inline, true)
 ucent mulu(ucent x, ucent y, ref bool overflow)
 {
-<<<<<<< HEAD
     version(LDC_HasNativeI64Mul)
     {
         if (!__ctfe)
@@ -967,10 +926,7 @@
             return res.result;
         }
     }
-    ucent r = x * y;
-=======
     immutable ucent r = x * y;
->>>>>>> 5c52df74
     if (x && (r / x) != y)
         overflow = true;
     return r;
