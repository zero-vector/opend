--- conflicted
+++ resolved
@@ -118,9 +118,8 @@
     }
 
 
-<<<<<<< HEAD
-    alias scope void delegate() gc_atom;
-    extern (C) void function(gc_atom) gc_atomic;
+    alias void delegate() gc_atom;
+    extern (C) void function(scope gc_atom) gc_atomic;
 
     version( LDC ) {
       enum osxManualTls = false;
@@ -129,10 +128,6 @@
     } else {
       enum osxManualTls = false;
     }
-=======
-    alias void delegate() gc_atom;
-    extern (C) void function(scope gc_atom) gc_atomic;
->>>>>>> 57a40b65
 }
 
 
