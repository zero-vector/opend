/**
 * D header file to interface with the
 * $(HTTP pubs.opengroup.org/onlinepubs/9699919799/basedefs/aio.h.html, Posix AIO API).
 *
 * Copyright: Copyright D Language Foundation 2018.
 * License:   $(LINK2 http://www.boost.org/LICENSE_1_0.txt, Boost License 1.0)
 * Authors:   $(HTTPS github.com/darredevil, Alexandru Razvan Caciulescu)
 */
module core.sys.posix.aio;

private import core.sys.posix.signal;
private import core.sys.posix.sys.types;

<<<<<<< HEAD
// LDC: changed from `version (Posix):`
version (CRuntime_Glibc): version (X86_64):
=======
version (OSX)
    version = Darwin;
else version (iOS)
    version = Darwin;
else version (TVOS)
    version = Darwin;
else version (WatchOS)
    version = Darwin;

version (Posix):
>>>>>>> f9615f3a

extern (C):
@system:
@nogc:
nothrow:

version (CRuntime_Glibc)
{
    import core.sys.posix.config;

    struct aiocb
    {
        int aio_fildes;
        int aio_lio_opcode;
        int aio_reqprio;
        void* aio_buf;   //volatile
        size_t aio_nbytes;
        sigevent aio_sigevent;

        aiocb* __next_prio;
        int __abs_prio;
        int __policy;
        int __error_code;
        ssize_t __return_value;

        off_t aio_offset;
        ubyte[32] __glibc_reserved;
    }

    static if (__USE_LARGEFILE64)
    {
        struct aiocb64
        {
            int aio_fildes;
            int aio_lio_opcode;
            int aio_reqprio;
            void* aio_buf;   //volatile
            size_t aio_nbytes;
            sigevent aio_sigevent;

            aiocb* __next_prio;
            int __abs_prio;
            int __policy;
            int __error_code;
            ssize_t __return_value;

            off_t aio_offset;
            ubyte[32] __glibc_reserved;
        }
    }
}
else version (CRuntime_Musl)
{
    // https://git.musl-libc.org/cgit/musl/tree/include/aio.h
    struct aiocb
    {
        int aio_fildes;
        int aio_lio_opcode;
        int aio_reqprio;
        void* aio_buf;   //volatile
        size_t aio_nbytes;
        sigevent aio_sigevent;
        void* __td;
        int[2] __lock;
        int __err;   //volatile
        ssize_t __ret;
        off_t aio_offset;
        void* __next;
        void* __prev;
        ubyte[32-2*(void*).sizeof] __dummy4;
    }
}
else version (Darwin)
{
    struct aiocb
    {
        int aio_filedes;
        off_t aio_offset;
        void* aio_buf;   // volatile
        size_t aio_nbytes;
        int reqprio;
        sigevent aio_sigevent;
        int aio_lio_opcode;
    }
}
else version (FreeBSD)
{
    struct __aiocb_private
    {
        long status;
        long error;
        void* kernelinfo;
    }

    struct aiocb
    {
        int aio_fildes;
        off_t aio_offset;
        void* aio_buf;   // volatile
        size_t aio_nbytes;
        private int[2] __spare;
        private void* _spare2__;
        int aio_lio_opcode;
        int aio_reqprio;
        private __aiocb_private _aiocb_private;
        sigevent aio_sigevent;
    }

    version = BSD_Posix;
}
else version (NetBSD)
{
    struct aiocb
    {
        off_t aio_offset;
        void* aio_buf;   // volatile
        size_t aio_nbytes;
        int aio_fildes;
        int aio_lio_opcode;
        int aio_reqprio;
        sigevent aio_sigevent;
        private int _state;
        private int _errno;
        private ssize_t _retval;
    }

    version = BSD_Posix;
}
else version (DragonFlyBSD)
{
    struct aiocb
    {
        int aio_fildes;
        off_t aio_offset;
        void* aio_buf;   // volatile
        size_t aio_nbytes;
        sigevent aio_sigevent;
        int aio_lio_opcode;
        int aio_reqprio;
        private int _aio_val;
        private int _aio_err;
    }

    version = BSD_Posix;
}
else version (Solaris)
{
    struct aio_result_t
    {
        ssize_t aio_return;
        int aio_errno;
    }

    struct aiocb
    {
        int aio_fildes;
        void* aio_buf;   // volatile
        size_t aio_nbytes;
        off_t aio_offset;
        int aio_reqprio;
        sigevent aio_sigevent;
        int aio_lio_opcode;
        aio_result_t aio_resultp;
        int aio_state;
        int[1] aio__pad;
    }
}
else
    static assert(false, "Unsupported platform");

/* Return values of cancelation function.  */
version (CRuntime_Glibc)
{
    enum
    {
        AIO_CANCELED,
        AIO_NOTCANCELED,
        AIO_ALLDONE
    }
}
else version (CRuntime_Musl)
{
    enum
    {
        AIO_CANCELED,
        AIO_NOTCANCELED,
        AIO_ALLDONE
    }
}
else version (Darwin)
{
    enum
    {
        AIO_ALLDONE = 0x1,
        AIO_CANCELED = 0x2,
        AIO_NOTCANCELED = 0x4,
    }
}
else version (Solaris)
{
    enum
    {
        AIO_CANCELED,
        AIO_ALLDONE,
        AIO_NOTCANCELED
    }
}
else version (BSD_Posix)
{
    enum
    {
        AIO_CANCELED,
        AIO_NOTCANCELED,
        AIO_ALLDONE
    }
}

/* Operation codes for `aio_lio_opcode'.  */
version (CRuntime_Glibc)
{
    enum
    {
        LIO_READ,
        LIO_WRITE,
        LIO_NOP
    }
}
else version (CRuntime_Musl)
{
    enum
    {
        LIO_READ,
        LIO_WRITE,
        LIO_NOP
    }
}
else version (Darwin)
{
    enum
    {
        LIO_NOP = 0x0,
        LIO_READ = 0x1,
        LIO_WRITE = 0x2,
    }
}
else version (Solaris)
{
    enum
    {
        LIO_NOP,
        LIO_READ,
        LIO_WRITE,
    }
}
else version (BSD_Posix)
{
    enum
    {
        LIO_NOP,
        LIO_WRITE,
        LIO_READ
    }
}

/* Synchronization options for `lio_listio' function.  */
version (CRuntime_Glibc)
{
    enum
    {
        LIO_WAIT,
        LIO_NOWAIT
    }
}
else version (CRuntime_Musl)
{
    enum
    {
        LIO_WAIT,
        LIO_NOWAIT
    }
}
else version (Darwin)
{
    enum
    {
        LIO_NOWAIT = 0x1,
        LIO_WAIT = 0x2,
    }
}
else version (Solaris)
{
    enum
    {
        LIO_NOWAIT,
        LIO_WAIT
    }
}
else version (BSD_Posix)
{
    enum
    {
        LIO_NOWAIT,
        LIO_WAIT
    }
}

/* Functions implementing POSIX AIO.  */
version (CRuntime_Glibc)
{
    static if (__USE_LARGEFILE64)
    {
        int aio_read64(aiocb64* aiocbp);
        int aio_write64(aiocb64* aiocbp);
        int aio_fsync64(int op, aiocb64* aiocbp);
        int aio_error64(const(aiocb64)* aiocbp);
        ssize_t aio_return64(aiocb64* aiocbp);
        int aio_suspend64(const(aiocb64*)* aiocb_list, int nitems, const(timespec)* timeout);
        int aio_cancel64(int fd, aiocb64* aiocbp);
        int lio_listio64(int mode, const(aiocb64*)* aiocb_list, int nitems, sigevent* sevp);

        alias aio_read = aio_read64;
        alias aio_write = aio_write64;
        alias aio_fsync = aio_fsync64;
        alias aio_error = aio_error64;
        alias aio_return = aio_return64;
        alias aio_suspend = aio_suspend64;
        alias aio_cancel = aio_cancel64;
        alias lio_listio = lio_listio64;
    }
    else
    {
        int aio_read(aiocb* aiocbp);
        int aio_write(aiocb* aiocbp);
        int aio_fsync(int op, aiocb* aiocbp);
        int aio_error(const(aiocb)* aiocbp);
        ssize_t aio_return(aiocb* aiocbp);
        int aio_suspend(const(aiocb*)* aiocb_list, int nitems, const(timespec)* timeout);
        int aio_cancel(int fd, aiocb* aiocbp);
        int lio_listio(int mode, const(aiocb*)* aiocb_list, int nitems, sigevent* sevp);
    }
}
else
{
    int aio_read(aiocb* aiocbp);
    int aio_write(aiocb* aiocbp);
    int aio_fsync(int op, aiocb* aiocbp);
    int aio_error(const(aiocb)* aiocbp);
    ssize_t aio_return(aiocb* aiocbp);
    int aio_suspend(const(aiocb*)* aiocb_list, int nitems, const(timespec)* timeout);
    int aio_cancel(int fd, aiocb* aiocbp);
    int lio_listio(int mode, const(aiocb*)* aiocb_list, int nitems, sigevent* sevp);
}

/* Functions outside/extending POSIX requirement.  */
version (CRuntime_Glibc)
{
    static if (__USE_GNU)
    {
        /* To customize the implementation one can use the following struct.  */
        struct aioinit
        {
            int aio_threads;
            int aio_num;
            int aio_locks;
            int aio_usedba;
            int aio_debug;
            int aio_numusers;
            int aio_idle_time;
            int aio_reserved;
        }

        void aio_init(const(aioinit)* init);
    }
}
else version (FreeBSD)
{
    int aio_waitcomplete(aiocb** aiocb_list, const(timespec)* timeout);
    int aio_mlock(aiocb* aiocbp);
}
else version (DragonFlyBSD)
{
    int aio_waitcomplete(aiocb** aiocb_list, const(timespec)* timeout);
}<|MERGE_RESOLUTION|>--- conflicted
+++ resolved
@@ -11,10 +11,6 @@
 private import core.sys.posix.signal;
 private import core.sys.posix.sys.types;
 
-<<<<<<< HEAD
-// LDC: changed from `version (Posix):`
-version (CRuntime_Glibc): version (X86_64):
-=======
 version (OSX)
     version = Darwin;
 else version (iOS)
@@ -25,7 +21,6 @@
     version = Darwin;
 
 version (Posix):
->>>>>>> f9615f3a
 
 extern (C):
 @system:
