/**
 * The vararg module is intended to facilitate vararg manipulation in D.
 * It should be interface compatible with the C module "stdarg," and the
 * two modules may share a common implementation if possible (as is done
 * here).
 * Copyright: Copyright Digital Mars 2000 - 2009.
 * License:   $(LINK2 http://www.boost.org/LICENSE_1_0.txt, Boost License 1.0)
 * Authors:   Walter Bright, Hauke Duden
 * Source:    $(DRUNTIMESRC core/_vararg.d)
 */

/*          Copyright Digital Mars 2000 - 2009.
 * Distributed under the Boost Software License, Version 1.0.
 *    (See accompanying file LICENSE or copy at
 *          http://www.boost.org/LICENSE_1_0.txt)
 */
module core.vararg;

<<<<<<< HEAD
version( LDC )
{
    /**
     * The base vararg list type.
     */
    alias va_list = char*;

    /**
     * This function initializes the supplied argument pointer for subsequent
     * use by va_arg and va_end.
     *
     * Params:
     *  ap      = The argument pointer to initialize.
     *  parmn  = The identifier of the rightmost parameter in the function
     *            parameter list.
     */
    pragma(LDC_va_start)
        void va_start(T)(va_list ap, ref T);

    /**
     * This function returns the next argument in the sequence referenced by
     * the supplied argument pointer.  The argument pointer will be adjusted
     * to point to the next arggument in the sequence.
     *
     * Params:
     *  ap  = The argument pointer.
     *
     * Returns:
     *  The next argument in the sequence.  The result is undefined if ap
     *  does not point to a valid argument.
     */
    T va_arg(T)( ref va_list ap )
    {
        T arg = *cast(T*) ap;
        ap = cast(va_list)( cast(void*) ap + ( ( T.sizeof + size_t.sizeof - 1 ) & ~( size_t.sizeof - 1 ) ) );
        return arg;
    }

    /**
     * This function cleans up any resources allocated by va_start.  It is
     * currently a no-op and exists mostly for syntax compatibility with
     * the variadric argument functions for C.
     *
     * Params:
     *  ap  = The argument pointer.
     */
    void va_end( va_list ap )
    {
    }

    /**
     * This function copied the argument pointer src to dst.
     *
     * Params:
     *  src = The source pointer.
     *  dst = The destination pointer.
     */
    void va_copy( out va_list dst, va_list src )
    {
        dst = src;
    }

}

else version( X86 )
{
    /**
     * The base vararg list type.
     */
    alias void* va_list;

    /**
     * This function initializes the supplied argument pointer for subsequent
     * use by va_arg and va_end.
     *
     * Params:
     *  ap      = The argument pointer to initialize.
     *  paramn  = The identifier of the rightmost parameter in the function
     *            parameter list.
     */
    version(LDC)
    {
        pragma(LDC_va_start)
            void va_start(T)(va_list ap, ref T);
    }
    else
    {
        void va_start(T)( out va_list ap, ref T parmn )
        {
            ap = cast(va_list)( cast(void*) &parmn + ( ( T.sizeof + int.sizeof - 1 ) & ~( int.sizeof - 1 ) ) );
        }
    }

    /**
     * This function returns the next argument in the sequence referenced by
     * the supplied argument pointer.  The argument pointer will be adjusted
     * to point to the next arggument in the sequence.
     *
     * Params:
     *  ap  = The argument pointer.
     *
     * Returns:
     *  The next argument in the sequence.  The result is undefined if ap
     *  does not point to a valid argument.
     */
    T va_arg(T)( ref va_list ap )
    {
        T arg = *cast(T*) ap;
        ap = cast(va_list)( cast(void*) ap + ( ( T.sizeof + int.sizeof - 1 ) & ~( int.sizeof - 1 ) ) );
        return arg;
    }

    /**
     * This function cleans up any resources allocated by va_start.  It is
     * currently a no-op and exists mostly for syntax compatibility with
     * the variadric argument functions for C.
     *
     * Params:
     *  ap  = The argument pointer.
     */
    void va_end( va_list ap )
    {
    }

    /**
     * This function copied the argument pointer src to dst.
     *
     * Params:
     *  src = The source pointer.
     *  dst = The destination pointer.
     */
    void va_copy( out va_list dst, va_list src )
    {
        dst = src;
    }
}
else
{
    public import core.stdc.stdarg;
}
=======
public import core.stdc.stdarg;
>>>>>>> 20ffd3ad
<|MERGE_RESOLUTION|>--- conflicted
+++ resolved
@@ -16,147 +16,4 @@
  */
 module core.vararg;
 
-<<<<<<< HEAD
-version( LDC )
-{
-    /**
-     * The base vararg list type.
-     */
-    alias va_list = char*;
-
-    /**
-     * This function initializes the supplied argument pointer for subsequent
-     * use by va_arg and va_end.
-     *
-     * Params:
-     *  ap      = The argument pointer to initialize.
-     *  parmn  = The identifier of the rightmost parameter in the function
-     *            parameter list.
-     */
-    pragma(LDC_va_start)
-        void va_start(T)(va_list ap, ref T);
-
-    /**
-     * This function returns the next argument in the sequence referenced by
-     * the supplied argument pointer.  The argument pointer will be adjusted
-     * to point to the next arggument in the sequence.
-     *
-     * Params:
-     *  ap  = The argument pointer.
-     *
-     * Returns:
-     *  The next argument in the sequence.  The result is undefined if ap
-     *  does not point to a valid argument.
-     */
-    T va_arg(T)( ref va_list ap )
-    {
-        T arg = *cast(T*) ap;
-        ap = cast(va_list)( cast(void*) ap + ( ( T.sizeof + size_t.sizeof - 1 ) & ~( size_t.sizeof - 1 ) ) );
-        return arg;
-    }
-
-    /**
-     * This function cleans up any resources allocated by va_start.  It is
-     * currently a no-op and exists mostly for syntax compatibility with
-     * the variadric argument functions for C.
-     *
-     * Params:
-     *  ap  = The argument pointer.
-     */
-    void va_end( va_list ap )
-    {
-    }
-
-    /**
-     * This function copied the argument pointer src to dst.
-     *
-     * Params:
-     *  src = The source pointer.
-     *  dst = The destination pointer.
-     */
-    void va_copy( out va_list dst, va_list src )
-    {
-        dst = src;
-    }
-
-}
-
-else version( X86 )
-{
-    /**
-     * The base vararg list type.
-     */
-    alias void* va_list;
-
-    /**
-     * This function initializes the supplied argument pointer for subsequent
-     * use by va_arg and va_end.
-     *
-     * Params:
-     *  ap      = The argument pointer to initialize.
-     *  paramn  = The identifier of the rightmost parameter in the function
-     *            parameter list.
-     */
-    version(LDC)
-    {
-        pragma(LDC_va_start)
-            void va_start(T)(va_list ap, ref T);
-    }
-    else
-    {
-        void va_start(T)( out va_list ap, ref T parmn )
-        {
-            ap = cast(va_list)( cast(void*) &parmn + ( ( T.sizeof + int.sizeof - 1 ) & ~( int.sizeof - 1 ) ) );
-        }
-    }
-
-    /**
-     * This function returns the next argument in the sequence referenced by
-     * the supplied argument pointer.  The argument pointer will be adjusted
-     * to point to the next arggument in the sequence.
-     *
-     * Params:
-     *  ap  = The argument pointer.
-     *
-     * Returns:
-     *  The next argument in the sequence.  The result is undefined if ap
-     *  does not point to a valid argument.
-     */
-    T va_arg(T)( ref va_list ap )
-    {
-        T arg = *cast(T*) ap;
-        ap = cast(va_list)( cast(void*) ap + ( ( T.sizeof + int.sizeof - 1 ) & ~( int.sizeof - 1 ) ) );
-        return arg;
-    }
-
-    /**
-     * This function cleans up any resources allocated by va_start.  It is
-     * currently a no-op and exists mostly for syntax compatibility with
-     * the variadric argument functions for C.
-     *
-     * Params:
-     *  ap  = The argument pointer.
-     */
-    void va_end( va_list ap )
-    {
-    }
-
-    /**
-     * This function copied the argument pointer src to dst.
-     *
-     * Params:
-     *  src = The source pointer.
-     *  dst = The destination pointer.
-     */
-    void va_copy( out va_list dst, va_list src )
-    {
-        dst = src;
-    }
-}
-else
-{
-    public import core.stdc.stdarg;
-}
-=======
-public import core.stdc.stdarg;
->>>>>>> 20ffd3ad
+public import core.stdc.stdarg;