--- conflicted
+++ resolved
@@ -953,26 +953,7 @@
 {
     version(X86_64)
         return true;
-<<<<<<< HEAD
-    else version(LDC) {
-        size_t flags;
-        asm @nogc nothrow {
-            pushf;
-            pop EAX;
-            mov flags, EAX;
-            xor EAX, 0x0020_0000;
-            push EAX;
-            popf;
-            pushf;
-            pop EAX;
-            xor flags, EAX;
-        }
-        return (flags & 0x0020_0000) != 0;
-    }
-    else version(D_InlineAsm_X86)
-=======
     else
->>>>>>> 37215c0d
     {
         uint flags;
         version(GNU)
