/**
 * The atomic module provides basic support for lock-free
 * concurrent programming.
 *
 * Copyright: Copyright Sean Kelly 2005 - 2016.
 * License:   $(LINK2 http://www.boost.org/LICENSE_1_0.txt, Boost License 1.0)
 * Authors:   Sean Kelly, Alex Rønne Petersen, Manu Evans
 * Source:    $(DRUNTIMESRC core/_atomic.d)
 */

module core.atomic;

import core.internal.atomic;
import core.internal.attributes : betterC;
import core.internal.traits : hasUnsharedIndirections;

<<<<<<< HEAD
version (LDC)
{
    enum has64BitXCHG = true;
    enum has64BitCAS = true;

    // Enable 128bit CAS on 64bit platforms if supported.
    version (D_LP64)
    {
        version (PPC64)
            enum has128BitCAS = false;
        else
            enum has128BitCAS = true;
    }
    else
        enum has128BitCAS = false;
}
else version (D_InlineAsm_X86)
{
    version = AsmX86;
    version = AsmX86_32;
    enum has64BitXCHG = false;
    enum has64BitCAS = true;
    enum has128BitCAS = false;
}
else version (D_InlineAsm_X86_64)
{
    version = AsmX86;
    version = AsmX86_64;
    enum has64BitXCHG = true;
    enum has64BitCAS = true;
    enum has128BitCAS = true;
}
else
{
    enum has64BitXCHG = false;
    enum has64BitCAS = false;
    enum has128BitCAS = false;
}

private
{
    /* Construct a type with a shared tail, and if possible with an unshared
    head. */
    template TailShared(U) if (!is(U == shared))
    {
        alias TailShared = .TailShared!(shared U);
    }
    template TailShared(S) if (is(S == shared))
    {
        // Get the unshared variant of S.
        static if (is(S U == shared U)) {}
        else static assert(false, "Should never be triggered. The `static " ~
            "if` declares `U` as the unshared version of the shared type " ~
            "`S`. `S` is explicitly declared as shared, so getting `U` " ~
            "should always work.");

        static if (is(S : U))
            alias TailShared = U;
        else static if (is(S == struct))
        {
            enum implName = () {
                /* Start with "_impl". If S has a field with that name, append
                underscores until the clash is resolved. */
                string name = "_impl";
                string[] fieldNames;
                static foreach (alias field; S.tupleof)
                {
                    fieldNames ~= __traits(identifier, field);
                }
                static bool canFind(string[] haystack, string needle)
                {
                    foreach (candidate; haystack)
                    {
                        if (candidate == needle) return true;
                    }
                    return false;
                }
                while (canFind(fieldNames, name)) name ~= "_";
                return name;
            } ();
            struct TailShared
            {
                static foreach (i, alias field; S.tupleof)
                {
                    /* On @trusted: This is casting the field from shared(Foo)
                    to TailShared!Foo. The cast is safe because the field has
                    been loaded and is not shared anymore. */
                    mixin("
                        @trusted @property
                        ref " ~ __traits(identifier, field) ~ "()
                        {
                            alias R = TailShared!(typeof(field));
                            return * cast(R*) &" ~ implName ~ ".tupleof[i];
                        }
                    ");
                }
                mixin("
                    S " ~ implName ~ ";
                    alias " ~ implName ~ " this;
                ");
            }
        }
        else
            alias TailShared = S;
    }
    @safe unittest
    {
        // No tail (no indirections) -> fully unshared.

        static assert(is(TailShared!int == int));
        static assert(is(TailShared!(shared int) == int));

        static struct NoIndir { int i; }
        static assert(is(TailShared!NoIndir == NoIndir));
        static assert(is(TailShared!(shared NoIndir) == NoIndir));

        // Tail can be independently shared or is already -> tail-shared.

        static assert(is(TailShared!(int*) == shared(int)*));
        static assert(is(TailShared!(shared int*) == shared(int)*));
        static assert(is(TailShared!(shared(int)*) == shared(int)*));

        static assert(is(TailShared!(int[]) == shared(int)[]));
        static assert(is(TailShared!(shared int[]) == shared(int)[]));
        static assert(is(TailShared!(shared(int)[]) == shared(int)[]));

        static struct S1 { shared int* p; }
        static assert(is(TailShared!S1 == S1));
        static assert(is(TailShared!(shared S1) == S1));

        static struct S2 { shared(int)* p; }
        static assert(is(TailShared!S2 == S2));
        static assert(is(TailShared!(shared S2) == S2));

        // Tail follows shared-ness of head -> fully shared.

        static class C { int i; }
        static assert(is(TailShared!C == shared C));
        static assert(is(TailShared!(shared C) == shared C));

        /* However, structs get a wrapper that has getters which cast to
        TailShared. */

        static struct S3 { int* p; int _impl; int _impl_; int _impl__; }
        static assert(!is(TailShared!S3 : S3));
        static assert(is(TailShared!S3 : shared S3));
        static assert(is(TailShared!(shared S3) == TailShared!S3));

        static struct S4 { shared(int)** p; }
        static assert(!is(TailShared!S4 : S4));
        static assert(is(TailShared!S4 : shared S4));
        static assert(is(TailShared!(shared S4) == TailShared!S4));
    }
}


version (AsmX86)
{
    // NOTE: Strictly speaking, the x86 supports atomic operations on
    //       unaligned values.  However, this is far slower than the
    //       common case, so such behavior should be prohibited.
    private bool atomicValueIsProperlyAligned(T)( ref T val ) pure nothrow @nogc @trusted
    {
        return atomicPtrIsProperlyAligned(&val);
    }

    private bool atomicPtrIsProperlyAligned(T)( T* ptr ) pure nothrow @nogc @safe
    {
        // NOTE: 32 bit x86 systems support 8 byte CAS, which only requires
        //       4 byte alignment, so use size_t as the align type here.
        static if ( T.sizeof > size_t.sizeof )
            return cast(size_t)ptr % size_t.sizeof == 0;
        else
            return cast(size_t)ptr % T.sizeof == 0;
    }
}


version (CoreDdoc)
=======
/**
 * Specifies the memory ordering semantics of an atomic operation.
 *
 * See_Also:
 *     $(HTTP en.cppreference.com/w/cpp/atomic/memory_order)
 */
enum MemoryOrder
>>>>>>> 5063ea02
{
    /**
     * Not sequenced.
     * Corresponds to $(LINK2 https://llvm.org/docs/Atomics.html#monotonic, LLVM AtomicOrdering.Monotonic)
     * and C++11/C11 `memory_order_relaxed`.
     */
    raw = 0,
    /**
     * Hoist-load + hoist-store barrier.
     * Corresponds to $(LINK2 https://llvm.org/docs/Atomics.html#acquire, LLVM AtomicOrdering.Acquire)
     * and C++11/C11 `memory_order_acquire`.
     */
    acq = 2,
    /**
     * Sink-load + sink-store barrier.
     * Corresponds to $(LINK2 https://llvm.org/docs/Atomics.html#release, LLVM AtomicOrdering.Release)
     * and C++11/C11 `memory_order_release`.
     */
    rel = 3,
    /**
     * Acquire + release barrier.
     * Corresponds to $(LINK2 https://llvm.org/docs/Atomics.html#acquirerelease, LLVM AtomicOrdering.AcquireRelease)
     * and C++11/C11 `memory_order_acq_rel`.
     */
<<<<<<< HEAD
    void atomicFence() nothrow @nogc;
}
else version (LDC)
{
    import ldc.intrinsics;

    pragma(inline, true):

    TailShared!(T) atomicOp(string op, T, V1)( ref shared T val, V1 mod ) pure nothrow @nogc @trusted
        if( __traits( compiles, mixin( "*cast(T*)&val" ~ op ~ "mod" ) ) )
    {
        enum suitedForAtomicRmw = (__traits(isIntegral, T) && __traits(isIntegral, V1) &&
                                   T.sizeof <= AtomicRmwSizeLimit && V1.sizeof <= AtomicRmwSizeLimit);

        // binary operators
        //
        // +    -   *   /   %   ^^  &
        // |    ^   <<  >>  >>> ~   in
        // ==   !=  <   <=  >   >=
        static if( op == "+"  || op == "-"  || op == "*"  || op == "/"   ||
                   op == "%"  || op == "^^" || op == "&"  || op == "|"   ||
                   op == "^"  || op == "<<" || op == ">>" || op == ">>>" ||
                   op == "~"  || // skip "in"
                   op == "==" || op == "!=" || op == "<"  || op == "<="  ||
                   op == ">"  || op == ">=" )
        {
            TailShared!(T) get = atomicLoad!(MemoryOrder.raw)( val );
            mixin( "return get " ~ op ~ " mod;" );
        }
        else
        // assignment operators
        //
        // +=   -=  *=  /=  %=  ^^= &=
        // |=   ^=  <<= >>= >>>=    ~=
        static if( op == "+=" && suitedForAtomicRmw )
        {
            T m = cast(T) mod;
            return cast(T)(llvm_atomic_rmw_add(&val, m) + m);
        }
        else static if( op == "-=" && suitedForAtomicRmw )
        {
            T m = cast(T) mod;
            return cast(T)(llvm_atomic_rmw_sub(&val, m) - m);
        }
        else static if( op == "&=" && suitedForAtomicRmw )
        {
            T m = cast(T) mod;
            return cast(T)(llvm_atomic_rmw_and(&val, m) & m);
        }
        else static if( op == "|=" && suitedForAtomicRmw )
        {
            T m = cast(T) mod;
            return cast(T)(llvm_atomic_rmw_or(&val, m) | m);
        }
        else static if( op == "^=" && suitedForAtomicRmw )
        {
            T m = cast(T) mod;
            return cast(T)(llvm_atomic_rmw_xor(&val, m) ^ m);
        }
        else static if( op == "+=" || op == "-="  || op == "*="  || op == "/=" ||
                        op == "%=" || op == "^^=" || op == "&="  || op == "|=" ||
                        op == "^=" || op == "<<=" || op == ">>=" || op == ">>>=" ) // skip "~="
        {
            TailShared!(T) get, set;

            get = atomicLoad!(MemoryOrder.raw)( val );
            do
            {
                set = get;
                mixin( "set " ~ op ~ " mod;" );
            } while( !cas( &val, &get, set ) );
            return set;
        }
        else
        {
            static assert( false, "Operation not supported." );
        }
    }

    // atomicExchange

    shared(T) atomicExchange(MemoryOrder ms = MemoryOrder.seq,T,V)( shared(T)* here, V exchangeWith ) pure nothrow @nogc @safe
        if ( !is(T == class) && !is(T U : U*) && __traits( compiles, { *here = exchangeWith; } ) )
    {
        return atomicExchangeImpl!ms(here, exchangeWith);
    }

    shared(T) atomicExchange(MemoryOrder ms = MemoryOrder.seq,T,V)( shared(T)* here, shared(V) exchangeWith ) pure nothrow @nogc @safe
        if ( is(T == class) && __traits( compiles, { *here = exchangeWith; } ) )
    {
        return atomicExchangeImpl!ms(here, exchangeWith);
    }

    shared(T) atomicExchange(MemoryOrder ms = MemoryOrder.seq,T,V)( shared(T)* here, shared(V)* exchangeWith ) pure nothrow @nogc @safe
        if ( is(T U : U*) && __traits( compiles, { *here = exchangeWith; } ) )
    {
        return atomicExchangeImpl!ms(here, exchangeWith);
    }

    private shared(T) atomicExchangeImpl(MemoryOrder ms,T,V)( shared(T)* here, V exchangeWith ) pure nothrow @nogc @trusted
    {
        alias A = _AtomicType!T;
        T rhs = cast(T) exchangeWith;
        A result = llvm_atomic_rmw_xchg!A(cast(shared A*) here, *cast(A*) &rhs, _ordering!ms);
        return *cast(shared(T)*) &result;
    }

    // cas

    bool cas(T,V1,V2)( shared(T)* here, const V1 ifThis, V2 writeThis ) pure nothrow @nogc @safe
        if( !is(T == class) && !is(T U : U*) && __traits( compiles, { *here = writeThis; } ) )
    {
        return casImplNoResult(here, ifThis, writeThis);
    }

    bool cas(T,V1,V2)( shared(T)* here, const shared(V1) ifThis, shared(V2) writeThis ) pure nothrow @nogc @safe
        if( is(T == class) && __traits( compiles, { *here = writeThis; } ) )
    {
        return casImplNoResult(here, ifThis, writeThis);
    }

    bool cas(T,V1,V2)( shared(T)* here, const shared(V1)* ifThis, shared(V2)* writeThis ) pure nothrow @nogc @safe
        if( is(T U : U*) && __traits( compiles, { *here = writeThis; } ) )
    {
        return casImplNoResult(here, ifThis, writeThis);
    }

    bool cas(T,V1,V2)( shared(T)* here, V1* ifThis, V2 writeThis ) pure nothrow @nogc @safe
        if ( !is(T == class) && !is(T U : U*) && __traits( compiles, { *here = writeThis; } ) )
    {
        return casImplWithResult(here, *ifThis, writeThis);
    }

    bool cas(T,V1,V2)( shared(T)* here, shared(V1)* ifThis, shared(V2) writeThis ) pure nothrow @nogc @safe
        if ( is(T == class) && __traits( compiles, { *here = writeThis; } ) )
    {
        return casImplWithResult(here, *ifThis, writeThis);
    }

    bool cas(T,V1,V2)( shared(T)* here, shared(V1*)* ifThis, shared(V2)* writeThis ) pure nothrow @nogc @safe
        if ( is(T U : U*) && __traits( compiles, { *here = writeThis; } ) )
    {
        return casImplWithResult(here, *ifThis, writeThis);
    }

    private bool casImplNoResult(MemoryOrder ms = MemoryOrder.seq,T,V1,V2)( shared(T)* here, const V1 ifThis, V2 writeThis ) pure nothrow @nogc @trusted
    {
        T mutableIfThis = cast(T) ifThis;
        return casImplWithResult!ms(here, mutableIfThis, writeThis);
    }

    private bool casImplWithResult(MemoryOrder ms = MemoryOrder.seq,T,V1,V2)( shared(T)* here, ref V1 ifThis, V2 writeThis ) pure nothrow @nogc @trusted
    {
        alias A = _AtomicType!T;
        T cmp = cast(T) ifThis;
        A rawCmp = *cast(A*) &cmp;
        T val = cast(T) writeThis;
        A rawRes = llvm_atomic_cmp_xchg!A(cast(shared A*) here, rawCmp, *cast(A*) &val, _ordering!ms);
        ifThis = cast(V1) *cast(T*) &rawRes;
        return rawRes is rawCmp;
    }


    enum MemoryOrder
    {
        raw,
        acq,
        rel,
        seq,
    }

    template _ordering(MemoryOrder ms)
    {
        static if (ms == MemoryOrder.acq) {
            enum _ordering = AtomicOrdering.Acquire;
        } else static if (ms == MemoryOrder.rel) {
            enum _ordering = AtomicOrdering.Release;
        } else static if (ms == MemoryOrder.seq) {
            enum _ordering = AtomicOrdering.SequentiallyConsistent;
        } else static if (ms == MemoryOrder.raw) {
            // Note that C/C++ 'relaxed' is not the same as NoAtomic/Unordered,
            // but Monotonic.
            enum _ordering = AtomicOrdering.Monotonic;
        } else {
            static assert(0);
        }
    }

    private template _AtomicType(T)
    {
        static if (T.sizeof == ubyte.sizeof)
            alias _AtomicType = ubyte;
        else static if (T.sizeof == ushort.sizeof)
            alias _AtomicType = ushort;
        else static if (T.sizeof == uint.sizeof)
            alias _AtomicType = uint;
        else static if (T.sizeof == ulong.sizeof)
            alias _AtomicType = ulong;
        else static if (T.sizeof == 2*ulong.sizeof && has128BitCAS)
        {
            struct UCent
            {
                ulong value1;
                ulong value2;
            }

            alias _AtomicType = UCent;
        }
        else
            static assert(is(_AtomicType!T),
                "Cannot atomically load/store type of size " ~ T.sizeof.stringof);
    }

    // This could also handle floating-point types, the constraint is just there
    // to avoid ambiguities with below "general" floating point definition from
    // the upstream runtime.
    TailShared!T atomicLoad(MemoryOrder ms = MemoryOrder.seq, T)(ref const shared T val) pure nothrow @nogc @trusted
        if( !__traits(isFloating, T) )
    {
        alias Int = _AtomicType!T;
        auto asInt = llvm_atomic_load!Int(cast(shared(Int)*)cast(void*)&val, _ordering!(ms));
        return *cast(TailShared!T*)&asInt;
    }

    void atomicStore(MemoryOrder ms = MemoryOrder.seq, T, V1)( ref shared T val, V1 newval ) pure nothrow @nogc @trusted
        if( __traits( compiles, { val = newval; } ) )
    {
        alias Int = _AtomicType!T;
        auto target = cast(shared(Int)*)cast(void*)&val;

        import core.internal.traits : Unqual;
        static if (is(Unqual!T == Unqual!V1)) {
            auto newPtr = cast(Int*)&newval;
        } else {
            // Type V1 must be converted to T (e.g. T==ulong, V1==int)
            shared T assignedval;
            assignedval = newval;
            auto newPtr = cast(Int*)&assignedval;
        }

        llvm_atomic_store!Int(*newPtr, target, _ordering!(ms));
    }

    void atomicFence() nothrow @nogc @safe
    {
        llvm_memory_fence();
    }
}
else version (AsmX86_32)
{
    // Uses specialized asm for fast fetch and add operations
    private TailShared!(T) atomicFetchAdd(T)( ref shared T val, size_t mod ) pure nothrow @nogc @safe
        if ( T.sizeof <= 4 )
    {
        size_t tmp = mod;
        asm pure nothrow @nogc @trusted
        {
            mov EAX, tmp;
            mov EDX, val;
        }
        static if (T.sizeof == 1) asm pure nothrow @nogc @trusted { lock; xadd[EDX], AL; }
        else static if (T.sizeof == 2) asm pure nothrow @nogc @trusted { lock; xadd[EDX], AX; }
        else static if (T.sizeof == 4) asm pure nothrow @nogc @trusted { lock; xadd[EDX], EAX; }

        asm pure nothrow @nogc @trusted
        {
            mov tmp, EAX;
        }

        return cast(T)tmp;
    }

    private TailShared!(T) atomicFetchSub(T)( ref shared T val, size_t mod ) pure nothrow @nogc @safe
        if ( T.sizeof <= 4)
    {
        return atomicFetchAdd(val, -mod);
    }

    TailShared!T atomicOp(string op, T, V1)( ref shared T val, V1 mod ) pure nothrow @nogc
        if ( __traits( compiles, mixin( "*cast(T*)&val" ~ op ~ "mod" ) ) )
    in
    {
        assert(atomicValueIsProperlyAligned(val));
    }
    do
    {
        // binary operators
        //
        // +    -   *   /   %   ^^  &
        // |    ^   <<  >>  >>> ~   in
        // ==   !=  <   <=  >   >=
        static if (op == "+"  || op == "-"  || op == "*"  || op == "/"   ||
                   op == "%"  || op == "^^" || op == "&"  || op == "|"   ||
                   op == "^"  || op == "<<" || op == ">>" || op == ">>>" ||
                   op == "~"  || // skip "in"
                   op == "==" || op == "!=" || op == "<"  || op == "<="  ||
                   op == ">"  || op == ">=")
        {
            TailShared!T get = atomicLoad!(MemoryOrder.raw)( val );
            mixin( "return get " ~ op ~ " mod;" );
        }
        else
        // assignment operators
        //
        // +=   -=  *=  /=  %=  ^^= &=
        // |=   ^=  <<= >>= >>>=    ~=
        static if ( op == "+=" && __traits(isIntegral, T) && T.sizeof <= 4 && V1.sizeof <= 4)
        {
            return cast(T)(atomicFetchAdd!(T)(val, mod) + mod);
        }
        else static if ( op == "-=" && __traits(isIntegral, T) && T.sizeof <= 4 && V1.sizeof <= 4)
        {
            return cast(T)(atomicFetchSub!(T)(val, mod) - mod);
        }
        else static if ( op == "+=" || op == "-="  || op == "*="  || op == "/=" ||
                   op == "%=" || op == "^^=" || op == "&="  || op == "|=" ||
                   op == "^=" || op == "<<=" || op == ">>=" || op == ">>>=" ) // skip "~="
        {
            TailShared!T get, set;

            do
            {
                get = set = atomicLoad!(MemoryOrder.raw)( val );
                mixin( "set " ~ op ~ " mod;" );
            } while ( !casByRef( val, get, set ) );
            return set;
        }
        else
        {
            static assert( false, "Operation not supported." );
        }
    }

    shared(T) atomicExchange(MemoryOrder ms = MemoryOrder.seq,T,V)( shared(T)* here, V exchangeWith ) pure nothrow @nogc @safe
        if ( !is(T == class) && !is(T U : U*) && __traits( compiles, { *here = exchangeWith; } ) )
    {
        return atomicExchangeImpl(here, exchangeWith);
    }

    shared(T) atomicExchange(MemoryOrder ms = MemoryOrder.seq,T,V)( shared(T)* here, shared(V) exchangeWith ) pure nothrow @nogc @safe
        if ( is(T == class) && __traits( compiles, { *here = exchangeWith; } ) )
    {
        return atomicExchangeImpl(here, exchangeWith);
    }

    shared(T) atomicExchange(MemoryOrder ms = MemoryOrder.seq,T,V)( shared(T)* here, shared(V)* exchangeWith ) pure nothrow @nogc @safe
        if ( is(T U : U*) && __traits( compiles, { *here = exchangeWith; } ) )
    {
        return atomicExchangeImpl(here, exchangeWith);
    }

    private shared(T) atomicExchangeImpl(T,V)( shared(T)* here, V exchangeWith ) pure nothrow @nogc @safe
        in ( atomicPtrIsProperlyAligned( here ), "Argument `here` is not properly aligned" )
    {
        static if ( T.sizeof == byte.sizeof )
        {
            asm pure nothrow @nogc @trusted
            {
                mov AL, exchangeWith;
                mov ECX, here;
                xchg [ECX], AL;
            }
        }
        else static if ( T.sizeof == short.sizeof )
        {
            asm pure nothrow @nogc @trusted
            {
                mov AX, exchangeWith;
                mov ECX, here;
                xchg [ECX], AX;
            }
        }
        else static if ( T.sizeof == int.sizeof )
        {
            asm pure nothrow @nogc @trusted
            {
                mov EAX, exchangeWith;
                mov ECX, here;
                xchg [ECX], EAX;
            }
            static if ( __traits(isFloating, T) )
            {
                asm pure nothrow @nogc @trusted
                {
                    mov exchangeWith, EAX;
                }
                return exchangeWith;
            }
        }
        else
        {
            static assert( false, "Invalid template type specified." );
        }
    }

    bool casByRef(T,V1,V2)( ref T value, V1 ifThis, V2 writeThis ) pure nothrow @nogc @trusted
    {
        return cas(&value, ifThis, writeThis);
    }

    bool cas(T,V1,V2)( shared(T)* here, const V1 ifThis, V2 writeThis ) pure nothrow @nogc @safe
        if ( !is(T == class) && !is(T U : U*) && __traits( compiles, { *here = writeThis; } ) )
    {
        return casImplNoResult(here, ifThis, writeThis);
    }

    bool cas(T,V1,V2)( shared(T)* here, const shared(V1) ifThis, shared(V2) writeThis ) pure nothrow @nogc @safe
        if ( is(T == class) && __traits( compiles, { *here = writeThis; } ) )
    {
        return casImplNoResult(here, ifThis, writeThis);
    }

    bool cas(T,V1,V2)( shared(T)* here, const shared(V1)* ifThis, shared(V2)* writeThis ) pure nothrow @nogc @safe
        if ( is(T U : U*) && __traits( compiles, { *here = writeThis; } ) )
    {
        return casImplNoResult(here, ifThis, writeThis);
    }

    private bool casImplNoResult(T,V1,V2)( shared(T)* here, V1 ifThis, V2 writeThis ) pure nothrow @nogc @safe
    in
    {
        assert( atomicPtrIsProperlyAligned( here ) );
    }
    do
    {
        static if ( T.sizeof == byte.sizeof )
        {
            //////////////////////////////////////////////////////////////////
            // 1 Byte CAS
            //////////////////////////////////////////////////////////////////

            asm pure nothrow @nogc @trusted
            {
                mov DL, writeThis;
                mov AL, ifThis;
                mov ECX, here;
                lock; // lock always needed to make this op atomic
                cmpxchg [ECX], DL;
                setz AL;
            }
        }
        else static if ( T.sizeof == short.sizeof )
        {
            //////////////////////////////////////////////////////////////////
            // 2 Byte CAS
            //////////////////////////////////////////////////////////////////

            asm pure nothrow @nogc @trusted
            {
                mov DX, writeThis;
                mov AX, ifThis;
                mov ECX, here;
                lock; // lock always needed to make this op atomic
                cmpxchg [ECX], DX;
                setz AL;
            }
        }
        else static if ( T.sizeof == int.sizeof )
        {
            //////////////////////////////////////////////////////////////////
            // 4 Byte CAS
            //////////////////////////////////////////////////////////////////

            asm pure nothrow @nogc @trusted
            {
                mov EDX, writeThis;
                mov EAX, ifThis;
                mov ECX, here;
                lock; // lock always needed to make this op atomic
                cmpxchg [ECX], EDX;
                setz AL;
            }
        }
        else static if ( T.sizeof == long.sizeof && has64BitCAS )
        {

            //////////////////////////////////////////////////////////////////
            // 8 Byte CAS on a 32-Bit Processor
            //////////////////////////////////////////////////////////////////

            asm pure nothrow @nogc @trusted
            {
                push EDI;
                push EBX;
                lea EDI, writeThis;
                mov EBX, [EDI];
                mov ECX, 4[EDI];
                lea EDI, ifThis;
                mov EAX, [EDI];
                mov EDX, 4[EDI];
                mov EDI, here;
                lock; // lock always needed to make this op atomic
                cmpxchg8b [EDI];
                setz AL;
                pop EBX;
                pop EDI;
            }
        }
        else
        {
            static assert( false, "Invalid template type specified." );
        }
    }

    bool cas(T,V1,V2)( shared(T)* here, V1* ifThis, V2 writeThis ) pure nothrow @nogc @safe
        if ( !is(T == class) && !is(T U : U*) && __traits( compiles, { *here = writeThis; } ) )
    {
        return casImplWithResult(here, *ifThis, writeThis);
    }

    bool cas(T,V1,V2)( shared(T)* here, shared(V1)* ifThis, shared(V2) writeThis ) pure nothrow @nogc @safe
        if ( is(T == class) && __traits( compiles, { *here = writeThis; } ) )
    {
        return casImplWithResult(here, *ifThis, writeThis);
    }

    bool cas(T,V1,V2)( shared(T)* here, shared(V1*)* ifThis, shared(V2)* writeThis ) pure nothrow @nogc @safe
        if ( is(T U : U*) && __traits( compiles, { *here = writeThis; } ) )
    {
        return casImplWithResult(here, *ifThis, writeThis);
    }

    private bool casImplWithResult(T,V1,V2)( shared(T)* here, ref V1 ifThis, V2 writeThis ) pure nothrow @nogc @safe
    in
    {
        assert( atomicPtrIsProperlyAligned( here ) );
    }
    do
    {
        static if ( T.sizeof == byte.sizeof )
        {
            //////////////////////////////////////////////////////////////////
            // 1 Byte CAS
            //////////////////////////////////////////////////////////////////

            asm pure nothrow @nogc @trusted
            {
                push EDI;
                mov DL, writeThis;
                mov EDI, ifThis;
                mov AL, [EDI];
                mov ECX, here;
                lock; // lock always needed to make this op atomic
                cmpxchg [ECX], DL;
                mov [EDI], AL;
                setz AL;
                pop EDI;
            }
        }
        else static if ( T.sizeof == short.sizeof )
        {
            //////////////////////////////////////////////////////////////////
            // 2 Byte CAS
            //////////////////////////////////////////////////////////////////

            asm pure nothrow @nogc @trusted
            {
                push EDI;
                mov DX, writeThis;
                mov EDI, ifThis;
                mov AX, [EDI];
                mov ECX, here;
                lock; // lock always needed to make this op atomic
                cmpxchg [ECX], DX;
                mov [EDI], AX;
                setz AL;
                pop EDI;
            }
        }
        else static if ( T.sizeof == int.sizeof )
        {
            //////////////////////////////////////////////////////////////////
            // 4 Byte CAS
            //////////////////////////////////////////////////////////////////

            asm pure nothrow @nogc @trusted
            {
                push EDI;
                mov EDX, writeThis;
                mov EDI, ifThis;
                mov EAX, [EDI];
                mov ECX, here;
                lock; // lock always needed to make this op atomic
                cmpxchg [ECX], EDX;
                mov [EDI], EAX;
                setz AL;
                pop EDI;
            }
        }
        else static if ( T.sizeof == long.sizeof && has64BitCAS )
        {

            //////////////////////////////////////////////////////////////////
            // 8 Byte CAS on a 32-Bit Processor
            //////////////////////////////////////////////////////////////////

            asm pure nothrow @nogc @trusted
            {
                push EDI;
                push EBX;
                lea EDI, writeThis;
                mov EBX, [EDI];
                mov ECX, 4[EDI];
                mov EDI, ifThis;
                mov EAX, [EDI];
                mov EDX, 4[EDI];
                mov EDI, here;
                lock; // lock always needed to make this op atomic
                cmpxchg8b [EDI];
                mov EDI, ifThis;
                mov [EDI], EAX;
                mov 4[EDI], EDX;
                setz AL;
                pop EBX;
                pop EDI;
            }
        }
        else
        {
            static assert( false, "Invalid template type specified." );
        }
    }


    enum MemoryOrder
    {
        raw,
        acq,
        rel,
        seq,
    }


    private
    {
        // NOTE: x86 loads implicitly have acquire semantics so a memory
        //       barrier is only necessary on releases.
        template needsLoadBarrier( MemoryOrder ms )
        {
            enum bool needsLoadBarrier = ms == MemoryOrder.seq;
        }


        // NOTE: x86 stores implicitly have release semantics so a memory
        //       barrier is only necessary on acquires.
        template needsStoreBarrier( MemoryOrder ms )
        {
            enum bool needsStoreBarrier = ms == MemoryOrder.seq;
        }
    }


    TailShared!T atomicLoad(MemoryOrder ms = MemoryOrder.seq, T)( ref const shared T val ) pure nothrow @nogc @safe
    if (!__traits(isFloating, T))
    {
        static assert( ms != MemoryOrder.rel, "invalid MemoryOrder for atomicLoad()" );
        static assert( __traits(isPOD, T), "argument to atomicLoad() must be POD" );

        static if ( T.sizeof == byte.sizeof )
        {
            //////////////////////////////////////////////////////////////////
            // 1 Byte Load
            //////////////////////////////////////////////////////////////////

            static if ( needsLoadBarrier!(ms) )
            {
                asm pure nothrow @nogc @trusted
                {
                    mov DL, 0;
                    mov AL, 0;
                    mov ECX, val;
                    lock; // lock always needed to make this op atomic
                    cmpxchg [ECX], DL;
                }
            }
            else
            {
                asm pure nothrow @nogc @trusted
                {
                    mov EAX, val;
                    mov AL, [EAX];
                }
            }
        }
        else static if ( T.sizeof == short.sizeof )
        {
            //////////////////////////////////////////////////////////////////
            // 2 Byte Load
            //////////////////////////////////////////////////////////////////

            static if ( needsLoadBarrier!(ms) )
            {
                asm pure nothrow @nogc @trusted
                {
                    mov DX, 0;
                    mov AX, 0;
                    mov ECX, val;
                    lock; // lock always needed to make this op atomic
                    cmpxchg [ECX], DX;
                }
            }
            else
            {
                asm pure nothrow @nogc @trusted
                {
                    mov EAX, val;
                    mov AX, [EAX];
                }
            }
        }
        else static if ( T.sizeof == int.sizeof )
        {
            //////////////////////////////////////////////////////////////////
            // 4 Byte Load
            //////////////////////////////////////////////////////////////////

            static if ( needsLoadBarrier!(ms) )
            {
                asm pure nothrow @nogc @trusted
                {
                    mov EDX, 0;
                    mov EAX, 0;
                    mov ECX, val;
                    lock; // lock always needed to make this op atomic
                    cmpxchg [ECX], EDX;
                }
            }
            else
            {
                asm pure nothrow @nogc @trusted
                {
                    mov EAX, val;
                    mov EAX, [EAX];
                }
            }
        }
        else static if ( T.sizeof == long.sizeof && has64BitCAS )
        {
            //////////////////////////////////////////////////////////////////
            // 8 Byte Load on a 32-Bit Processor
            //////////////////////////////////////////////////////////////////

            asm pure nothrow @nogc @trusted
            {
                push EDI;
                push EBX;
                mov EBX, 0;
                mov ECX, 0;
                mov EAX, 0;
                mov EDX, 0;
                mov EDI, val;
                lock; // lock always needed to make this op atomic
                cmpxchg8b [EDI];
                pop EBX;
                pop EDI;
            }
        }
        else
        {
            static assert( false, "Invalid template type specified." );
        }
    }

    void atomicStore(MemoryOrder ms = MemoryOrder.seq, T, V1)( ref shared T val, V1 newval ) pure nothrow @nogc @safe
        if ( __traits( compiles, { val = newval; } ) )
    {
        static assert( ms != MemoryOrder.acq, "invalid MemoryOrder for atomicStore()" );
        static assert( __traits(isPOD, T), "argument to atomicStore() must be POD" );

        static if ( T.sizeof == byte.sizeof )
        {
            //////////////////////////////////////////////////////////////////
            // 1 Byte Store
            //////////////////////////////////////////////////////////////////

            static if ( needsStoreBarrier!(ms) )
            {
                asm pure nothrow @nogc @trusted
                {
                    mov EAX, val;
                    mov DL, newval;
                    lock;
                    xchg [EAX], DL;
                }
            }
            else
            {
                asm pure nothrow @nogc @trusted
                {
                    mov EAX, val;
                    mov DL, newval;
                    mov [EAX], DL;
                }
            }
        }
        else static if ( T.sizeof == short.sizeof )
        {
            //////////////////////////////////////////////////////////////////
            // 2 Byte Store
            //////////////////////////////////////////////////////////////////

            static if ( needsStoreBarrier!(ms) )
            {
                asm pure nothrow @nogc @trusted
                {
                    mov EAX, val;
                    mov DX, newval;
                    lock;
                    xchg [EAX], DX;
                }
            }
            else
            {
                asm pure nothrow @nogc @trusted
                {
                    mov EAX, val;
                    mov DX, newval;
                    mov [EAX], DX;
                }
            }
        }
        else static if ( T.sizeof == int.sizeof )
        {
            //////////////////////////////////////////////////////////////////
            // 4 Byte Store
            //////////////////////////////////////////////////////////////////

            static if ( needsStoreBarrier!(ms) )
            {
                asm pure nothrow @nogc @trusted
                {
                    mov EAX, val;
                    mov EDX, newval;
                    lock;
                    xchg [EAX], EDX;
                }
            }
            else
            {
                asm pure nothrow @nogc @trusted
                {
                    mov EAX, val;
                    mov EDX, newval;
                    mov [EAX], EDX;
                }
            }
        }
        else static if ( T.sizeof == long.sizeof && has64BitCAS )
        {
            //////////////////////////////////////////////////////////////////
            // 8 Byte Store on a 32-Bit Processor
            //////////////////////////////////////////////////////////////////

            asm pure nothrow @nogc @trusted
            {
                push EDI;
                push EBX;
                lea EDI, newval;
                mov EBX, [EDI];
                mov ECX, 4[EDI];
                mov EDI, val;
                mov EAX, [EDI];
                mov EDX, 4[EDI];
            L1: lock; // lock always needed to make this op atomic
                cmpxchg8b [EDI];
                jne L1;
                pop EBX;
                pop EDI;
            }
        }
        else
        {
            static assert( false, "Invalid template type specified." );
        }
    }

=======
    acq_rel = 4,
    /**
     * Fully sequenced (acquire + release). Corresponds to
     * $(LINK2 https://llvm.org/docs/Atomics.html#sequentiallyconsistent, LLVM AtomicOrdering.SequentiallyConsistent)
     * and C++11/C11 `memory_order_seq_cst`.
     */
    seq = 5,
}
>>>>>>> 5063ea02

/**
 * Loads 'val' from memory and returns it.  The memory barrier specified
 * by 'ms' is applied to the operation, which is fully sequenced by
 * default.  Valid memory orders are MemoryOrder.raw, MemoryOrder.acq,
 * and MemoryOrder.seq.
 *
 * Params:
 *  val = The target variable.
 *
 * Returns:
 *  The value of 'val'.
 */
T atomicLoad(MemoryOrder ms = MemoryOrder.seq, T)(ref const T val) pure nothrow @nogc @trusted
    if (!is(T == shared U, U) && !is(T == shared inout U, U) && !is(T == shared const U, U))
{
    static if (__traits(isFloating, T))
    {
        alias IntTy = IntForFloat!T;
        IntTy r = core.internal.atomic.atomicLoad!ms(cast(IntTy*)&val);
        return *cast(T*)&r;
    }
    else
        return core.internal.atomic.atomicLoad!ms(cast(T*)&val);
}

/// Ditto
T atomicLoad(MemoryOrder ms = MemoryOrder.seq, T)(ref shared const T val) pure nothrow @nogc @trusted
    if (!hasUnsharedIndirections!T)
{
    import core.internal.traits : hasUnsharedIndirections;
    static assert(!hasUnsharedIndirections!T, "Copying `" ~ shared(const(T)).stringof ~ "` would violate shared.");

    return atomicLoad!ms(*cast(T*)&val);
}

/// Ditto
TailShared!T atomicLoad(MemoryOrder ms = MemoryOrder.seq, T)(ref shared const T val) pure nothrow @nogc @trusted
    if (hasUnsharedIndirections!T)
{
    // HACK: DEPRECATE THIS FUNCTION, IT IS INVALID TO DO ATOMIC LOAD OF SHARED CLASS
    // this is here because code exists in the wild that does this...

    import core.lifetime : move;

    T r = core.internal.atomic.atomicLoad!ms(cast(T*)&val);
    return move(*cast(TailShared!T*)&r);
}

/**
 * Writes 'newval' into 'val'.  The memory barrier specified by 'ms' is
 * applied to the operation, which is fully sequenced by default.
 * Valid memory orders are MemoryOrder.raw, MemoryOrder.rel, and
 * MemoryOrder.seq.
 *
 * Params:
 *  val    = The target variable.
 *  newval = The value to store.
 */
void atomicStore(MemoryOrder ms = MemoryOrder.seq, T, V)(ref T val, V newval) pure nothrow @nogc @trusted
    if (!is(T == shared) && !is(V == shared))
{
    import core.internal.traits : hasElaborateCopyConstructor;
    static assert (!hasElaborateCopyConstructor!T, "`T` may not have an elaborate copy: atomic operations override regular copying semantics.");

    // resolve implicit conversions
    T arg = newval;

    static if (__traits(isFloating, T))
    {
        alias IntTy = IntForFloat!T;
        core.internal.atomic.atomicStore!ms(cast(IntTy*)&val, *cast(IntTy*)&arg);
    }
    else
        core.internal.atomic.atomicStore!ms(&val, arg);
}

/// Ditto
void atomicStore(MemoryOrder ms = MemoryOrder.seq, T, V)(ref shared T val, V newval) pure nothrow @nogc @trusted
    if (!is(T == class))
{
    static if (is (V == shared U, U))
        alias Thunk = U;
    else
    {
        import core.internal.traits : hasUnsharedIndirections;
        static assert(!hasUnsharedIndirections!V, "Copying argument `" ~ V.stringof ~ " newval` to `" ~ shared(T).stringof ~ " here` would violate shared.");
        alias Thunk = V;
    }
    atomicStore!ms(*cast(T*)&val, *cast(Thunk*)&newval);
}

/// Ditto
void atomicStore(MemoryOrder ms = MemoryOrder.seq, T, V)(ref shared T val, shared V newval) pure nothrow @nogc @trusted
    if (is(T == class))
{
    static assert (is (V : T), "Can't assign `newval` of type `shared " ~ V.stringof ~ "` to `shared " ~ T.stringof ~ "`.");

    core.internal.atomic.atomicStore!ms(cast(T*)&val, cast(V)newval);
}

/**
 * Atomically adds `mod` to the value referenced by `val` and returns the value `val` held previously.
 * This operation is both lock-free and atomic.
 *
 * Params:
 *  val = Reference to the value to modify.
 *  mod = The value to add.
 *
 * Returns:
 *  The value held previously by `val`.
 */
T atomicFetchAdd(MemoryOrder ms = MemoryOrder.seq, T)(ref T val, size_t mod) pure nothrow @nogc @trusted
    if ((__traits(isIntegral, T) || is(T == U*, U)) && !is(T == shared))
in (atomicValueIsProperlyAligned(val))
{
    static if (is(T == U*, U))
        return cast(T)core.internal.atomic.atomicFetchAdd!ms(cast(size_t*)&val, mod * U.sizeof);
    else
        return core.internal.atomic.atomicFetchAdd!ms(&val, cast(T)mod);
}

/// Ditto
T atomicFetchAdd(MemoryOrder ms = MemoryOrder.seq, T)(ref shared T val, size_t mod) pure nothrow @nogc @trusted
    if (__traits(isIntegral, T) || is(T == U*, U))
in (atomicValueIsProperlyAligned(val))
{
    return atomicFetchAdd!ms(*cast(T*)&val, mod);
}

/**
 * Atomically subtracts `mod` from the value referenced by `val` and returns the value `val` held previously.
 * This operation is both lock-free and atomic.
 *
 * Params:
 *  val = Reference to the value to modify.
 *  mod = The value to subtract.
 *
 * Returns:
 *  The value held previously by `val`.
 */
T atomicFetchSub(MemoryOrder ms = MemoryOrder.seq, T)(ref T val, size_t mod) pure nothrow @nogc @trusted
    if ((__traits(isIntegral, T) || is(T == U*, U)) && !is(T == shared))
in (atomicValueIsProperlyAligned(val))
{
    static if (is(T == U*, U))
        return cast(T)core.internal.atomic.atomicFetchAdd!ms(cast(size_t*)&val, mod * U.sizeof);
    else
        return core.internal.atomic.atomicFetchSub!ms(&val, cast(T)mod);
}

/// Ditto
T atomicFetchSub(MemoryOrder ms = MemoryOrder.seq, T)(ref shared T val, size_t mod) pure nothrow @nogc @trusted
    if (__traits(isIntegral, T) || is(T == U*, U))
in (atomicValueIsProperlyAligned(val))
{
    return atomicFetchSub!ms(*cast(T*)&val, mod);
}

/**
 * Exchange `exchangeWith` with the memory referenced by `here`.
 * This operation is both lock-free and atomic.
 *
 * Params:
 *  here         = The address of the destination variable.
 *  exchangeWith = The value to exchange.
 *
 * Returns:
 *  The value held previously by `here`.
 */
T atomicExchange(MemoryOrder ms = MemoryOrder.seq,T,V)(T* here, V exchangeWith) pure nothrow @nogc @trusted
    if (!is(T == shared) && !is(V == shared))
in (atomicPtrIsProperlyAligned(here), "Argument `here` is not properly aligned")
{
    // resolve implicit conversions
    T arg = exchangeWith;

    static if (__traits(isFloating, T))
    {
        alias IntTy = IntForFloat!T;
        IntTy r = core.internal.atomic.atomicExchange!ms(cast(IntTy*)here, *cast(IntTy*)&arg);
        return *cast(shared(T)*)&r;
    }
    else
        return core.internal.atomic.atomicExchange!ms(here, arg);
}

/// Ditto
TailShared!T atomicExchange(MemoryOrder ms = MemoryOrder.seq,T,V)(shared(T)* here, V exchangeWith) pure nothrow @nogc @trusted
    if (!is(T == class))
in (atomicPtrIsProperlyAligned(here), "Argument `here` is not properly aligned")
{
    static if (is (V == shared))
        alias Thunk = U;
    else
    {
        import core.internal.traits : hasUnsharedIndirections;
        static assert(!hasUnsharedIndirections!V, "Copying `exchangeWith` of type `" ~ V.stringof ~ "` to `" ~ shared(T).stringof ~ "` would violate shared.");
        alias Thunk = V;
    }
    return atomicExchange!ms(cast(T*)here, *cast(Thunk*)&exchangeWith);
}

/// Ditto
shared(T) atomicExchange(MemoryOrder ms = MemoryOrder.seq,T,V)(shared(T)* here, shared(V) exchangeWith) pure nothrow @nogc @trusted
    if (is(T == class))
in (atomicPtrIsProperlyAligned(here), "Argument `here` is not properly aligned")
{
    static assert (is (V : T), "Can't assign `exchangeWith` of type `" ~ shared(V).stringof ~ "` to `" ~ shared(T).stringof ~ "`.");

    return cast(shared)core.internal.atomic.atomicExchange!ms(cast(T*)here, cast(V)exchangeWith);
}

/**
 * Stores 'writeThis' to the memory referenced by 'here' if the value
 * referenced by 'here' is equal to 'ifThis'.  This operation is both
 * lock-free and atomic.
 *
 * Params:
 *  here      = The address of the destination variable.
 *  writeThis = The value to store.
 *  ifThis    = The comparison value.
 *
 * Returns:
 *  true if the store occurred, false if not.
 */
bool cas(MemoryOrder succ = MemoryOrder.seq,MemoryOrder fail = MemoryOrder.seq,T,V1,V2)(T* here, V1 ifThis, V2 writeThis) pure nothrow @nogc @trusted
    if (!is(T == shared) && is(T : V1))
in (atomicPtrIsProperlyAligned(here), "Argument `here` is not properly aligned")
{
    // resolve implicit conversions
    T arg1 = ifThis;
    T arg2 = writeThis;

    static if (__traits(isFloating, T))
    {
        alias IntTy = IntForFloat!T;
        return atomicCompareExchangeStrongNoResult!(succ, fail)(cast(IntTy*)here, *cast(IntTy*)&arg1, *cast(IntTy*)&arg2);
    }
    else
        return atomicCompareExchangeStrongNoResult!(succ, fail)(here, arg1, arg2);
}

/// Ditto
bool cas(MemoryOrder succ = MemoryOrder.seq,MemoryOrder fail = MemoryOrder.seq,T,V1,V2)(shared(T)* here, V1 ifThis, V2 writeThis) pure nothrow @nogc @trusted
    if (!is(T == class) && (is(T : V1) || is(shared T : V1)))
in (atomicPtrIsProperlyAligned(here), "Argument `here` is not properly aligned")
{
    static if (is (V1 == shared U1, U1))
        alias Thunk1 = U1;
    else
        alias Thunk1 = V1;
    static if (is (V2 == shared U2, U2))
        alias Thunk2 = U2;
    else
    {
        import core.internal.traits : hasUnsharedIndirections;
        static assert(!hasUnsharedIndirections!V2, "Copying `" ~ V2.stringof ~ "* writeThis` to `" ~ shared(T).stringof ~ "* here` would violate shared.");
        alias Thunk2 = V2;
    }
    return cas!(succ, fail)(cast(T*)here, *cast(Thunk1*)&ifThis, *cast(Thunk2*)&writeThis);
}

/// Ditto
bool cas(MemoryOrder succ = MemoryOrder.seq,MemoryOrder fail = MemoryOrder.seq,T,V1,V2)(shared(T)* here, shared(V1) ifThis, shared(V2) writeThis) pure nothrow @nogc @trusted
    if (is(T == class))
in (atomicPtrIsProperlyAligned(here), "Argument `here` is not properly aligned")
{
    return atomicCompareExchangeStrongNoResult!(succ, fail)(cast(T*)here, cast(V1)ifThis, cast(V2)writeThis);
}

/**
 * Stores 'writeThis' to the memory referenced by 'here' if the value
 * referenced by 'here' is equal to the value referenced by 'ifThis'.
 * The prior value referenced by 'here' is written to `ifThis` and
 * returned to the user.  This operation is both lock-free and atomic.
 *
 * Params:
 *  here      = The address of the destination variable.
 *  writeThis = The value to store.
 *  ifThis    = The address of the value to compare, and receives the prior value of `here` as output.
 *
 * Returns:
 *  true if the store occurred, false if not.
 */
bool cas(MemoryOrder succ = MemoryOrder.seq,MemoryOrder fail = MemoryOrder.seq,T,V)(T* here, T* ifThis, V writeThis) pure nothrow @nogc @trusted
    if (!is(T == shared) && !is(V == shared))
in (atomicPtrIsProperlyAligned(here), "Argument `here` is not properly aligned")
{
    // resolve implicit conversions
    T arg1 = writeThis;

    static if (__traits(isFloating, T))
    {
        alias IntTy = IntForFloat!T;
        return atomicCompareExchangeStrong!(succ, fail)(cast(IntTy*)here, cast(IntTy*)ifThis, *cast(IntTy*)&writeThis);
    }
    else
        return atomicCompareExchangeStrong!(succ, fail)(here, ifThis, writeThis);
}

/// Ditto
bool cas(MemoryOrder succ = MemoryOrder.seq,MemoryOrder fail = MemoryOrder.seq,T,V1,V2)(shared(T)* here, V1* ifThis, V2 writeThis) pure nothrow @nogc @trusted
    if (!is(T == class) && (is(T : V1) || is(shared T : V1)))
in (atomicPtrIsProperlyAligned(here), "Argument `here` is not properly aligned")
{
    static if (is (V1 == shared U1, U1))
        alias Thunk1 = U1;
    else
    {
        import core.internal.traits : hasUnsharedIndirections;
        static assert(!hasUnsharedIndirections!V1, "Copying `" ~ shared(T).stringof ~ "* here` to `" ~ V1.stringof ~ "* ifThis` would violate shared.");
        alias Thunk1 = V1;
    }
    static if (is (V2 == shared U2, U2))
        alias Thunk2 = U2;
    else
    {
        import core.internal.traits : hasUnsharedIndirections;
        static assert(!hasUnsharedIndirections!V2, "Copying `" ~ V2.stringof ~ "* writeThis` to `" ~ shared(T).stringof ~ "* here` would violate shared.");
        alias Thunk2 = V2;
    }
    static assert (is(T : Thunk1), "Mismatching types for `here` and `ifThis`: `" ~ shared(T).stringof ~ "` and `" ~ V1.stringof ~ "`.");
    return cas!(succ, fail)(cast(T*)here, cast(Thunk1*)ifThis, *cast(Thunk2*)&writeThis);
}

/// Ditto
bool cas(MemoryOrder succ = MemoryOrder.seq,MemoryOrder fail = MemoryOrder.seq,T,V)(shared(T)* here, shared(T)* ifThis, shared(V) writeThis) pure nothrow @nogc @trusted
    if (is(T == class))
in (atomicPtrIsProperlyAligned(here), "Argument `here` is not properly aligned")
{
    return atomicCompareExchangeStrong!(succ, fail)(cast(T*)here, cast(T*)ifThis, cast(V)writeThis);
}

/**
* Stores 'writeThis' to the memory referenced by 'here' if the value
* referenced by 'here' is equal to 'ifThis'.
* The 'weak' version of cas may spuriously fail. It is recommended to
* use `casWeak` only when `cas` would be used in a loop.
* This operation is both
* lock-free and atomic.
*
* Params:
*  here      = The address of the destination variable.
*  writeThis = The value to store.
*  ifThis    = The comparison value.
*
* Returns:
*  true if the store occurred, false if not.
*/
bool casWeak(MemoryOrder succ = MemoryOrder.seq,MemoryOrder fail = MemoryOrder.seq,T,V1,V2)(T* here, V1 ifThis, V2 writeThis) pure nothrow @nogc @trusted
    if (!is(T == shared) && is(T : V1))
in (atomicPtrIsProperlyAligned(here), "Argument `here` is not properly aligned")
{
    // resolve implicit conversions
    T arg1 = ifThis;
    T arg2 = writeThis;

    static if (__traits(isFloating, T))
    {
        alias IntTy = IntForFloat!T;
        return atomicCompareExchangeWeakNoResult!(succ, fail)(cast(IntTy*)here, *cast(IntTy*)&arg1, *cast(IntTy*)&arg2);
    }
    else
        return atomicCompareExchangeWeakNoResult!(succ, fail)(here, arg1, arg2);
}

/// Ditto
bool casWeak(MemoryOrder succ = MemoryOrder.seq,MemoryOrder fail = MemoryOrder.seq,T,V1,V2)(shared(T)* here, V1 ifThis, V2 writeThis) pure nothrow @nogc @trusted
    if (!is(T == class) && (is(T : V1) || is(shared T : V1)))
in (atomicPtrIsProperlyAligned(here), "Argument `here` is not properly aligned")
{
    static if (is (V1 == shared U1, U1))
        alias Thunk1 = U1;
    else
        alias Thunk1 = V1;
    static if (is (V2 == shared U2, U2))
        alias Thunk2 = U2;
    else
    {
        import core.internal.traits : hasUnsharedIndirections;
        static assert(!hasUnsharedIndirections!V2, "Copying `" ~ V2.stringof ~ "* writeThis` to `" ~ shared(T).stringof ~ "* here` would violate shared.");
        alias Thunk2 = V2;
    }
    return casWeak!(succ, fail)(cast(T*)here, *cast(Thunk1*)&ifThis, *cast(Thunk2*)&writeThis);
}

/// Ditto
bool casWeak(MemoryOrder succ = MemoryOrder.seq,MemoryOrder fail = MemoryOrder.seq,T,V1,V2)(shared(T)* here, shared(V1) ifThis, shared(V2) writeThis) pure nothrow @nogc @trusted
    if (is(T == class))
in (atomicPtrIsProperlyAligned(here), "Argument `here` is not properly aligned")
{
    return atomicCompareExchangeWeakNoResult!(succ, fail)(cast(T*)here, cast(V1)ifThis, cast(V2)writeThis);
}

/**
* Stores 'writeThis' to the memory referenced by 'here' if the value
* referenced by 'here' is equal to the value referenced by 'ifThis'.
* The prior value referenced by 'here' is written to `ifThis` and
* returned to the user.
* The 'weak' version of cas may spuriously fail. It is recommended to
* use `casWeak` only when `cas` would be used in a loop.
* This operation is both lock-free and atomic.
*
* Params:
*  here      = The address of the destination variable.
*  writeThis = The value to store.
*  ifThis    = The address of the value to compare, and receives the prior value of `here` as output.
*
* Returns:
*  true if the store occurred, false if not.
*/
bool casWeak(MemoryOrder succ = MemoryOrder.seq,MemoryOrder fail = MemoryOrder.seq,T,V)(T* here, T* ifThis, V writeThis) pure nothrow @nogc @trusted
    if (!is(T == shared S, S) && !is(V == shared U, U))
in (atomicPtrIsProperlyAligned(here), "Argument `here` is not properly aligned")
{
    // resolve implicit conversions
    T arg1 = writeThis;

    static if (__traits(isFloating, T))
    {
        alias IntTy = IntForFloat!T;
        return atomicCompareExchangeWeak!(succ, fail)(cast(IntTy*)here, cast(IntTy*)ifThis, *cast(IntTy*)&writeThis);
    }
    else
        return atomicCompareExchangeWeak!(succ, fail)(here, ifThis, writeThis);
}

/// Ditto
bool casWeak(MemoryOrder succ = MemoryOrder.seq,MemoryOrder fail = MemoryOrder.seq,T,V1,V2)(shared(T)* here, V1* ifThis, V2 writeThis) pure nothrow @nogc @trusted
    if (!is(T == class) && (is(T : V1) || is(shared T : V1)))
in (atomicPtrIsProperlyAligned(here), "Argument `here` is not properly aligned")
{
    static if (is (V1 == shared U1, U1))
        alias Thunk1 = U1;
    else
    {
        import core.internal.traits : hasUnsharedIndirections;
        static assert(!hasUnsharedIndirections!V1, "Copying `" ~ shared(T).stringof ~ "* here` to `" ~ V1.stringof ~ "* ifThis` would violate shared.");
        alias Thunk1 = V1;
    }
    static if (is (V2 == shared U2, U2))
        alias Thunk2 = U2;
    else
    {
        import core.internal.traits : hasUnsharedIndirections;
        static assert(!hasUnsharedIndirections!V2, "Copying `" ~ V2.stringof ~ "* writeThis` to `" ~ shared(T).stringof ~ "* here` would violate shared.");
        alias Thunk2 = V2;
    }
    static assert (is(T : Thunk1), "Mismatching types for `here` and `ifThis`: `" ~ shared(T).stringof ~ "` and `" ~ V1.stringof ~ "`.");
    return casWeak!(succ, fail)(cast(T*)here, cast(Thunk1*)ifThis, *cast(Thunk2*)&writeThis);
}

/// Ditto
bool casWeak(MemoryOrder succ = MemoryOrder.seq,MemoryOrder fail = MemoryOrder.seq,T,V)(shared(T)* here, shared(T)* ifThis, shared(V) writeThis) pure nothrow @nogc @trusted
    if (is(T == class))
in (atomicPtrIsProperlyAligned(here), "Argument `here` is not properly aligned")
{
    return atomicCompareExchangeWeak!(succ, fail)(cast(T*)here, cast(T*)ifThis, cast(V)writeThis);
}

/**
 * Inserts a full load/store memory fence (on platforms that need it). This ensures
 * that all loads and stores before a call to this function are executed before any
 * loads and stores after the call.
 */
void atomicFence(MemoryOrder order = MemoryOrder.seq)() pure nothrow @nogc @safe
{
    core.internal.atomic.atomicFence!order();
}

/**
 * Gives a hint to the processor that the calling thread is in a 'spin-wait' loop,
 * allowing to more efficiently allocate resources.
 */
void pause() pure nothrow @nogc @safe
{
    core.internal.atomic.pause();
}

/**
 * Performs the binary operation 'op' on val using 'mod' as the modifier.
 *
 * Params:
 *  val = The target variable.
 *  mod = The modifier to apply.
 *
 * Returns:
 *  The result of the operation.
 */
TailShared!T atomicOp(string op, T, V1)(ref shared T val, V1 mod) pure nothrow @nogc @safe
    if (__traits(compiles, mixin("*cast(T*)&val" ~ op ~ "mod")))
in (atomicValueIsProperlyAligned(val))
{
    // binary operators
    //
    // +    -   *   /   %   ^^  &
    // |    ^   <<  >>  >>> ~   in
    // ==   !=  <   <=  >   >=
    static if (op == "+"  || op == "-"  || op == "*"  || op == "/"   ||
                op == "%"  || op == "^^" || op == "&"  || op == "|"   ||
                op == "^"  || op == "<<" || op == ">>" || op == ">>>" ||
                op == "~"  || // skip "in"
                op == "==" || op == "!=" || op == "<"  || op == "<="  ||
                op == ">"  || op == ">=")
    {
        T get = atomicLoad!(MemoryOrder.raw, T)(val);
        mixin("return get " ~ op ~ " mod;");
    }
    else
    // assignment operators
    //
    // +=   -=  *=  /=  %=  ^^= &=
    // |=   ^=  <<= >>= >>>=    ~=
    static if (op == "+=" && __traits(isIntegral, T) && __traits(isIntegral, V1) && T.sizeof <= size_t.sizeof && V1.sizeof <= size_t.sizeof)
    {
        return cast(T)(atomicFetchAdd(val, mod) + mod);
    }
    else static if (op == "-=" && __traits(isIntegral, T) && __traits(isIntegral, V1) && T.sizeof <= size_t.sizeof && V1.sizeof <= size_t.sizeof)
    {
        return cast(T)(atomicFetchSub(val, mod) - mod);
    }
    else static if (op == "+=" || op == "-="  || op == "*="  || op == "/=" ||
                op == "%=" || op == "^^=" || op == "&="  || op == "|=" ||
                op == "^=" || op == "<<=" || op == ">>=" || op == ">>>=") // skip "~="
    {
        T set, get = atomicLoad!(MemoryOrder.raw, T)(val);
        do
        {
            set = get;
            mixin("set " ~ op ~ " mod;");
        } while (!casWeakByRef(val, get, set));
        return set;
    }
    else
    {
        static assert(false, "Operation not supported.");
    }
}


version (D_InlineAsm_X86)
{
    version = AsmX86;
    enum has64BitXCHG = false;
    enum has64BitCAS = true;
    enum has128BitCAS = false;
}
else version (D_InlineAsm_X86_64)
{
    version = AsmX86;
    enum has64BitXCHG = true;
    enum has64BitCAS = true;
    enum has128BitCAS = true;
}
else
{
    enum has64BitXCHG = false;
    enum has64BitCAS = false;
    enum has128BitCAS = false;
}

private
{
    version (AsmX86)
    {
        // NOTE: Strictly speaking, the x86 supports atomic operations on
        //       unaligned values.  However, this is far slower than the
        //       common case, so such behavior should be prohibited.
        bool atomicValueIsProperlyAligned(T)(ref T val) pure nothrow @nogc @trusted
        {
            return atomicPtrIsProperlyAligned(&val);
        }

        bool atomicPtrIsProperlyAligned(T)(T* ptr) pure nothrow @nogc @safe
        {
            // NOTE: 32 bit x86 systems support 8 byte CAS, which only requires
            //       4 byte alignment, so use size_t as the align type here.
            static if (T.sizeof > size_t.sizeof)
                return cast(size_t)ptr % size_t.sizeof == 0;
            else
                return cast(size_t)ptr % T.sizeof == 0;
        }
    }
    else
    {
        bool atomicValueIsProperlyAligned(T)(ref T val) pure nothrow @nogc @trusted
        {
            return true;
        }

        bool atomicPtrIsProperlyAligned(T)(T*) pure nothrow @nogc @safe
        {
            return true;
        }
    }

    template IntForFloat(F)
        if (__traits(isFloating, F))
    {
        static if (F.sizeof == 4)
            alias IntForFloat = uint;
        else static if (F.sizeof == 8)
            alias IntForFloat = ulong;
        else
            static assert (false, "Invalid floating point type: " ~ F.stringof ~ ", only support `float` and `double`.");
    }

    template IntForStruct(S)
        if (is(S == struct))
    {
        static if (S.sizeof == 1)
            alias IntForFloat = ubyte;
        else static if (F.sizeof == 2)
            alias IntForFloat = ushort;
        else static if (F.sizeof == 4)
            alias IntForFloat = uint;
        else static if (F.sizeof == 8)
            alias IntForFloat = ulong;
        else static if (F.sizeof == 16)
            alias IntForFloat = ulong[2]; // TODO: what's the best type here? slice/delegates pass in registers...
        else
            static assert (ValidateStruct!S);
    }

    template ValidateStruct(S)
        if (is(S == struct))
    {
        import core.internal.traits : hasElaborateAssign;

        static assert (S.sizeof <= size_t*2 && (S.sizeof & (S.sizeof - 1)) == 0, S.stringof ~ " has invalid size for atomic operations.");
        static assert (!hasElaborateAssign!S, S.stringof ~ " may not have an elaborate assignment when used with atomic operations.");

        enum ValidateStruct = true;
    }

    // TODO: it'd be nice if we had @trusted scopes; we could remove this...
    bool casWeakByRef(T,V1,V2)(ref T value, ref V1 ifThis, V2 writeThis) pure nothrow @nogc @trusted
    {
        return casWeak(&value, &ifThis, writeThis);
    }

    /* Construct a type with a shared tail, and if possible with an unshared
    head. */
    template TailShared(U) if (!is(U == shared))
    {
        alias TailShared = .TailShared!(shared U);
    }
    template TailShared(S) if (is(S == shared))
    {
        // Get the unshared variant of S.
        static if (is(S U == shared U)) {}
        else static assert(false, "Should never be triggered. The `static " ~
            "if` declares `U` as the unshared version of the shared type " ~
            "`S`. `S` is explicitly declared as shared, so getting `U` " ~
            "should always work.");

        static if (is(S : U))
            alias TailShared = U;
        else static if (is(S == struct))
        {
            enum implName = () {
                /* Start with "_impl". If S has a field with that name, append
                underscores until the clash is resolved. */
                string name = "_impl";
                string[] fieldNames;
                static foreach (alias field; S.tupleof)
                {
                    fieldNames ~= __traits(identifier, field);
                }
                static bool canFind(string[] haystack, string needle)
                {
                    foreach (candidate; haystack)
                    {
                        if (candidate == needle) return true;
                    }
                    return false;
                }
                while (canFind(fieldNames, name)) name ~= "_";
                return name;
            } ();
            struct TailShared
            {
                static foreach (i, alias field; S.tupleof)
                {
                    /* On @trusted: This is casting the field from shared(Foo)
                    to TailShared!Foo. The cast is safe because the field has
                    been loaded and is not shared anymore. */
                    mixin("
                        @trusted @property
                        ref " ~ __traits(identifier, field) ~ "()
                        {
                            alias R = TailShared!(typeof(field));
                            return * cast(R*) &" ~ implName ~ ".tupleof[i];
                        }
                    ");
                }
                mixin("
                    S " ~ implName ~ ";
                    alias " ~ implName ~ " this;
                ");
            }
        }
        else
            alias TailShared = S;
    }
    @safe unittest
    {
        // No tail (no indirections) -> fully unshared.

        static assert(is(TailShared!int == int));
        static assert(is(TailShared!(shared int) == int));

        static struct NoIndir { int i; }
        static assert(is(TailShared!NoIndir == NoIndir));
        static assert(is(TailShared!(shared NoIndir) == NoIndir));

        // Tail can be independently shared or is already -> tail-shared.

        static assert(is(TailShared!(int*) == shared(int)*));
        static assert(is(TailShared!(shared int*) == shared(int)*));
        static assert(is(TailShared!(shared(int)*) == shared(int)*));

        static assert(is(TailShared!(int[]) == shared(int)[]));
        static assert(is(TailShared!(shared int[]) == shared(int)[]));
        static assert(is(TailShared!(shared(int)[]) == shared(int)[]));

        static struct S1 { shared int* p; }
        static assert(is(TailShared!S1 == S1));
        static assert(is(TailShared!(shared S1) == S1));

        static struct S2 { shared(int)* p; }
        static assert(is(TailShared!S2 == S2));
        static assert(is(TailShared!(shared S2) == S2));

        // Tail follows shared-ness of head -> fully shared.

        static class C { int i; }
        static assert(is(TailShared!C == shared C));
        static assert(is(TailShared!(shared C) == shared C));

        /* However, structs get a wrapper that has getters which cast to
        TailShared. */

<<<<<<< HEAD
// This is an ABI adapter that works on all architectures.  It type puns
// floats and doubles to ints and longs, atomically loads them, then puns
// them back.  This is necessary so that they get returned in floating
// point instead of integer registers.
pragma(inline, true) // LDC
TailShared!T atomicLoad(MemoryOrder ms = MemoryOrder.seq, T)( ref const shared T val ) pure nothrow @nogc @trusted
if (__traits(isFloating, T))
{
    static if (T.sizeof == int.sizeof)
    {
        static assert(is(T : float));
        auto ptr = cast(const shared int*) &val;
        auto asInt = atomicLoad!(ms)(*ptr);
        return *(cast(typeof(return)*) &asInt);
    }
    else static if (T.sizeof == long.sizeof)
    {
        static assert(is(T : double));
        auto ptr = cast(const shared long*) &val;
        auto asLong = atomicLoad!(ms)(*ptr);
        return *(cast(typeof(return)*) &asLong);
    }
    else
    {
        static assert(0, "Cannot atomically load 80-bit reals.");
=======
        static struct S3 { int* p; int _impl; int _impl_; int _impl__; }
        static assert(!is(TailShared!S3 : S3));
        static assert(is(TailShared!S3 : shared S3));
        static assert(is(TailShared!(shared S3) == TailShared!S3));

        static struct S4 { shared(int)** p; }
        static assert(!is(TailShared!S4 : S4));
        static assert(is(TailShared!S4 : shared S4));
        static assert(is(TailShared!(shared S4) == TailShared!S4));
>>>>>>> 5063ea02
    }
}


////////////////////////////////////////////////////////////////////////////////
// Unit Tests
////////////////////////////////////////////////////////////////////////////////


version (unittest)
{
    void testXCHG(T)(T val) pure nothrow @nogc @trusted
    in
    {
        assert(val !is T.init);
    }
    do
    {
        T         base = cast(T)null;
        shared(T) atom = cast(shared(T))null;

        assert(base !is val, T.stringof);
        assert(atom is base, T.stringof);

        assert(atomicExchange(&atom, val) is base, T.stringof);
        assert(atom is val, T.stringof);
    }

    void testCAS(T)(T val) pure nothrow @nogc @trusted
    in
    {
        assert(val !is T.init);
    }
    do
    {
        T         base = cast(T)null;
        shared(T) atom = cast(shared(T))null;

        assert(base !is val, T.stringof);
        assert(atom is base, T.stringof);

        assert(cas(&atom, base, val), T.stringof);
        assert(atom is val, T.stringof);
        assert(!cas(&atom, base, base), T.stringof);
        assert(atom is val, T.stringof);

        atom = cast(shared(T))null;

        shared(T) arg = base;
        assert(cas(&atom, &arg, val), T.stringof);
        assert(arg is base, T.stringof);
        assert(atom is val, T.stringof);

        arg = base;
        assert(!cas(&atom, &arg, base), T.stringof);
        assert(arg is val, T.stringof);
        assert(atom is val, T.stringof);
    }

    void testLoadStore(MemoryOrder ms = MemoryOrder.seq, T)(T val = T.init + 1) pure nothrow @nogc @trusted
    {
        T         base = cast(T) 0;
        shared(T) atom = cast(T) 0;

        assert(base !is val);
        assert(atom is base);
        atomicStore!(ms)(atom, val);
        base = atomicLoad!(ms)(atom);

        assert(base is val, T.stringof);
        assert(atom is val);
    }


    void testType(T)(T val = T.init + 1) pure nothrow @nogc @safe
    {
        static if (T.sizeof < 8 || has64BitXCHG)
            testXCHG!(T)(val);
        testCAS!(T)(val);
        testLoadStore!(MemoryOrder.seq, T)(val);
        testLoadStore!(MemoryOrder.raw, T)(val);
    }

    @betterC @safe pure nothrow unittest
    {
        testType!(bool)();

        testType!(byte)();
        testType!(ubyte)();

        testType!(short)();
        testType!(ushort)();

        testType!(int)();
        testType!(uint)();
    }

    @safe pure nothrow unittest
    {

        testType!(shared int*)();

        static class Klass {}
        testXCHG!(shared Klass)(new shared(Klass));
        testCAS!(shared Klass)(new shared(Klass));

        testType!(float)(0.1f);

        static if (has64BitCAS)
        {
            testType!(double)(0.1);
            testType!(long)();
            testType!(ulong)();
        }
        static if (has128BitCAS)
        {
            () @trusted
            {
                align(16) struct Big { long a, b; }

                shared(Big) atom;
                shared(Big) base;
                shared(Big) arg;
                shared(Big) val = Big(1, 2);

                assert(cas(&atom, arg, val), Big.stringof);
                assert(atom is val, Big.stringof);
                assert(!cas(&atom, arg, val), Big.stringof);
                assert(atom is val, Big.stringof);

                atom = Big();
                assert(cas(&atom, &arg, val), Big.stringof);
                assert(arg is base, Big.stringof);
                assert(atom is val, Big.stringof);

                arg = Big();
                assert(!cas(&atom, &arg, base), Big.stringof);
                assert(arg is val, Big.stringof);
                assert(atom is val, Big.stringof);
            }();
        }

        shared(size_t) i;

        atomicOp!"+="(i, cast(size_t) 1);
        assert(i == 1);

        atomicOp!"-="(i, cast(size_t) 1);
        assert(i == 0);

<<<<<<< HEAD
        shared float f = 0.1f;
        atomicOp!"+="( f, 0.1f );
        assert( f > 0.1999f && f < 0.2001f );
=======
        shared float f = 0;
        atomicOp!"+="(f, 1);
        assert(f == 1);
>>>>>>> 5063ea02

        static if (has64BitCAS)
        {
<<<<<<< HEAD
            shared double d = 0.1;
            atomicOp!"+="( d, 0.1 );
            assert( d > 0.1999 && d < 0.2001 );
=======
            shared double d = 0;
            atomicOp!"+="(d, 1);
            assert(d == 1);
>>>>>>> 5063ea02
        }
    }

    @betterC pure nothrow unittest
    {
        static if (has128BitCAS)
        {
            struct DoubleValue
            {
                long value1;
                long value2;
            }

            align(16) shared DoubleValue a;
            atomicStore(a, DoubleValue(1,2));
            assert(a.value1 == 1 && a.value2 ==2);

            while (!cas(&a, DoubleValue(1,2), DoubleValue(3,4))){}
            assert(a.value1 == 3 && a.value2 ==4);

            align(16) DoubleValue b = atomicLoad(a);
            assert(b.value1 == 3 && b.value2 ==4);
        }

        version (D_LP64)
        {
            enum hasDWCAS = has128BitCAS;
        }
        else
        {
            enum hasDWCAS = has64BitCAS;
        }

        static if (hasDWCAS)
        {
            static struct List { size_t gen; List* next; }
            shared(List) head;
            assert(cas(&head, shared(List)(0, null), shared(List)(1, cast(List*)1)));
            assert(head.gen == 1);
            assert(cast(size_t)head.next == 1);
        }
    }

    @betterC pure nothrow unittest
    {
        // https://issues.dlang.org/show_bug.cgi?id=17821
        {
            shared ulong x = 0x1234_5678_8765_4321;
            atomicStore(x, 0);
            assert(x == 0);
        }
        {
            struct S
            {
                ulong x;
                alias x this;
            }
            shared S s;
            s = 0x1234_5678_8765_4321;
            atomicStore(s, 0);
            assert(s.x == 0);
        }
        {
            abstract class Logger {}
            shared Logger s1;
            Logger s2;
            atomicStore(s1, cast(shared) s2);
        }
    }

    pure nothrow unittest
    {
        static struct S { int val; }
        auto s = shared(S)(1);

        shared(S*) ptr;

        // head unshared
        shared(S)* ifThis = null;
        shared(S)* writeThis = &s;
        assert(ptr is null);
        assert(cas(&ptr, ifThis, writeThis));
        assert(ptr is writeThis);

        // head shared
        shared(S*) ifThis2 = writeThis;
        shared(S*) writeThis2 = null;
        assert(cas(&ptr, ifThis2, writeThis2));
        assert(ptr is null);
    }

    unittest
    {
        import core.thread;

        // Use heap memory to ensure an optimizing
        // compiler doesn't put things in registers.
        uint* x = new uint();
        bool* f = new bool();
        uint* r = new uint();

        auto thr = new Thread(()
        {
            while (!*f)
            {
            }

            atomicFence();

            *r = *x;
        });

        thr.start();

        *x = 42;

        atomicFence();

        *f = true;

        atomicFence();

        thr.join();

        assert(*r == 42);
    }

    // === atomicFetchAdd and atomicFetchSub operations ====
    @betterC pure nothrow @nogc @safe unittest
    {
        shared ubyte u8 = 1;
        shared ushort u16 = 2;
        shared uint u32 = 3;
        shared byte i8 = 5;
        shared short i16 = 6;
        shared int i32 = 7;

        assert(atomicOp!"+="(u8, 8) == 9);
        assert(atomicOp!"+="(u16, 8) == 10);
        assert(atomicOp!"+="(u32, 8) == 11);
        assert(atomicOp!"+="(i8, 8) == 13);
        assert(atomicOp!"+="(i16, 8) == 14);
        assert(atomicOp!"+="(i32, 8) == 15);
        version (D_LP64)
        {
            shared ulong u64 = 4;
            shared long i64 = 8;
            assert(atomicOp!"+="(u64, 8) == 12);
            assert(atomicOp!"+="(i64, 8) == 16);
        }
    }

    @betterC pure nothrow @nogc @safe unittest
    {
        shared ubyte u8 = 1;
        shared ushort u16 = 2;
        shared uint u32 = 3;
        shared byte i8 = 5;
        shared short i16 = 6;
        shared int i32 = 7;

        assert(atomicOp!"-="(u8, 1) == 0);
        assert(atomicOp!"-="(u16, 1) == 1);
        assert(atomicOp!"-="(u32, 1) == 2);
        assert(atomicOp!"-="(i8, 1) == 4);
        assert(atomicOp!"-="(i16, 1) == 5);
        assert(atomicOp!"-="(i32, 1) == 6);
        version (D_LP64)
        {
            shared ulong u64 = 4;
            shared long i64 = 8;
            assert(atomicOp!"-="(u64, 1) == 3);
            assert(atomicOp!"-="(i64, 1) == 7);
        }
    }

    @betterC pure nothrow @nogc @safe unittest // issue 16651
    {
        shared ulong a = 2;
        uint b = 1;
        atomicOp!"-="(a, b);
        assert(a == 1);

        shared uint c = 2;
        ubyte d = 1;
        atomicOp!"-="(c, d);
        assert(c == 1);
    }

    pure nothrow @safe unittest // issue 16230
    {
        shared int i;
        static assert(is(typeof(atomicLoad(i)) == int));

        shared int* p;
        static assert(is(typeof(atomicLoad(p)) == shared(int)*));

        shared int[] a;
        static if (__traits(compiles, atomicLoad(a)))
        {
            static assert(is(typeof(atomicLoad(a)) == shared(int)[]));
        }

        static struct S { int* _impl; }
        shared S s;
        static assert(is(typeof(atomicLoad(s)) : shared S));
        static assert(is(typeof(atomicLoad(s)._impl) == shared(int)*));
        auto u = atomicLoad(s);
        assert(u._impl is null);
        u._impl = new shared int(42);
        assert(atomicLoad(*u._impl) == 42);

        static struct S2 { S s; }
        shared S2 s2;
        static assert(is(typeof(atomicLoad(s2).s) == TailShared!S));

        static struct S3 { size_t head; int* tail; }
        shared S3 s3;
        static if (__traits(compiles, atomicLoad(s3)))
        {
            static assert(is(typeof(atomicLoad(s3).head) == size_t));
            static assert(is(typeof(atomicLoad(s3).tail) == shared(int)*));
        }

        static class C { int i; }
        shared C c;
        static assert(is(typeof(atomicLoad(c)) == shared C));

        static struct NoIndirections { int i; }
        shared NoIndirections n;
        static assert(is(typeof(atomicLoad(n)) == NoIndirections));
    }
}<|MERGE_RESOLUTION|>--- conflicted
+++ resolved
@@ -14,7 +14,623 @@
 import core.internal.attributes : betterC;
 import core.internal.traits : hasUnsharedIndirections;
 
-<<<<<<< HEAD
+pragma(inline, true): // LDC
+
+/**
+ * Specifies the memory ordering semantics of an atomic operation.
+ *
+ * See_Also:
+ *     $(HTTP en.cppreference.com/w/cpp/atomic/memory_order)
+ */
+enum MemoryOrder
+{
+    /**
+     * Not sequenced.
+     * Corresponds to $(LINK2 https://llvm.org/docs/Atomics.html#monotonic, LLVM AtomicOrdering.Monotonic)
+     * and C++11/C11 `memory_order_relaxed`.
+     */
+    raw = 0,
+    /**
+     * Hoist-load + hoist-store barrier.
+     * Corresponds to $(LINK2 https://llvm.org/docs/Atomics.html#acquire, LLVM AtomicOrdering.Acquire)
+     * and C++11/C11 `memory_order_acquire`.
+     */
+    acq = 2,
+    /**
+     * Sink-load + sink-store barrier.
+     * Corresponds to $(LINK2 https://llvm.org/docs/Atomics.html#release, LLVM AtomicOrdering.Release)
+     * and C++11/C11 `memory_order_release`.
+     */
+    rel = 3,
+    /**
+     * Acquire + release barrier.
+     * Corresponds to $(LINK2 https://llvm.org/docs/Atomics.html#acquirerelease, LLVM AtomicOrdering.AcquireRelease)
+     * and C++11/C11 `memory_order_acq_rel`.
+     */
+    acq_rel = 4,
+    /**
+     * Fully sequenced (acquire + release). Corresponds to
+     * $(LINK2 https://llvm.org/docs/Atomics.html#sequentiallyconsistent, LLVM AtomicOrdering.SequentiallyConsistent)
+     * and C++11/C11 `memory_order_seq_cst`.
+     */
+    seq = 5,
+}
+
+/**
+ * Loads 'val' from memory and returns it.  The memory barrier specified
+ * by 'ms' is applied to the operation, which is fully sequenced by
+ * default.  Valid memory orders are MemoryOrder.raw, MemoryOrder.acq,
+ * and MemoryOrder.seq.
+ *
+ * Params:
+ *  val = The target variable.
+ *
+ * Returns:
+ *  The value of 'val'.
+ */
+T atomicLoad(MemoryOrder ms = MemoryOrder.seq, T)(ref const T val) pure nothrow @nogc @trusted
+    if (!is(T == shared U, U) && !is(T == shared inout U, U) && !is(T == shared const U, U))
+{
+    static if (__traits(isFloating, T))
+    {
+        alias IntTy = IntForFloat!T;
+        IntTy r = core.internal.atomic.atomicLoad!ms(cast(IntTy*)&val);
+        return *cast(T*)&r;
+    }
+    else
+        return core.internal.atomic.atomicLoad!ms(cast(T*)&val);
+}
+
+/// Ditto
+T atomicLoad(MemoryOrder ms = MemoryOrder.seq, T)(ref shared const T val) pure nothrow @nogc @trusted
+    if (!hasUnsharedIndirections!T)
+{
+    import core.internal.traits : hasUnsharedIndirections;
+    static assert(!hasUnsharedIndirections!T, "Copying `" ~ shared(const(T)).stringof ~ "` would violate shared.");
+
+    return atomicLoad!ms(*cast(T*)&val);
+}
+
+/// Ditto
+TailShared!T atomicLoad(MemoryOrder ms = MemoryOrder.seq, T)(ref shared const T val) pure nothrow @nogc @trusted
+    if (hasUnsharedIndirections!T)
+{
+    // HACK: DEPRECATE THIS FUNCTION, IT IS INVALID TO DO ATOMIC LOAD OF SHARED CLASS
+    // this is here because code exists in the wild that does this...
+
+    import core.lifetime : move;
+
+    T r = core.internal.atomic.atomicLoad!ms(cast(T*)&val);
+    return move(*cast(TailShared!T*)&r);
+}
+
+/**
+ * Writes 'newval' into 'val'.  The memory barrier specified by 'ms' is
+ * applied to the operation, which is fully sequenced by default.
+ * Valid memory orders are MemoryOrder.raw, MemoryOrder.rel, and
+ * MemoryOrder.seq.
+ *
+ * Params:
+ *  val    = The target variable.
+ *  newval = The value to store.
+ */
+void atomicStore(MemoryOrder ms = MemoryOrder.seq, T, V)(ref T val, V newval) pure nothrow @nogc @trusted
+    if (!is(T == shared) && !is(V == shared))
+{
+    import core.internal.traits : hasElaborateCopyConstructor;
+    static assert (!hasElaborateCopyConstructor!T, "`T` may not have an elaborate copy: atomic operations override regular copying semantics.");
+
+    // resolve implicit conversions
+    T arg = newval;
+
+    static if (__traits(isFloating, T))
+    {
+        alias IntTy = IntForFloat!T;
+        core.internal.atomic.atomicStore!ms(cast(IntTy*)&val, *cast(IntTy*)&arg);
+    }
+    else
+        core.internal.atomic.atomicStore!ms(&val, arg);
+}
+
+/// Ditto
+void atomicStore(MemoryOrder ms = MemoryOrder.seq, T, V)(ref shared T val, V newval) pure nothrow @nogc @trusted
+    if (!is(T == class))
+{
+    static if (is (V == shared U, U))
+        alias Thunk = U;
+    else
+    {
+        import core.internal.traits : hasUnsharedIndirections;
+        static assert(!hasUnsharedIndirections!V, "Copying argument `" ~ V.stringof ~ " newval` to `" ~ shared(T).stringof ~ " here` would violate shared.");
+        alias Thunk = V;
+    }
+    atomicStore!ms(*cast(T*)&val, *cast(Thunk*)&newval);
+}
+
+/// Ditto
+void atomicStore(MemoryOrder ms = MemoryOrder.seq, T, V)(ref shared T val, shared V newval) pure nothrow @nogc @trusted
+    if (is(T == class))
+{
+    static assert (is (V : T), "Can't assign `newval` of type `shared " ~ V.stringof ~ "` to `shared " ~ T.stringof ~ "`.");
+
+    core.internal.atomic.atomicStore!ms(cast(T*)&val, cast(V)newval);
+}
+
+/**
+ * Atomically adds `mod` to the value referenced by `val` and returns the value `val` held previously.
+ * This operation is both lock-free and atomic.
+ *
+ * Params:
+ *  val = Reference to the value to modify.
+ *  mod = The value to add.
+ *
+ * Returns:
+ *  The value held previously by `val`.
+ */
+T atomicFetchAdd(MemoryOrder ms = MemoryOrder.seq, T)(ref T val, size_t mod) pure nothrow @nogc @trusted
+    if ((__traits(isIntegral, T) || is(T == U*, U)) && !is(T == shared))
+in (atomicValueIsProperlyAligned(val))
+{
+    static if (is(T == U*, U))
+        return cast(T)core.internal.atomic.atomicFetchAdd!ms(cast(size_t*)&val, mod * U.sizeof);
+    else
+        return core.internal.atomic.atomicFetchAdd!ms(&val, cast(T)mod);
+}
+
+/// Ditto
+T atomicFetchAdd(MemoryOrder ms = MemoryOrder.seq, T)(ref shared T val, size_t mod) pure nothrow @nogc @trusted
+    if (__traits(isIntegral, T) || is(T == U*, U))
+in (atomicValueIsProperlyAligned(val))
+{
+    return atomicFetchAdd!ms(*cast(T*)&val, mod);
+}
+
+/**
+ * Atomically subtracts `mod` from the value referenced by `val` and returns the value `val` held previously.
+ * This operation is both lock-free and atomic.
+ *
+ * Params:
+ *  val = Reference to the value to modify.
+ *  mod = The value to subtract.
+ *
+ * Returns:
+ *  The value held previously by `val`.
+ */
+T atomicFetchSub(MemoryOrder ms = MemoryOrder.seq, T)(ref T val, size_t mod) pure nothrow @nogc @trusted
+    if ((__traits(isIntegral, T) || is(T == U*, U)) && !is(T == shared))
+in (atomicValueIsProperlyAligned(val))
+{
+    static if (is(T == U*, U))
+        return cast(T)core.internal.atomic.atomicFetchAdd!ms(cast(size_t*)&val, mod * U.sizeof);
+    else
+        return core.internal.atomic.atomicFetchSub!ms(&val, cast(T)mod);
+}
+
+/// Ditto
+T atomicFetchSub(MemoryOrder ms = MemoryOrder.seq, T)(ref shared T val, size_t mod) pure nothrow @nogc @trusted
+    if (__traits(isIntegral, T) || is(T == U*, U))
+in (atomicValueIsProperlyAligned(val))
+{
+    return atomicFetchSub!ms(*cast(T*)&val, mod);
+}
+
+/**
+ * Exchange `exchangeWith` with the memory referenced by `here`.
+ * This operation is both lock-free and atomic.
+ *
+ * Params:
+ *  here         = The address of the destination variable.
+ *  exchangeWith = The value to exchange.
+ *
+ * Returns:
+ *  The value held previously by `here`.
+ */
+T atomicExchange(MemoryOrder ms = MemoryOrder.seq,T,V)(T* here, V exchangeWith) pure nothrow @nogc @trusted
+    if (!is(T == shared) && !is(V == shared))
+in (atomicPtrIsProperlyAligned(here), "Argument `here` is not properly aligned")
+{
+    // resolve implicit conversions
+    T arg = exchangeWith;
+
+    static if (__traits(isFloating, T))
+    {
+        alias IntTy = IntForFloat!T;
+        IntTy r = core.internal.atomic.atomicExchange!ms(cast(IntTy*)here, *cast(IntTy*)&arg);
+        return *cast(shared(T)*)&r;
+    }
+    else
+        return core.internal.atomic.atomicExchange!ms(here, arg);
+}
+
+/// Ditto
+TailShared!T atomicExchange(MemoryOrder ms = MemoryOrder.seq,T,V)(shared(T)* here, V exchangeWith) pure nothrow @nogc @trusted
+    if (!is(T == class))
+in (atomicPtrIsProperlyAligned(here), "Argument `here` is not properly aligned")
+{
+    static if (is (V == shared))
+        alias Thunk = U;
+    else
+    {
+        import core.internal.traits : hasUnsharedIndirections;
+        static assert(!hasUnsharedIndirections!V, "Copying `exchangeWith` of type `" ~ V.stringof ~ "` to `" ~ shared(T).stringof ~ "` would violate shared.");
+        alias Thunk = V;
+    }
+    return atomicExchange!ms(cast(T*)here, *cast(Thunk*)&exchangeWith);
+}
+
+/// Ditto
+shared(T) atomicExchange(MemoryOrder ms = MemoryOrder.seq,T,V)(shared(T)* here, shared(V) exchangeWith) pure nothrow @nogc @trusted
+    if (is(T == class))
+in (atomicPtrIsProperlyAligned(here), "Argument `here` is not properly aligned")
+{
+    static assert (is (V : T), "Can't assign `exchangeWith` of type `" ~ shared(V).stringof ~ "` to `" ~ shared(T).stringof ~ "`.");
+
+    return cast(shared)core.internal.atomic.atomicExchange!ms(cast(T*)here, cast(V)exchangeWith);
+}
+
+/**
+ * Stores 'writeThis' to the memory referenced by 'here' if the value
+ * referenced by 'here' is equal to 'ifThis'.  This operation is both
+ * lock-free and atomic.
+ *
+ * Params:
+ *  here      = The address of the destination variable.
+ *  writeThis = The value to store.
+ *  ifThis    = The comparison value.
+ *
+ * Returns:
+ *  true if the store occurred, false if not.
+ */
+bool cas(MemoryOrder succ = MemoryOrder.seq,MemoryOrder fail = MemoryOrder.seq,T,V1,V2)(T* here, V1 ifThis, V2 writeThis) pure nothrow @nogc @trusted
+    if (!is(T == shared) && is(T : V1))
+in (atomicPtrIsProperlyAligned(here), "Argument `here` is not properly aligned")
+{
+    // resolve implicit conversions
+    T arg1 = ifThis;
+    T arg2 = writeThis;
+
+    static if (__traits(isFloating, T))
+    {
+        alias IntTy = IntForFloat!T;
+        return atomicCompareExchangeStrongNoResult!(succ, fail)(cast(IntTy*)here, *cast(IntTy*)&arg1, *cast(IntTy*)&arg2);
+    }
+    else
+        return atomicCompareExchangeStrongNoResult!(succ, fail)(here, arg1, arg2);
+}
+
+/// Ditto
+bool cas(MemoryOrder succ = MemoryOrder.seq,MemoryOrder fail = MemoryOrder.seq,T,V1,V2)(shared(T)* here, V1 ifThis, V2 writeThis) pure nothrow @nogc @trusted
+    if (!is(T == class) && (is(T : V1) || is(shared T : V1)))
+in (atomicPtrIsProperlyAligned(here), "Argument `here` is not properly aligned")
+{
+    static if (is (V1 == shared U1, U1))
+        alias Thunk1 = U1;
+    else
+        alias Thunk1 = V1;
+    static if (is (V2 == shared U2, U2))
+        alias Thunk2 = U2;
+    else
+    {
+        import core.internal.traits : hasUnsharedIndirections;
+        static assert(!hasUnsharedIndirections!V2, "Copying `" ~ V2.stringof ~ "* writeThis` to `" ~ shared(T).stringof ~ "* here` would violate shared.");
+        alias Thunk2 = V2;
+    }
+    return cas!(succ, fail)(cast(T*)here, *cast(Thunk1*)&ifThis, *cast(Thunk2*)&writeThis);
+}
+
+/// Ditto
+bool cas(MemoryOrder succ = MemoryOrder.seq,MemoryOrder fail = MemoryOrder.seq,T,V1,V2)(shared(T)* here, shared(V1) ifThis, shared(V2) writeThis) pure nothrow @nogc @trusted
+    if (is(T == class))
+in (atomicPtrIsProperlyAligned(here), "Argument `here` is not properly aligned")
+{
+    return atomicCompareExchangeStrongNoResult!(succ, fail)(cast(T*)here, cast(V1)ifThis, cast(V2)writeThis);
+}
+
+/**
+ * Stores 'writeThis' to the memory referenced by 'here' if the value
+ * referenced by 'here' is equal to the value referenced by 'ifThis'.
+ * The prior value referenced by 'here' is written to `ifThis` and
+ * returned to the user.  This operation is both lock-free and atomic.
+ *
+ * Params:
+ *  here      = The address of the destination variable.
+ *  writeThis = The value to store.
+ *  ifThis    = The address of the value to compare, and receives the prior value of `here` as output.
+ *
+ * Returns:
+ *  true if the store occurred, false if not.
+ */
+bool cas(MemoryOrder succ = MemoryOrder.seq,MemoryOrder fail = MemoryOrder.seq,T,V)(T* here, T* ifThis, V writeThis) pure nothrow @nogc @trusted
+    if (!is(T == shared) && !is(V == shared))
+in (atomicPtrIsProperlyAligned(here), "Argument `here` is not properly aligned")
+{
+    // resolve implicit conversions
+    T arg1 = writeThis;
+
+    static if (__traits(isFloating, T))
+    {
+        alias IntTy = IntForFloat!T;
+        return atomicCompareExchangeStrong!(succ, fail)(cast(IntTy*)here, cast(IntTy*)ifThis, *cast(IntTy*)&writeThis);
+    }
+    else
+        return atomicCompareExchangeStrong!(succ, fail)(here, ifThis, writeThis);
+}
+
+/// Ditto
+bool cas(MemoryOrder succ = MemoryOrder.seq,MemoryOrder fail = MemoryOrder.seq,T,V1,V2)(shared(T)* here, V1* ifThis, V2 writeThis) pure nothrow @nogc @trusted
+    if (!is(T == class) && (is(T : V1) || is(shared T : V1)))
+in (atomicPtrIsProperlyAligned(here), "Argument `here` is not properly aligned")
+{
+    static if (is (V1 == shared U1, U1))
+        alias Thunk1 = U1;
+    else
+    {
+        import core.internal.traits : hasUnsharedIndirections;
+        static assert(!hasUnsharedIndirections!V1, "Copying `" ~ shared(T).stringof ~ "* here` to `" ~ V1.stringof ~ "* ifThis` would violate shared.");
+        alias Thunk1 = V1;
+    }
+    static if (is (V2 == shared U2, U2))
+        alias Thunk2 = U2;
+    else
+    {
+        import core.internal.traits : hasUnsharedIndirections;
+        static assert(!hasUnsharedIndirections!V2, "Copying `" ~ V2.stringof ~ "* writeThis` to `" ~ shared(T).stringof ~ "* here` would violate shared.");
+        alias Thunk2 = V2;
+    }
+    static assert (is(T : Thunk1), "Mismatching types for `here` and `ifThis`: `" ~ shared(T).stringof ~ "` and `" ~ V1.stringof ~ "`.");
+    return cas!(succ, fail)(cast(T*)here, cast(Thunk1*)ifThis, *cast(Thunk2*)&writeThis);
+}
+
+/// Ditto
+bool cas(MemoryOrder succ = MemoryOrder.seq,MemoryOrder fail = MemoryOrder.seq,T,V)(shared(T)* here, shared(T)* ifThis, shared(V) writeThis) pure nothrow @nogc @trusted
+    if (is(T == class))
+in (atomicPtrIsProperlyAligned(here), "Argument `here` is not properly aligned")
+{
+    return atomicCompareExchangeStrong!(succ, fail)(cast(T*)here, cast(T*)ifThis, cast(V)writeThis);
+}
+
+/**
+* Stores 'writeThis' to the memory referenced by 'here' if the value
+* referenced by 'here' is equal to 'ifThis'.
+* The 'weak' version of cas may spuriously fail. It is recommended to
+* use `casWeak` only when `cas` would be used in a loop.
+* This operation is both
+* lock-free and atomic.
+*
+* Params:
+*  here      = The address of the destination variable.
+*  writeThis = The value to store.
+*  ifThis    = The comparison value.
+*
+* Returns:
+*  true if the store occurred, false if not.
+*/
+bool casWeak(MemoryOrder succ = MemoryOrder.seq,MemoryOrder fail = MemoryOrder.seq,T,V1,V2)(T* here, V1 ifThis, V2 writeThis) pure nothrow @nogc @trusted
+    if (!is(T == shared) && is(T : V1))
+in (atomicPtrIsProperlyAligned(here), "Argument `here` is not properly aligned")
+{
+    // resolve implicit conversions
+    T arg1 = ifThis;
+    T arg2 = writeThis;
+
+    static if (__traits(isFloating, T))
+    {
+        alias IntTy = IntForFloat!T;
+        return atomicCompareExchangeWeakNoResult!(succ, fail)(cast(IntTy*)here, *cast(IntTy*)&arg1, *cast(IntTy*)&arg2);
+    }
+    else
+        return atomicCompareExchangeWeakNoResult!(succ, fail)(here, arg1, arg2);
+}
+
+/// Ditto
+bool casWeak(MemoryOrder succ = MemoryOrder.seq,MemoryOrder fail = MemoryOrder.seq,T,V1,V2)(shared(T)* here, V1 ifThis, V2 writeThis) pure nothrow @nogc @trusted
+    if (!is(T == class) && (is(T : V1) || is(shared T : V1)))
+in (atomicPtrIsProperlyAligned(here), "Argument `here` is not properly aligned")
+{
+    static if (is (V1 == shared U1, U1))
+        alias Thunk1 = U1;
+    else
+        alias Thunk1 = V1;
+    static if (is (V2 == shared U2, U2))
+        alias Thunk2 = U2;
+    else
+    {
+        import core.internal.traits : hasUnsharedIndirections;
+        static assert(!hasUnsharedIndirections!V2, "Copying `" ~ V2.stringof ~ "* writeThis` to `" ~ shared(T).stringof ~ "* here` would violate shared.");
+        alias Thunk2 = V2;
+    }
+    return casWeak!(succ, fail)(cast(T*)here, *cast(Thunk1*)&ifThis, *cast(Thunk2*)&writeThis);
+}
+
+/// Ditto
+bool casWeak(MemoryOrder succ = MemoryOrder.seq,MemoryOrder fail = MemoryOrder.seq,T,V1,V2)(shared(T)* here, shared(V1) ifThis, shared(V2) writeThis) pure nothrow @nogc @trusted
+    if (is(T == class))
+in (atomicPtrIsProperlyAligned(here), "Argument `here` is not properly aligned")
+{
+    return atomicCompareExchangeWeakNoResult!(succ, fail)(cast(T*)here, cast(V1)ifThis, cast(V2)writeThis);
+}
+
+/**
+* Stores 'writeThis' to the memory referenced by 'here' if the value
+* referenced by 'here' is equal to the value referenced by 'ifThis'.
+* The prior value referenced by 'here' is written to `ifThis` and
+* returned to the user.
+* The 'weak' version of cas may spuriously fail. It is recommended to
+* use `casWeak` only when `cas` would be used in a loop.
+* This operation is both lock-free and atomic.
+*
+* Params:
+*  here      = The address of the destination variable.
+*  writeThis = The value to store.
+*  ifThis    = The address of the value to compare, and receives the prior value of `here` as output.
+*
+* Returns:
+*  true if the store occurred, false if not.
+*/
+bool casWeak(MemoryOrder succ = MemoryOrder.seq,MemoryOrder fail = MemoryOrder.seq,T,V)(T* here, T* ifThis, V writeThis) pure nothrow @nogc @trusted
+    if (!is(T == shared S, S) && !is(V == shared U, U))
+in (atomicPtrIsProperlyAligned(here), "Argument `here` is not properly aligned")
+{
+    // resolve implicit conversions
+    T arg1 = writeThis;
+
+    static if (__traits(isFloating, T))
+    {
+        alias IntTy = IntForFloat!T;
+        return atomicCompareExchangeWeak!(succ, fail)(cast(IntTy*)here, cast(IntTy*)ifThis, *cast(IntTy*)&writeThis);
+    }
+    else
+        return atomicCompareExchangeWeak!(succ, fail)(here, ifThis, writeThis);
+}
+
+/// Ditto
+bool casWeak(MemoryOrder succ = MemoryOrder.seq,MemoryOrder fail = MemoryOrder.seq,T,V1,V2)(shared(T)* here, V1* ifThis, V2 writeThis) pure nothrow @nogc @trusted
+    if (!is(T == class) && (is(T : V1) || is(shared T : V1)))
+in (atomicPtrIsProperlyAligned(here), "Argument `here` is not properly aligned")
+{
+    static if (is (V1 == shared U1, U1))
+        alias Thunk1 = U1;
+    else
+    {
+        import core.internal.traits : hasUnsharedIndirections;
+        static assert(!hasUnsharedIndirections!V1, "Copying `" ~ shared(T).stringof ~ "* here` to `" ~ V1.stringof ~ "* ifThis` would violate shared.");
+        alias Thunk1 = V1;
+    }
+    static if (is (V2 == shared U2, U2))
+        alias Thunk2 = U2;
+    else
+    {
+        import core.internal.traits : hasUnsharedIndirections;
+        static assert(!hasUnsharedIndirections!V2, "Copying `" ~ V2.stringof ~ "* writeThis` to `" ~ shared(T).stringof ~ "* here` would violate shared.");
+        alias Thunk2 = V2;
+    }
+    static assert (is(T : Thunk1), "Mismatching types for `here` and `ifThis`: `" ~ shared(T).stringof ~ "` and `" ~ V1.stringof ~ "`.");
+    return casWeak!(succ, fail)(cast(T*)here, cast(Thunk1*)ifThis, *cast(Thunk2*)&writeThis);
+}
+
+/// Ditto
+bool casWeak(MemoryOrder succ = MemoryOrder.seq,MemoryOrder fail = MemoryOrder.seq,T,V)(shared(T)* here, shared(T)* ifThis, shared(V) writeThis) pure nothrow @nogc @trusted
+    if (is(T == class))
+in (atomicPtrIsProperlyAligned(here), "Argument `here` is not properly aligned")
+{
+    return atomicCompareExchangeWeak!(succ, fail)(cast(T*)here, cast(T*)ifThis, cast(V)writeThis);
+}
+
+/**
+ * Inserts a full load/store memory fence (on platforms that need it). This ensures
+ * that all loads and stores before a call to this function are executed before any
+ * loads and stores after the call.
+ */
+void atomicFence(MemoryOrder order = MemoryOrder.seq)() pure nothrow @nogc @safe
+{
+    core.internal.atomic.atomicFence!order();
+}
+
+/**
+ * Gives a hint to the processor that the calling thread is in a 'spin-wait' loop,
+ * allowing to more efficiently allocate resources.
+ */
+void pause() pure nothrow @nogc @safe
+{
+    core.internal.atomic.pause();
+}
+
+/**
+ * Performs the binary operation 'op' on val using 'mod' as the modifier.
+ *
+ * Params:
+ *  val = The target variable.
+ *  mod = The modifier to apply.
+ *
+ * Returns:
+ *  The result of the operation.
+ */
+TailShared!T atomicOp(string op, T, V1)(ref shared T val, V1 mod) pure nothrow @nogc @trusted // LDC: was @safe
+    if (__traits(compiles, mixin("*cast(T*)&val" ~ op ~ "mod")))
+in (atomicValueIsProperlyAligned(val))
+{
+    version (LDC)
+    {
+        import ldc.intrinsics;
+
+        enum suitedForLLVMAtomicRmw = (__traits(isIntegral, T) && __traits(isIntegral, V1) &&
+                                       T.sizeof <= AtomicRmwSizeLimit && V1.sizeof <= AtomicRmwSizeLimit);
+    }
+    else
+        enum suitedForLLVMAtomicRmw = false;
+
+    // binary operators
+    //
+    // +    -   *   /   %   ^^  &
+    // |    ^   <<  >>  >>> ~   in
+    // ==   !=  <   <=  >   >=
+    static if (op == "+"  || op == "-"  || op == "*"  || op == "/"   ||
+                op == "%"  || op == "^^" || op == "&"  || op == "|"   ||
+                op == "^"  || op == "<<" || op == ">>" || op == ">>>" ||
+                op == "~"  || // skip "in"
+                op == "==" || op == "!=" || op == "<"  || op == "<="  ||
+                op == ">"  || op == ">=")
+    {
+        T get = atomicLoad!(MemoryOrder.raw, T)(val);
+        mixin("return get " ~ op ~ " mod;");
+    }
+    else
+    // assignment operators
+    //
+    // +=   -=  *=  /=  %=  ^^= &=
+    // |=   ^=  <<= >>= >>>=    ~=
+    static if (op == "+=" && suitedForLLVMAtomicRmw)
+    {
+        T m = cast(T) mod;
+        return cast(T) (llvm_atomic_rmw_add(&val, m) + m);
+    }
+    else static if (op == "-=" && suitedForLLVMAtomicRmw)
+    {
+        T m = cast(T) mod;
+        return cast(T) (llvm_atomic_rmw_sub(&val, m) - m);
+    }
+    else static if (op == "&=" && suitedForLLVMAtomicRmw)
+    {
+        T m = cast(T) mod;
+        return cast(T) (llvm_atomic_rmw_and(&val, m) & m);
+    }
+    else static if (op == "|=" && suitedForLLVMAtomicRmw)
+    {
+        T m = cast(T) mod;
+        return cast(T) (llvm_atomic_rmw_or(&val, m) | m);
+    }
+    else static if (op == "^=" && suitedForLLVMAtomicRmw)
+    {
+        T m = cast(T) mod;
+        return cast(T) (llvm_atomic_rmw_xor(&val, m) ^ m);
+    }
+    else static if (op == "+=" && __traits(isIntegral, T) && __traits(isIntegral, V1) && T.sizeof <= size_t.sizeof && V1.sizeof <= size_t.sizeof)
+    {
+        return cast(T)(atomicFetchAdd(val, mod) + mod);
+    }
+    else static if (op == "-=" && __traits(isIntegral, T) && __traits(isIntegral, V1) && T.sizeof <= size_t.sizeof && V1.sizeof <= size_t.sizeof)
+    {
+        return cast(T)(atomicFetchSub(val, mod) - mod);
+    }
+    else static if (op == "+=" || op == "-="  || op == "*="  || op == "/=" ||
+                op == "%=" || op == "^^=" || op == "&="  || op == "|=" ||
+                op == "^=" || op == "<<=" || op == ">>=" || op == ">>>=") // skip "~="
+    {
+        T set, get = atomicLoad!(MemoryOrder.raw, T)(val);
+        do
+        {
+            set = get;
+            mixin("set " ~ op ~ " mod;");
+        } while (!casWeakByRef(val, get, set));
+        return set;
+    }
+    else
+    {
+        static assert(false, "Operation not supported.");
+    }
+}
+
+
 version (LDC)
 {
     enum has64BitXCHG = true;
@@ -34,7 +650,6 @@
 else version (D_InlineAsm_X86)
 {
     version = AsmX86;
-    version = AsmX86_32;
     enum has64BitXCHG = false;
     enum has64BitCAS = true;
     enum has128BitCAS = false;
@@ -42,7 +657,6 @@
 else version (D_InlineAsm_X86_64)
 {
     version = AsmX86;
-    version = AsmX86_64;
     enum has64BitXCHG = true;
     enum has64BitCAS = true;
     enum has128BitCAS = true;
@@ -56,6 +670,84 @@
 
 private
 {
+    version (AsmX86)
+    {
+        // NOTE: Strictly speaking, the x86 supports atomic operations on
+        //       unaligned values.  However, this is far slower than the
+        //       common case, so such behavior should be prohibited.
+        bool atomicValueIsProperlyAligned(T)(ref T val) pure nothrow @nogc @trusted
+        {
+            return atomicPtrIsProperlyAligned(&val);
+        }
+
+        bool atomicPtrIsProperlyAligned(T)(T* ptr) pure nothrow @nogc @safe
+        {
+            // NOTE: 32 bit x86 systems support 8 byte CAS, which only requires
+            //       4 byte alignment, so use size_t as the align type here.
+            static if (T.sizeof > size_t.sizeof)
+                return cast(size_t)ptr % size_t.sizeof == 0;
+            else
+                return cast(size_t)ptr % T.sizeof == 0;
+        }
+    }
+    else
+    {
+        bool atomicValueIsProperlyAligned(T)(ref T val) pure nothrow @nogc @trusted
+        {
+            return true;
+        }
+
+        bool atomicPtrIsProperlyAligned(T)(T*) pure nothrow @nogc @safe
+        {
+            return true;
+        }
+    }
+
+    template IntForFloat(F)
+        if (__traits(isFloating, F))
+    {
+        static if (F.sizeof == 4)
+            alias IntForFloat = uint;
+        else static if (F.sizeof == 8)
+            alias IntForFloat = ulong;
+        else
+            static assert (false, "Invalid floating point type: " ~ F.stringof ~ ", only support `float` and `double`.");
+    }
+
+    template IntForStruct(S)
+        if (is(S == struct))
+    {
+        static if (S.sizeof == 1)
+            alias IntForFloat = ubyte;
+        else static if (F.sizeof == 2)
+            alias IntForFloat = ushort;
+        else static if (F.sizeof == 4)
+            alias IntForFloat = uint;
+        else static if (F.sizeof == 8)
+            alias IntForFloat = ulong;
+        else static if (F.sizeof == 16)
+            alias IntForFloat = ulong[2]; // TODO: what's the best type here? slice/delegates pass in registers...
+        else
+            static assert (ValidateStruct!S);
+    }
+
+    template ValidateStruct(S)
+        if (is(S == struct))
+    {
+        import core.internal.traits : hasElaborateAssign;
+
+        static assert (S.sizeof <= size_t*2 && (S.sizeof & (S.sizeof - 1)) == 0, S.stringof ~ " has invalid size for atomic operations.");
+        static assert (!hasElaborateAssign!S, S.stringof ~ " may not have an elaborate assignment when used with atomic operations.");
+
+        enum ValidateStruct = true;
+    }
+
+    // TODO: it'd be nice if we had @trusted scopes; we could remove this...
+    bool casWeakByRef(T,V1,V2)(ref T value, ref V1 ifThis, V2 writeThis) pure nothrow @nogc @trusted
+    {
+        return casWeak(&value, &ifThis, writeThis);
+    }
+
     /* Construct a type with a shared tail, and if possible with an unshared
     head. */
     template TailShared(U) if (!is(U == shared))
@@ -171,1734 +863,6 @@
 }
 
 
-version (AsmX86)
-{
-    // NOTE: Strictly speaking, the x86 supports atomic operations on
-    //       unaligned values.  However, this is far slower than the
-    //       common case, so such behavior should be prohibited.
-    private bool atomicValueIsProperlyAligned(T)( ref T val ) pure nothrow @nogc @trusted
-    {
-        return atomicPtrIsProperlyAligned(&val);
-    }
-
-    private bool atomicPtrIsProperlyAligned(T)( T* ptr ) pure nothrow @nogc @safe
-    {
-        // NOTE: 32 bit x86 systems support 8 byte CAS, which only requires
-        //       4 byte alignment, so use size_t as the align type here.
-        static if ( T.sizeof > size_t.sizeof )
-            return cast(size_t)ptr % size_t.sizeof == 0;
-        else
-            return cast(size_t)ptr % T.sizeof == 0;
-    }
-}
-
-
-version (CoreDdoc)
-=======
-/**
- * Specifies the memory ordering semantics of an atomic operation.
- *
- * See_Also:
- *     $(HTTP en.cppreference.com/w/cpp/atomic/memory_order)
- */
-enum MemoryOrder
->>>>>>> 5063ea02
-{
-    /**
-     * Not sequenced.
-     * Corresponds to $(LINK2 https://llvm.org/docs/Atomics.html#monotonic, LLVM AtomicOrdering.Monotonic)
-     * and C++11/C11 `memory_order_relaxed`.
-     */
-    raw = 0,
-    /**
-     * Hoist-load + hoist-store barrier.
-     * Corresponds to $(LINK2 https://llvm.org/docs/Atomics.html#acquire, LLVM AtomicOrdering.Acquire)
-     * and C++11/C11 `memory_order_acquire`.
-     */
-    acq = 2,
-    /**
-     * Sink-load + sink-store barrier.
-     * Corresponds to $(LINK2 https://llvm.org/docs/Atomics.html#release, LLVM AtomicOrdering.Release)
-     * and C++11/C11 `memory_order_release`.
-     */
-    rel = 3,
-    /**
-     * Acquire + release barrier.
-     * Corresponds to $(LINK2 https://llvm.org/docs/Atomics.html#acquirerelease, LLVM AtomicOrdering.AcquireRelease)
-     * and C++11/C11 `memory_order_acq_rel`.
-     */
-<<<<<<< HEAD
-    void atomicFence() nothrow @nogc;
-}
-else version (LDC)
-{
-    import ldc.intrinsics;
-
-    pragma(inline, true):
-
-    TailShared!(T) atomicOp(string op, T, V1)( ref shared T val, V1 mod ) pure nothrow @nogc @trusted
-        if( __traits( compiles, mixin( "*cast(T*)&val" ~ op ~ "mod" ) ) )
-    {
-        enum suitedForAtomicRmw = (__traits(isIntegral, T) && __traits(isIntegral, V1) &&
-                                   T.sizeof <= AtomicRmwSizeLimit && V1.sizeof <= AtomicRmwSizeLimit);
-
-        // binary operators
-        //
-        // +    -   *   /   %   ^^  &
-        // |    ^   <<  >>  >>> ~   in
-        // ==   !=  <   <=  >   >=
-        static if( op == "+"  || op == "-"  || op == "*"  || op == "/"   ||
-                   op == "%"  || op == "^^" || op == "&"  || op == "|"   ||
-                   op == "^"  || op == "<<" || op == ">>" || op == ">>>" ||
-                   op == "~"  || // skip "in"
-                   op == "==" || op == "!=" || op == "<"  || op == "<="  ||
-                   op == ">"  || op == ">=" )
-        {
-            TailShared!(T) get = atomicLoad!(MemoryOrder.raw)( val );
-            mixin( "return get " ~ op ~ " mod;" );
-        }
-        else
-        // assignment operators
-        //
-        // +=   -=  *=  /=  %=  ^^= &=
-        // |=   ^=  <<= >>= >>>=    ~=
-        static if( op == "+=" && suitedForAtomicRmw )
-        {
-            T m = cast(T) mod;
-            return cast(T)(llvm_atomic_rmw_add(&val, m) + m);
-        }
-        else static if( op == "-=" && suitedForAtomicRmw )
-        {
-            T m = cast(T) mod;
-            return cast(T)(llvm_atomic_rmw_sub(&val, m) - m);
-        }
-        else static if( op == "&=" && suitedForAtomicRmw )
-        {
-            T m = cast(T) mod;
-            return cast(T)(llvm_atomic_rmw_and(&val, m) & m);
-        }
-        else static if( op == "|=" && suitedForAtomicRmw )
-        {
-            T m = cast(T) mod;
-            return cast(T)(llvm_atomic_rmw_or(&val, m) | m);
-        }
-        else static if( op == "^=" && suitedForAtomicRmw )
-        {
-            T m = cast(T) mod;
-            return cast(T)(llvm_atomic_rmw_xor(&val, m) ^ m);
-        }
-        else static if( op == "+=" || op == "-="  || op == "*="  || op == "/=" ||
-                        op == "%=" || op == "^^=" || op == "&="  || op == "|=" ||
-                        op == "^=" || op == "<<=" || op == ">>=" || op == ">>>=" ) // skip "~="
-        {
-            TailShared!(T) get, set;
-
-            get = atomicLoad!(MemoryOrder.raw)( val );
-            do
-            {
-                set = get;
-                mixin( "set " ~ op ~ " mod;" );
-            } while( !cas( &val, &get, set ) );
-            return set;
-        }
-        else
-        {
-            static assert( false, "Operation not supported." );
-        }
-    }
-
-    // atomicExchange
-
-    shared(T) atomicExchange(MemoryOrder ms = MemoryOrder.seq,T,V)( shared(T)* here, V exchangeWith ) pure nothrow @nogc @safe
-        if ( !is(T == class) && !is(T U : U*) && __traits( compiles, { *here = exchangeWith; } ) )
-    {
-        return atomicExchangeImpl!ms(here, exchangeWith);
-    }
-
-    shared(T) atomicExchange(MemoryOrder ms = MemoryOrder.seq,T,V)( shared(T)* here, shared(V) exchangeWith ) pure nothrow @nogc @safe
-        if ( is(T == class) && __traits( compiles, { *here = exchangeWith; } ) )
-    {
-        return atomicExchangeImpl!ms(here, exchangeWith);
-    }
-
-    shared(T) atomicExchange(MemoryOrder ms = MemoryOrder.seq,T,V)( shared(T)* here, shared(V)* exchangeWith ) pure nothrow @nogc @safe
-        if ( is(T U : U*) && __traits( compiles, { *here = exchangeWith; } ) )
-    {
-        return atomicExchangeImpl!ms(here, exchangeWith);
-    }
-
-    private shared(T) atomicExchangeImpl(MemoryOrder ms,T,V)( shared(T)* here, V exchangeWith ) pure nothrow @nogc @trusted
-    {
-        alias A = _AtomicType!T;
-        T rhs = cast(T) exchangeWith;
-        A result = llvm_atomic_rmw_xchg!A(cast(shared A*) here, *cast(A*) &rhs, _ordering!ms);
-        return *cast(shared(T)*) &result;
-    }
-
-    // cas
-
-    bool cas(T,V1,V2)( shared(T)* here, const V1 ifThis, V2 writeThis ) pure nothrow @nogc @safe
-        if( !is(T == class) && !is(T U : U*) && __traits( compiles, { *here = writeThis; } ) )
-    {
-        return casImplNoResult(here, ifThis, writeThis);
-    }
-
-    bool cas(T,V1,V2)( shared(T)* here, const shared(V1) ifThis, shared(V2) writeThis ) pure nothrow @nogc @safe
-        if( is(T == class) && __traits( compiles, { *here = writeThis; } ) )
-    {
-        return casImplNoResult(here, ifThis, writeThis);
-    }
-
-    bool cas(T,V1,V2)( shared(T)* here, const shared(V1)* ifThis, shared(V2)* writeThis ) pure nothrow @nogc @safe
-        if( is(T U : U*) && __traits( compiles, { *here = writeThis; } ) )
-    {
-        return casImplNoResult(here, ifThis, writeThis);
-    }
-
-    bool cas(T,V1,V2)( shared(T)* here, V1* ifThis, V2 writeThis ) pure nothrow @nogc @safe
-        if ( !is(T == class) && !is(T U : U*) && __traits( compiles, { *here = writeThis; } ) )
-    {
-        return casImplWithResult(here, *ifThis, writeThis);
-    }
-
-    bool cas(T,V1,V2)( shared(T)* here, shared(V1)* ifThis, shared(V2) writeThis ) pure nothrow @nogc @safe
-        if ( is(T == class) && __traits( compiles, { *here = writeThis; } ) )
-    {
-        return casImplWithResult(here, *ifThis, writeThis);
-    }
-
-    bool cas(T,V1,V2)( shared(T)* here, shared(V1*)* ifThis, shared(V2)* writeThis ) pure nothrow @nogc @safe
-        if ( is(T U : U*) && __traits( compiles, { *here = writeThis; } ) )
-    {
-        return casImplWithResult(here, *ifThis, writeThis);
-    }
-
-    private bool casImplNoResult(MemoryOrder ms = MemoryOrder.seq,T,V1,V2)( shared(T)* here, const V1 ifThis, V2 writeThis ) pure nothrow @nogc @trusted
-    {
-        T mutableIfThis = cast(T) ifThis;
-        return casImplWithResult!ms(here, mutableIfThis, writeThis);
-    }
-
-    private bool casImplWithResult(MemoryOrder ms = MemoryOrder.seq,T,V1,V2)( shared(T)* here, ref V1 ifThis, V2 writeThis ) pure nothrow @nogc @trusted
-    {
-        alias A = _AtomicType!T;
-        T cmp = cast(T) ifThis;
-        A rawCmp = *cast(A*) &cmp;
-        T val = cast(T) writeThis;
-        A rawRes = llvm_atomic_cmp_xchg!A(cast(shared A*) here, rawCmp, *cast(A*) &val, _ordering!ms);
-        ifThis = cast(V1) *cast(T*) &rawRes;
-        return rawRes is rawCmp;
-    }
-
-
-    enum MemoryOrder
-    {
-        raw,
-        acq,
-        rel,
-        seq,
-    }
-
-    template _ordering(MemoryOrder ms)
-    {
-        static if (ms == MemoryOrder.acq) {
-            enum _ordering = AtomicOrdering.Acquire;
-        } else static if (ms == MemoryOrder.rel) {
-            enum _ordering = AtomicOrdering.Release;
-        } else static if (ms == MemoryOrder.seq) {
-            enum _ordering = AtomicOrdering.SequentiallyConsistent;
-        } else static if (ms == MemoryOrder.raw) {
-            // Note that C/C++ 'relaxed' is not the same as NoAtomic/Unordered,
-            // but Monotonic.
-            enum _ordering = AtomicOrdering.Monotonic;
-        } else {
-            static assert(0);
-        }
-    }
-
-    private template _AtomicType(T)
-    {
-        static if (T.sizeof == ubyte.sizeof)
-            alias _AtomicType = ubyte;
-        else static if (T.sizeof == ushort.sizeof)
-            alias _AtomicType = ushort;
-        else static if (T.sizeof == uint.sizeof)
-            alias _AtomicType = uint;
-        else static if (T.sizeof == ulong.sizeof)
-            alias _AtomicType = ulong;
-        else static if (T.sizeof == 2*ulong.sizeof && has128BitCAS)
-        {
-            struct UCent
-            {
-                ulong value1;
-                ulong value2;
-            }
-
-            alias _AtomicType = UCent;
-        }
-        else
-            static assert(is(_AtomicType!T),
-                "Cannot atomically load/store type of size " ~ T.sizeof.stringof);
-    }
-
-    // This could also handle floating-point types, the constraint is just there
-    // to avoid ambiguities with below "general" floating point definition from
-    // the upstream runtime.
-    TailShared!T atomicLoad(MemoryOrder ms = MemoryOrder.seq, T)(ref const shared T val) pure nothrow @nogc @trusted
-        if( !__traits(isFloating, T) )
-    {
-        alias Int = _AtomicType!T;
-        auto asInt = llvm_atomic_load!Int(cast(shared(Int)*)cast(void*)&val, _ordering!(ms));
-        return *cast(TailShared!T*)&asInt;
-    }
-
-    void atomicStore(MemoryOrder ms = MemoryOrder.seq, T, V1)( ref shared T val, V1 newval ) pure nothrow @nogc @trusted
-        if( __traits( compiles, { val = newval; } ) )
-    {
-        alias Int = _AtomicType!T;
-        auto target = cast(shared(Int)*)cast(void*)&val;
-
-        import core.internal.traits : Unqual;
-        static if (is(Unqual!T == Unqual!V1)) {
-            auto newPtr = cast(Int*)&newval;
-        } else {
-            // Type V1 must be converted to T (e.g. T==ulong, V1==int)
-            shared T assignedval;
-            assignedval = newval;
-            auto newPtr = cast(Int*)&assignedval;
-        }
-
-        llvm_atomic_store!Int(*newPtr, target, _ordering!(ms));
-    }
-
-    void atomicFence() nothrow @nogc @safe
-    {
-        llvm_memory_fence();
-    }
-}
-else version (AsmX86_32)
-{
-    // Uses specialized asm for fast fetch and add operations
-    private TailShared!(T) atomicFetchAdd(T)( ref shared T val, size_t mod ) pure nothrow @nogc @safe
-        if ( T.sizeof <= 4 )
-    {
-        size_t tmp = mod;
-        asm pure nothrow @nogc @trusted
-        {
-            mov EAX, tmp;
-            mov EDX, val;
-        }
-        static if (T.sizeof == 1) asm pure nothrow @nogc @trusted { lock; xadd[EDX], AL; }
-        else static if (T.sizeof == 2) asm pure nothrow @nogc @trusted { lock; xadd[EDX], AX; }
-        else static if (T.sizeof == 4) asm pure nothrow @nogc @trusted { lock; xadd[EDX], EAX; }
-
-        asm pure nothrow @nogc @trusted
-        {
-            mov tmp, EAX;
-        }
-
-        return cast(T)tmp;
-    }
-
-    private TailShared!(T) atomicFetchSub(T)( ref shared T val, size_t mod ) pure nothrow @nogc @safe
-        if ( T.sizeof <= 4)
-    {
-        return atomicFetchAdd(val, -mod);
-    }
-
-    TailShared!T atomicOp(string op, T, V1)( ref shared T val, V1 mod ) pure nothrow @nogc
-        if ( __traits( compiles, mixin( "*cast(T*)&val" ~ op ~ "mod" ) ) )
-    in
-    {
-        assert(atomicValueIsProperlyAligned(val));
-    }
-    do
-    {
-        // binary operators
-        //
-        // +    -   *   /   %   ^^  &
-        // |    ^   <<  >>  >>> ~   in
-        // ==   !=  <   <=  >   >=
-        static if (op == "+"  || op == "-"  || op == "*"  || op == "/"   ||
-                   op == "%"  || op == "^^" || op == "&"  || op == "|"   ||
-                   op == "^"  || op == "<<" || op == ">>" || op == ">>>" ||
-                   op == "~"  || // skip "in"
-                   op == "==" || op == "!=" || op == "<"  || op == "<="  ||
-                   op == ">"  || op == ">=")
-        {
-            TailShared!T get = atomicLoad!(MemoryOrder.raw)( val );
-            mixin( "return get " ~ op ~ " mod;" );
-        }
-        else
-        // assignment operators
-        //
-        // +=   -=  *=  /=  %=  ^^= &=
-        // |=   ^=  <<= >>= >>>=    ~=
-        static if ( op == "+=" && __traits(isIntegral, T) && T.sizeof <= 4 && V1.sizeof <= 4)
-        {
-            return cast(T)(atomicFetchAdd!(T)(val, mod) + mod);
-        }
-        else static if ( op == "-=" && __traits(isIntegral, T) && T.sizeof <= 4 && V1.sizeof <= 4)
-        {
-            return cast(T)(atomicFetchSub!(T)(val, mod) - mod);
-        }
-        else static if ( op == "+=" || op == "-="  || op == "*="  || op == "/=" ||
-                   op == "%=" || op == "^^=" || op == "&="  || op == "|=" ||
-                   op == "^=" || op == "<<=" || op == ">>=" || op == ">>>=" ) // skip "~="
-        {
-            TailShared!T get, set;
-
-            do
-            {
-                get = set = atomicLoad!(MemoryOrder.raw)( val );
-                mixin( "set " ~ op ~ " mod;" );
-            } while ( !casByRef( val, get, set ) );
-            return set;
-        }
-        else
-        {
-            static assert( false, "Operation not supported." );
-        }
-    }
-
-    shared(T) atomicExchange(MemoryOrder ms = MemoryOrder.seq,T,V)( shared(T)* here, V exchangeWith ) pure nothrow @nogc @safe
-        if ( !is(T == class) && !is(T U : U*) && __traits( compiles, { *here = exchangeWith; } ) )
-    {
-        return atomicExchangeImpl(here, exchangeWith);
-    }
-
-    shared(T) atomicExchange(MemoryOrder ms = MemoryOrder.seq,T,V)( shared(T)* here, shared(V) exchangeWith ) pure nothrow @nogc @safe
-        if ( is(T == class) && __traits( compiles, { *here = exchangeWith; } ) )
-    {
-        return atomicExchangeImpl(here, exchangeWith);
-    }
-
-    shared(T) atomicExchange(MemoryOrder ms = MemoryOrder.seq,T,V)( shared(T)* here, shared(V)* exchangeWith ) pure nothrow @nogc @safe
-        if ( is(T U : U*) && __traits( compiles, { *here = exchangeWith; } ) )
-    {
-        return atomicExchangeImpl(here, exchangeWith);
-    }
-
-    private shared(T) atomicExchangeImpl(T,V)( shared(T)* here, V exchangeWith ) pure nothrow @nogc @safe
-        in ( atomicPtrIsProperlyAligned( here ), "Argument `here` is not properly aligned" )
-    {
-        static if ( T.sizeof == byte.sizeof )
-        {
-            asm pure nothrow @nogc @trusted
-            {
-                mov AL, exchangeWith;
-                mov ECX, here;
-                xchg [ECX], AL;
-            }
-        }
-        else static if ( T.sizeof == short.sizeof )
-        {
-            asm pure nothrow @nogc @trusted
-            {
-                mov AX, exchangeWith;
-                mov ECX, here;
-                xchg [ECX], AX;
-            }
-        }
-        else static if ( T.sizeof == int.sizeof )
-        {
-            asm pure nothrow @nogc @trusted
-            {
-                mov EAX, exchangeWith;
-                mov ECX, here;
-                xchg [ECX], EAX;
-            }
-            static if ( __traits(isFloating, T) )
-            {
-                asm pure nothrow @nogc @trusted
-                {
-                    mov exchangeWith, EAX;
-                }
-                return exchangeWith;
-            }
-        }
-        else
-        {
-            static assert( false, "Invalid template type specified." );
-        }
-    }
-
-    bool casByRef(T,V1,V2)( ref T value, V1 ifThis, V2 writeThis ) pure nothrow @nogc @trusted
-    {
-        return cas(&value, ifThis, writeThis);
-    }
-
-    bool cas(T,V1,V2)( shared(T)* here, const V1 ifThis, V2 writeThis ) pure nothrow @nogc @safe
-        if ( !is(T == class) && !is(T U : U*) && __traits( compiles, { *here = writeThis; } ) )
-    {
-        return casImplNoResult(here, ifThis, writeThis);
-    }
-
-    bool cas(T,V1,V2)( shared(T)* here, const shared(V1) ifThis, shared(V2) writeThis ) pure nothrow @nogc @safe
-        if ( is(T == class) && __traits( compiles, { *here = writeThis; } ) )
-    {
-        return casImplNoResult(here, ifThis, writeThis);
-    }
-
-    bool cas(T,V1,V2)( shared(T)* here, const shared(V1)* ifThis, shared(V2)* writeThis ) pure nothrow @nogc @safe
-        if ( is(T U : U*) && __traits( compiles, { *here = writeThis; } ) )
-    {
-        return casImplNoResult(here, ifThis, writeThis);
-    }
-
-    private bool casImplNoResult(T,V1,V2)( shared(T)* here, V1 ifThis, V2 writeThis ) pure nothrow @nogc @safe
-    in
-    {
-        assert( atomicPtrIsProperlyAligned( here ) );
-    }
-    do
-    {
-        static if ( T.sizeof == byte.sizeof )
-        {
-            //////////////////////////////////////////////////////////////////
-            // 1 Byte CAS
-            //////////////////////////////////////////////////////////////////
-
-            asm pure nothrow @nogc @trusted
-            {
-                mov DL, writeThis;
-                mov AL, ifThis;
-                mov ECX, here;
-                lock; // lock always needed to make this op atomic
-                cmpxchg [ECX], DL;
-                setz AL;
-            }
-        }
-        else static if ( T.sizeof == short.sizeof )
-        {
-            //////////////////////////////////////////////////////////////////
-            // 2 Byte CAS
-            //////////////////////////////////////////////////////////////////
-
-            asm pure nothrow @nogc @trusted
-            {
-                mov DX, writeThis;
-                mov AX, ifThis;
-                mov ECX, here;
-                lock; // lock always needed to make this op atomic
-                cmpxchg [ECX], DX;
-                setz AL;
-            }
-        }
-        else static if ( T.sizeof == int.sizeof )
-        {
-            //////////////////////////////////////////////////////////////////
-            // 4 Byte CAS
-            //////////////////////////////////////////////////////////////////
-
-            asm pure nothrow @nogc @trusted
-            {
-                mov EDX, writeThis;
-                mov EAX, ifThis;
-                mov ECX, here;
-                lock; // lock always needed to make this op atomic
-                cmpxchg [ECX], EDX;
-                setz AL;
-            }
-        }
-        else static if ( T.sizeof == long.sizeof && has64BitCAS )
-        {
-
-            //////////////////////////////////////////////////////////////////
-            // 8 Byte CAS on a 32-Bit Processor
-            //////////////////////////////////////////////////////////////////
-
-            asm pure nothrow @nogc @trusted
-            {
-                push EDI;
-                push EBX;
-                lea EDI, writeThis;
-                mov EBX, [EDI];
-                mov ECX, 4[EDI];
-                lea EDI, ifThis;
-                mov EAX, [EDI];
-                mov EDX, 4[EDI];
-                mov EDI, here;
-                lock; // lock always needed to make this op atomic
-                cmpxchg8b [EDI];
-                setz AL;
-                pop EBX;
-                pop EDI;
-            }
-        }
-        else
-        {
-            static assert( false, "Invalid template type specified." );
-        }
-    }
-
-    bool cas(T,V1,V2)( shared(T)* here, V1* ifThis, V2 writeThis ) pure nothrow @nogc @safe
-        if ( !is(T == class) && !is(T U : U*) && __traits( compiles, { *here = writeThis; } ) )
-    {
-        return casImplWithResult(here, *ifThis, writeThis);
-    }
-
-    bool cas(T,V1,V2)( shared(T)* here, shared(V1)* ifThis, shared(V2) writeThis ) pure nothrow @nogc @safe
-        if ( is(T == class) && __traits( compiles, { *here = writeThis; } ) )
-    {
-        return casImplWithResult(here, *ifThis, writeThis);
-    }
-
-    bool cas(T,V1,V2)( shared(T)* here, shared(V1*)* ifThis, shared(V2)* writeThis ) pure nothrow @nogc @safe
-        if ( is(T U : U*) && __traits( compiles, { *here = writeThis; } ) )
-    {
-        return casImplWithResult(here, *ifThis, writeThis);
-    }
-
-    private bool casImplWithResult(T,V1,V2)( shared(T)* here, ref V1 ifThis, V2 writeThis ) pure nothrow @nogc @safe
-    in
-    {
-        assert( atomicPtrIsProperlyAligned( here ) );
-    }
-    do
-    {
-        static if ( T.sizeof == byte.sizeof )
-        {
-            //////////////////////////////////////////////////////////////////
-            // 1 Byte CAS
-            //////////////////////////////////////////////////////////////////
-
-            asm pure nothrow @nogc @trusted
-            {
-                push EDI;
-                mov DL, writeThis;
-                mov EDI, ifThis;
-                mov AL, [EDI];
-                mov ECX, here;
-                lock; // lock always needed to make this op atomic
-                cmpxchg [ECX], DL;
-                mov [EDI], AL;
-                setz AL;
-                pop EDI;
-            }
-        }
-        else static if ( T.sizeof == short.sizeof )
-        {
-            //////////////////////////////////////////////////////////////////
-            // 2 Byte CAS
-            //////////////////////////////////////////////////////////////////
-
-            asm pure nothrow @nogc @trusted
-            {
-                push EDI;
-                mov DX, writeThis;
-                mov EDI, ifThis;
-                mov AX, [EDI];
-                mov ECX, here;
-                lock; // lock always needed to make this op atomic
-                cmpxchg [ECX], DX;
-                mov [EDI], AX;
-                setz AL;
-                pop EDI;
-            }
-        }
-        else static if ( T.sizeof == int.sizeof )
-        {
-            //////////////////////////////////////////////////////////////////
-            // 4 Byte CAS
-            //////////////////////////////////////////////////////////////////
-
-            asm pure nothrow @nogc @trusted
-            {
-                push EDI;
-                mov EDX, writeThis;
-                mov EDI, ifThis;
-                mov EAX, [EDI];
-                mov ECX, here;
-                lock; // lock always needed to make this op atomic
-                cmpxchg [ECX], EDX;
-                mov [EDI], EAX;
-                setz AL;
-                pop EDI;
-            }
-        }
-        else static if ( T.sizeof == long.sizeof && has64BitCAS )
-        {
-
-            //////////////////////////////////////////////////////////////////
-            // 8 Byte CAS on a 32-Bit Processor
-            //////////////////////////////////////////////////////////////////
-
-            asm pure nothrow @nogc @trusted
-            {
-                push EDI;
-                push EBX;
-                lea EDI, writeThis;
-                mov EBX, [EDI];
-                mov ECX, 4[EDI];
-                mov EDI, ifThis;
-                mov EAX, [EDI];
-                mov EDX, 4[EDI];
-                mov EDI, here;
-                lock; // lock always needed to make this op atomic
-                cmpxchg8b [EDI];
-                mov EDI, ifThis;
-                mov [EDI], EAX;
-                mov 4[EDI], EDX;
-                setz AL;
-                pop EBX;
-                pop EDI;
-            }
-        }
-        else
-        {
-            static assert( false, "Invalid template type specified." );
-        }
-    }
-
-
-    enum MemoryOrder
-    {
-        raw,
-        acq,
-        rel,
-        seq,
-    }
-
-
-    private
-    {
-        // NOTE: x86 loads implicitly have acquire semantics so a memory
-        //       barrier is only necessary on releases.
-        template needsLoadBarrier( MemoryOrder ms )
-        {
-            enum bool needsLoadBarrier = ms == MemoryOrder.seq;
-        }
-
-
-        // NOTE: x86 stores implicitly have release semantics so a memory
-        //       barrier is only necessary on acquires.
-        template needsStoreBarrier( MemoryOrder ms )
-        {
-            enum bool needsStoreBarrier = ms == MemoryOrder.seq;
-        }
-    }
-
-
-    TailShared!T atomicLoad(MemoryOrder ms = MemoryOrder.seq, T)( ref const shared T val ) pure nothrow @nogc @safe
-    if (!__traits(isFloating, T))
-    {
-        static assert( ms != MemoryOrder.rel, "invalid MemoryOrder for atomicLoad()" );
-        static assert( __traits(isPOD, T), "argument to atomicLoad() must be POD" );
-
-        static if ( T.sizeof == byte.sizeof )
-        {
-            //////////////////////////////////////////////////////////////////
-            // 1 Byte Load
-            //////////////////////////////////////////////////////////////////
-
-            static if ( needsLoadBarrier!(ms) )
-            {
-                asm pure nothrow @nogc @trusted
-                {
-                    mov DL, 0;
-                    mov AL, 0;
-                    mov ECX, val;
-                    lock; // lock always needed to make this op atomic
-                    cmpxchg [ECX], DL;
-                }
-            }
-            else
-            {
-                asm pure nothrow @nogc @trusted
-                {
-                    mov EAX, val;
-                    mov AL, [EAX];
-                }
-            }
-        }
-        else static if ( T.sizeof == short.sizeof )
-        {
-            //////////////////////////////////////////////////////////////////
-            // 2 Byte Load
-            //////////////////////////////////////////////////////////////////
-
-            static if ( needsLoadBarrier!(ms) )
-            {
-                asm pure nothrow @nogc @trusted
-                {
-                    mov DX, 0;
-                    mov AX, 0;
-                    mov ECX, val;
-                    lock; // lock always needed to make this op atomic
-                    cmpxchg [ECX], DX;
-                }
-            }
-            else
-            {
-                asm pure nothrow @nogc @trusted
-                {
-                    mov EAX, val;
-                    mov AX, [EAX];
-                }
-            }
-        }
-        else static if ( T.sizeof == int.sizeof )
-        {
-            //////////////////////////////////////////////////////////////////
-            // 4 Byte Load
-            //////////////////////////////////////////////////////////////////
-
-            static if ( needsLoadBarrier!(ms) )
-            {
-                asm pure nothrow @nogc @trusted
-                {
-                    mov EDX, 0;
-                    mov EAX, 0;
-                    mov ECX, val;
-                    lock; // lock always needed to make this op atomic
-                    cmpxchg [ECX], EDX;
-                }
-            }
-            else
-            {
-                asm pure nothrow @nogc @trusted
-                {
-                    mov EAX, val;
-                    mov EAX, [EAX];
-                }
-            }
-        }
-        else static if ( T.sizeof == long.sizeof && has64BitCAS )
-        {
-            //////////////////////////////////////////////////////////////////
-            // 8 Byte Load on a 32-Bit Processor
-            //////////////////////////////////////////////////////////////////
-
-            asm pure nothrow @nogc @trusted
-            {
-                push EDI;
-                push EBX;
-                mov EBX, 0;
-                mov ECX, 0;
-                mov EAX, 0;
-                mov EDX, 0;
-                mov EDI, val;
-                lock; // lock always needed to make this op atomic
-                cmpxchg8b [EDI];
-                pop EBX;
-                pop EDI;
-            }
-        }
-        else
-        {
-            static assert( false, "Invalid template type specified." );
-        }
-    }
-
-    void atomicStore(MemoryOrder ms = MemoryOrder.seq, T, V1)( ref shared T val, V1 newval ) pure nothrow @nogc @safe
-        if ( __traits( compiles, { val = newval; } ) )
-    {
-        static assert( ms != MemoryOrder.acq, "invalid MemoryOrder for atomicStore()" );
-        static assert( __traits(isPOD, T), "argument to atomicStore() must be POD" );
-
-        static if ( T.sizeof == byte.sizeof )
-        {
-            //////////////////////////////////////////////////////////////////
-            // 1 Byte Store
-            //////////////////////////////////////////////////////////////////
-
-            static if ( needsStoreBarrier!(ms) )
-            {
-                asm pure nothrow @nogc @trusted
-                {
-                    mov EAX, val;
-                    mov DL, newval;
-                    lock;
-                    xchg [EAX], DL;
-                }
-            }
-            else
-            {
-                asm pure nothrow @nogc @trusted
-                {
-                    mov EAX, val;
-                    mov DL, newval;
-                    mov [EAX], DL;
-                }
-            }
-        }
-        else static if ( T.sizeof == short.sizeof )
-        {
-            //////////////////////////////////////////////////////////////////
-            // 2 Byte Store
-            //////////////////////////////////////////////////////////////////
-
-            static if ( needsStoreBarrier!(ms) )
-            {
-                asm pure nothrow @nogc @trusted
-                {
-                    mov EAX, val;
-                    mov DX, newval;
-                    lock;
-                    xchg [EAX], DX;
-                }
-            }
-            else
-            {
-                asm pure nothrow @nogc @trusted
-                {
-                    mov EAX, val;
-                    mov DX, newval;
-                    mov [EAX], DX;
-                }
-            }
-        }
-        else static if ( T.sizeof == int.sizeof )
-        {
-            //////////////////////////////////////////////////////////////////
-            // 4 Byte Store
-            //////////////////////////////////////////////////////////////////
-
-            static if ( needsStoreBarrier!(ms) )
-            {
-                asm pure nothrow @nogc @trusted
-                {
-                    mov EAX, val;
-                    mov EDX, newval;
-                    lock;
-                    xchg [EAX], EDX;
-                }
-            }
-            else
-            {
-                asm pure nothrow @nogc @trusted
-                {
-                    mov EAX, val;
-                    mov EDX, newval;
-                    mov [EAX], EDX;
-                }
-            }
-        }
-        else static if ( T.sizeof == long.sizeof && has64BitCAS )
-        {
-            //////////////////////////////////////////////////////////////////
-            // 8 Byte Store on a 32-Bit Processor
-            //////////////////////////////////////////////////////////////////
-
-            asm pure nothrow @nogc @trusted
-            {
-                push EDI;
-                push EBX;
-                lea EDI, newval;
-                mov EBX, [EDI];
-                mov ECX, 4[EDI];
-                mov EDI, val;
-                mov EAX, [EDI];
-                mov EDX, 4[EDI];
-            L1: lock; // lock always needed to make this op atomic
-                cmpxchg8b [EDI];
-                jne L1;
-                pop EBX;
-                pop EDI;
-            }
-        }
-        else
-        {
-            static assert( false, "Invalid template type specified." );
-        }
-    }
-
-=======
-    acq_rel = 4,
-    /**
-     * Fully sequenced (acquire + release). Corresponds to
-     * $(LINK2 https://llvm.org/docs/Atomics.html#sequentiallyconsistent, LLVM AtomicOrdering.SequentiallyConsistent)
-     * and C++11/C11 `memory_order_seq_cst`.
-     */
-    seq = 5,
-}
->>>>>>> 5063ea02
-
-/**
- * Loads 'val' from memory and returns it.  The memory barrier specified
- * by 'ms' is applied to the operation, which is fully sequenced by
- * default.  Valid memory orders are MemoryOrder.raw, MemoryOrder.acq,
- * and MemoryOrder.seq.
- *
- * Params:
- *  val = The target variable.
- *
- * Returns:
- *  The value of 'val'.
- */
-T atomicLoad(MemoryOrder ms = MemoryOrder.seq, T)(ref const T val) pure nothrow @nogc @trusted
-    if (!is(T == shared U, U) && !is(T == shared inout U, U) && !is(T == shared const U, U))
-{
-    static if (__traits(isFloating, T))
-    {
-        alias IntTy = IntForFloat!T;
-        IntTy r = core.internal.atomic.atomicLoad!ms(cast(IntTy*)&val);
-        return *cast(T*)&r;
-    }
-    else
-        return core.internal.atomic.atomicLoad!ms(cast(T*)&val);
-}
-
-/// Ditto
-T atomicLoad(MemoryOrder ms = MemoryOrder.seq, T)(ref shared const T val) pure nothrow @nogc @trusted
-    if (!hasUnsharedIndirections!T)
-{
-    import core.internal.traits : hasUnsharedIndirections;
-    static assert(!hasUnsharedIndirections!T, "Copying `" ~ shared(const(T)).stringof ~ "` would violate shared.");
-
-    return atomicLoad!ms(*cast(T*)&val);
-}
-
-/// Ditto
-TailShared!T atomicLoad(MemoryOrder ms = MemoryOrder.seq, T)(ref shared const T val) pure nothrow @nogc @trusted
-    if (hasUnsharedIndirections!T)
-{
-    // HACK: DEPRECATE THIS FUNCTION, IT IS INVALID TO DO ATOMIC LOAD OF SHARED CLASS
-    // this is here because code exists in the wild that does this...
-
-    import core.lifetime : move;
-
-    T r = core.internal.atomic.atomicLoad!ms(cast(T*)&val);
-    return move(*cast(TailShared!T*)&r);
-}
-
-/**
- * Writes 'newval' into 'val'.  The memory barrier specified by 'ms' is
- * applied to the operation, which is fully sequenced by default.
- * Valid memory orders are MemoryOrder.raw, MemoryOrder.rel, and
- * MemoryOrder.seq.
- *
- * Params:
- *  val    = The target variable.
- *  newval = The value to store.
- */
-void atomicStore(MemoryOrder ms = MemoryOrder.seq, T, V)(ref T val, V newval) pure nothrow @nogc @trusted
-    if (!is(T == shared) && !is(V == shared))
-{
-    import core.internal.traits : hasElaborateCopyConstructor;
-    static assert (!hasElaborateCopyConstructor!T, "`T` may not have an elaborate copy: atomic operations override regular copying semantics.");
-
-    // resolve implicit conversions
-    T arg = newval;
-
-    static if (__traits(isFloating, T))
-    {
-        alias IntTy = IntForFloat!T;
-        core.internal.atomic.atomicStore!ms(cast(IntTy*)&val, *cast(IntTy*)&arg);
-    }
-    else
-        core.internal.atomic.atomicStore!ms(&val, arg);
-}
-
-/// Ditto
-void atomicStore(MemoryOrder ms = MemoryOrder.seq, T, V)(ref shared T val, V newval) pure nothrow @nogc @trusted
-    if (!is(T == class))
-{
-    static if (is (V == shared U, U))
-        alias Thunk = U;
-    else
-    {
-        import core.internal.traits : hasUnsharedIndirections;
-        static assert(!hasUnsharedIndirections!V, "Copying argument `" ~ V.stringof ~ " newval` to `" ~ shared(T).stringof ~ " here` would violate shared.");
-        alias Thunk = V;
-    }
-    atomicStore!ms(*cast(T*)&val, *cast(Thunk*)&newval);
-}
-
-/// Ditto
-void atomicStore(MemoryOrder ms = MemoryOrder.seq, T, V)(ref shared T val, shared V newval) pure nothrow @nogc @trusted
-    if (is(T == class))
-{
-    static assert (is (V : T), "Can't assign `newval` of type `shared " ~ V.stringof ~ "` to `shared " ~ T.stringof ~ "`.");
-
-    core.internal.atomic.atomicStore!ms(cast(T*)&val, cast(V)newval);
-}
-
-/**
- * Atomically adds `mod` to the value referenced by `val` and returns the value `val` held previously.
- * This operation is both lock-free and atomic.
- *
- * Params:
- *  val = Reference to the value to modify.
- *  mod = The value to add.
- *
- * Returns:
- *  The value held previously by `val`.
- */
-T atomicFetchAdd(MemoryOrder ms = MemoryOrder.seq, T)(ref T val, size_t mod) pure nothrow @nogc @trusted
-    if ((__traits(isIntegral, T) || is(T == U*, U)) && !is(T == shared))
-in (atomicValueIsProperlyAligned(val))
-{
-    static if (is(T == U*, U))
-        return cast(T)core.internal.atomic.atomicFetchAdd!ms(cast(size_t*)&val, mod * U.sizeof);
-    else
-        return core.internal.atomic.atomicFetchAdd!ms(&val, cast(T)mod);
-}
-
-/// Ditto
-T atomicFetchAdd(MemoryOrder ms = MemoryOrder.seq, T)(ref shared T val, size_t mod) pure nothrow @nogc @trusted
-    if (__traits(isIntegral, T) || is(T == U*, U))
-in (atomicValueIsProperlyAligned(val))
-{
-    return atomicFetchAdd!ms(*cast(T*)&val, mod);
-}
-
-/**
- * Atomically subtracts `mod` from the value referenced by `val` and returns the value `val` held previously.
- * This operation is both lock-free and atomic.
- *
- * Params:
- *  val = Reference to the value to modify.
- *  mod = The value to subtract.
- *
- * Returns:
- *  The value held previously by `val`.
- */
-T atomicFetchSub(MemoryOrder ms = MemoryOrder.seq, T)(ref T val, size_t mod) pure nothrow @nogc @trusted
-    if ((__traits(isIntegral, T) || is(T == U*, U)) && !is(T == shared))
-in (atomicValueIsProperlyAligned(val))
-{
-    static if (is(T == U*, U))
-        return cast(T)core.internal.atomic.atomicFetchAdd!ms(cast(size_t*)&val, mod * U.sizeof);
-    else
-        return core.internal.atomic.atomicFetchSub!ms(&val, cast(T)mod);
-}
-
-/// Ditto
-T atomicFetchSub(MemoryOrder ms = MemoryOrder.seq, T)(ref shared T val, size_t mod) pure nothrow @nogc @trusted
-    if (__traits(isIntegral, T) || is(T == U*, U))
-in (atomicValueIsProperlyAligned(val))
-{
-    return atomicFetchSub!ms(*cast(T*)&val, mod);
-}
-
-/**
- * Exchange `exchangeWith` with the memory referenced by `here`.
- * This operation is both lock-free and atomic.
- *
- * Params:
- *  here         = The address of the destination variable.
- *  exchangeWith = The value to exchange.
- *
- * Returns:
- *  The value held previously by `here`.
- */
-T atomicExchange(MemoryOrder ms = MemoryOrder.seq,T,V)(T* here, V exchangeWith) pure nothrow @nogc @trusted
-    if (!is(T == shared) && !is(V == shared))
-in (atomicPtrIsProperlyAligned(here), "Argument `here` is not properly aligned")
-{
-    // resolve implicit conversions
-    T arg = exchangeWith;
-
-    static if (__traits(isFloating, T))
-    {
-        alias IntTy = IntForFloat!T;
-        IntTy r = core.internal.atomic.atomicExchange!ms(cast(IntTy*)here, *cast(IntTy*)&arg);
-        return *cast(shared(T)*)&r;
-    }
-    else
-        return core.internal.atomic.atomicExchange!ms(here, arg);
-}
-
-/// Ditto
-TailShared!T atomicExchange(MemoryOrder ms = MemoryOrder.seq,T,V)(shared(T)* here, V exchangeWith) pure nothrow @nogc @trusted
-    if (!is(T == class))
-in (atomicPtrIsProperlyAligned(here), "Argument `here` is not properly aligned")
-{
-    static if (is (V == shared))
-        alias Thunk = U;
-    else
-    {
-        import core.internal.traits : hasUnsharedIndirections;
-        static assert(!hasUnsharedIndirections!V, "Copying `exchangeWith` of type `" ~ V.stringof ~ "` to `" ~ shared(T).stringof ~ "` would violate shared.");
-        alias Thunk = V;
-    }
-    return atomicExchange!ms(cast(T*)here, *cast(Thunk*)&exchangeWith);
-}
-
-/// Ditto
-shared(T) atomicExchange(MemoryOrder ms = MemoryOrder.seq,T,V)(shared(T)* here, shared(V) exchangeWith) pure nothrow @nogc @trusted
-    if (is(T == class))
-in (atomicPtrIsProperlyAligned(here), "Argument `here` is not properly aligned")
-{
-    static assert (is (V : T), "Can't assign `exchangeWith` of type `" ~ shared(V).stringof ~ "` to `" ~ shared(T).stringof ~ "`.");
-
-    return cast(shared)core.internal.atomic.atomicExchange!ms(cast(T*)here, cast(V)exchangeWith);
-}
-
-/**
- * Stores 'writeThis' to the memory referenced by 'here' if the value
- * referenced by 'here' is equal to 'ifThis'.  This operation is both
- * lock-free and atomic.
- *
- * Params:
- *  here      = The address of the destination variable.
- *  writeThis = The value to store.
- *  ifThis    = The comparison value.
- *
- * Returns:
- *  true if the store occurred, false if not.
- */
-bool cas(MemoryOrder succ = MemoryOrder.seq,MemoryOrder fail = MemoryOrder.seq,T,V1,V2)(T* here, V1 ifThis, V2 writeThis) pure nothrow @nogc @trusted
-    if (!is(T == shared) && is(T : V1))
-in (atomicPtrIsProperlyAligned(here), "Argument `here` is not properly aligned")
-{
-    // resolve implicit conversions
-    T arg1 = ifThis;
-    T arg2 = writeThis;
-
-    static if (__traits(isFloating, T))
-    {
-        alias IntTy = IntForFloat!T;
-        return atomicCompareExchangeStrongNoResult!(succ, fail)(cast(IntTy*)here, *cast(IntTy*)&arg1, *cast(IntTy*)&arg2);
-    }
-    else
-        return atomicCompareExchangeStrongNoResult!(succ, fail)(here, arg1, arg2);
-}
-
-/// Ditto
-bool cas(MemoryOrder succ = MemoryOrder.seq,MemoryOrder fail = MemoryOrder.seq,T,V1,V2)(shared(T)* here, V1 ifThis, V2 writeThis) pure nothrow @nogc @trusted
-    if (!is(T == class) && (is(T : V1) || is(shared T : V1)))
-in (atomicPtrIsProperlyAligned(here), "Argument `here` is not properly aligned")
-{
-    static if (is (V1 == shared U1, U1))
-        alias Thunk1 = U1;
-    else
-        alias Thunk1 = V1;
-    static if (is (V2 == shared U2, U2))
-        alias Thunk2 = U2;
-    else
-    {
-        import core.internal.traits : hasUnsharedIndirections;
-        static assert(!hasUnsharedIndirections!V2, "Copying `" ~ V2.stringof ~ "* writeThis` to `" ~ shared(T).stringof ~ "* here` would violate shared.");
-        alias Thunk2 = V2;
-    }
-    return cas!(succ, fail)(cast(T*)here, *cast(Thunk1*)&ifThis, *cast(Thunk2*)&writeThis);
-}
-
-/// Ditto
-bool cas(MemoryOrder succ = MemoryOrder.seq,MemoryOrder fail = MemoryOrder.seq,T,V1,V2)(shared(T)* here, shared(V1) ifThis, shared(V2) writeThis) pure nothrow @nogc @trusted
-    if (is(T == class))
-in (atomicPtrIsProperlyAligned(here), "Argument `here` is not properly aligned")
-{
-    return atomicCompareExchangeStrongNoResult!(succ, fail)(cast(T*)here, cast(V1)ifThis, cast(V2)writeThis);
-}
-
-/**
- * Stores 'writeThis' to the memory referenced by 'here' if the value
- * referenced by 'here' is equal to the value referenced by 'ifThis'.
- * The prior value referenced by 'here' is written to `ifThis` and
- * returned to the user.  This operation is both lock-free and atomic.
- *
- * Params:
- *  here      = The address of the destination variable.
- *  writeThis = The value to store.
- *  ifThis    = The address of the value to compare, and receives the prior value of `here` as output.
- *
- * Returns:
- *  true if the store occurred, false if not.
- */
-bool cas(MemoryOrder succ = MemoryOrder.seq,MemoryOrder fail = MemoryOrder.seq,T,V)(T* here, T* ifThis, V writeThis) pure nothrow @nogc @trusted
-    if (!is(T == shared) && !is(V == shared))
-in (atomicPtrIsProperlyAligned(here), "Argument `here` is not properly aligned")
-{
-    // resolve implicit conversions
-    T arg1 = writeThis;
-
-    static if (__traits(isFloating, T))
-    {
-        alias IntTy = IntForFloat!T;
-        return atomicCompareExchangeStrong!(succ, fail)(cast(IntTy*)here, cast(IntTy*)ifThis, *cast(IntTy*)&writeThis);
-    }
-    else
-        return atomicCompareExchangeStrong!(succ, fail)(here, ifThis, writeThis);
-}
-
-/// Ditto
-bool cas(MemoryOrder succ = MemoryOrder.seq,MemoryOrder fail = MemoryOrder.seq,T,V1,V2)(shared(T)* here, V1* ifThis, V2 writeThis) pure nothrow @nogc @trusted
-    if (!is(T == class) && (is(T : V1) || is(shared T : V1)))
-in (atomicPtrIsProperlyAligned(here), "Argument `here` is not properly aligned")
-{
-    static if (is (V1 == shared U1, U1))
-        alias Thunk1 = U1;
-    else
-    {
-        import core.internal.traits : hasUnsharedIndirections;
-        static assert(!hasUnsharedIndirections!V1, "Copying `" ~ shared(T).stringof ~ "* here` to `" ~ V1.stringof ~ "* ifThis` would violate shared.");
-        alias Thunk1 = V1;
-    }
-    static if (is (V2 == shared U2, U2))
-        alias Thunk2 = U2;
-    else
-    {
-        import core.internal.traits : hasUnsharedIndirections;
-        static assert(!hasUnsharedIndirections!V2, "Copying `" ~ V2.stringof ~ "* writeThis` to `" ~ shared(T).stringof ~ "* here` would violate shared.");
-        alias Thunk2 = V2;
-    }
-    static assert (is(T : Thunk1), "Mismatching types for `here` and `ifThis`: `" ~ shared(T).stringof ~ "` and `" ~ V1.stringof ~ "`.");
-    return cas!(succ, fail)(cast(T*)here, cast(Thunk1*)ifThis, *cast(Thunk2*)&writeThis);
-}
-
-/// Ditto
-bool cas(MemoryOrder succ = MemoryOrder.seq,MemoryOrder fail = MemoryOrder.seq,T,V)(shared(T)* here, shared(T)* ifThis, shared(V) writeThis) pure nothrow @nogc @trusted
-    if (is(T == class))
-in (atomicPtrIsProperlyAligned(here), "Argument `here` is not properly aligned")
-{
-    return atomicCompareExchangeStrong!(succ, fail)(cast(T*)here, cast(T*)ifThis, cast(V)writeThis);
-}
-
-/**
-* Stores 'writeThis' to the memory referenced by 'here' if the value
-* referenced by 'here' is equal to 'ifThis'.
-* The 'weak' version of cas may spuriously fail. It is recommended to
-* use `casWeak` only when `cas` would be used in a loop.
-* This operation is both
-* lock-free and atomic.
-*
-* Params:
-*  here      = The address of the destination variable.
-*  writeThis = The value to store.
-*  ifThis    = The comparison value.
-*
-* Returns:
-*  true if the store occurred, false if not.
-*/
-bool casWeak(MemoryOrder succ = MemoryOrder.seq,MemoryOrder fail = MemoryOrder.seq,T,V1,V2)(T* here, V1 ifThis, V2 writeThis) pure nothrow @nogc @trusted
-    if (!is(T == shared) && is(T : V1))
-in (atomicPtrIsProperlyAligned(here), "Argument `here` is not properly aligned")
-{
-    // resolve implicit conversions
-    T arg1 = ifThis;
-    T arg2 = writeThis;
-
-    static if (__traits(isFloating, T))
-    {
-        alias IntTy = IntForFloat!T;
-        return atomicCompareExchangeWeakNoResult!(succ, fail)(cast(IntTy*)here, *cast(IntTy*)&arg1, *cast(IntTy*)&arg2);
-    }
-    else
-        return atomicCompareExchangeWeakNoResult!(succ, fail)(here, arg1, arg2);
-}
-
-/// Ditto
-bool casWeak(MemoryOrder succ = MemoryOrder.seq,MemoryOrder fail = MemoryOrder.seq,T,V1,V2)(shared(T)* here, V1 ifThis, V2 writeThis) pure nothrow @nogc @trusted
-    if (!is(T == class) && (is(T : V1) || is(shared T : V1)))
-in (atomicPtrIsProperlyAligned(here), "Argument `here` is not properly aligned")
-{
-    static if (is (V1 == shared U1, U1))
-        alias Thunk1 = U1;
-    else
-        alias Thunk1 = V1;
-    static if (is (V2 == shared U2, U2))
-        alias Thunk2 = U2;
-    else
-    {
-        import core.internal.traits : hasUnsharedIndirections;
-        static assert(!hasUnsharedIndirections!V2, "Copying `" ~ V2.stringof ~ "* writeThis` to `" ~ shared(T).stringof ~ "* here` would violate shared.");
-        alias Thunk2 = V2;
-    }
-    return casWeak!(succ, fail)(cast(T*)here, *cast(Thunk1*)&ifThis, *cast(Thunk2*)&writeThis);
-}
-
-/// Ditto
-bool casWeak(MemoryOrder succ = MemoryOrder.seq,MemoryOrder fail = MemoryOrder.seq,T,V1,V2)(shared(T)* here, shared(V1) ifThis, shared(V2) writeThis) pure nothrow @nogc @trusted
-    if (is(T == class))
-in (atomicPtrIsProperlyAligned(here), "Argument `here` is not properly aligned")
-{
-    return atomicCompareExchangeWeakNoResult!(succ, fail)(cast(T*)here, cast(V1)ifThis, cast(V2)writeThis);
-}
-
-/**
-* Stores 'writeThis' to the memory referenced by 'here' if the value
-* referenced by 'here' is equal to the value referenced by 'ifThis'.
-* The prior value referenced by 'here' is written to `ifThis` and
-* returned to the user.
-* The 'weak' version of cas may spuriously fail. It is recommended to
-* use `casWeak` only when `cas` would be used in a loop.
-* This operation is both lock-free and atomic.
-*
-* Params:
-*  here      = The address of the destination variable.
-*  writeThis = The value to store.
-*  ifThis    = The address of the value to compare, and receives the prior value of `here` as output.
-*
-* Returns:
-*  true if the store occurred, false if not.
-*/
-bool casWeak(MemoryOrder succ = MemoryOrder.seq,MemoryOrder fail = MemoryOrder.seq,T,V)(T* here, T* ifThis, V writeThis) pure nothrow @nogc @trusted
-    if (!is(T == shared S, S) && !is(V == shared U, U))
-in (atomicPtrIsProperlyAligned(here), "Argument `here` is not properly aligned")
-{
-    // resolve implicit conversions
-    T arg1 = writeThis;
-
-    static if (__traits(isFloating, T))
-    {
-        alias IntTy = IntForFloat!T;
-        return atomicCompareExchangeWeak!(succ, fail)(cast(IntTy*)here, cast(IntTy*)ifThis, *cast(IntTy*)&writeThis);
-    }
-    else
-        return atomicCompareExchangeWeak!(succ, fail)(here, ifThis, writeThis);
-}
-
-/// Ditto
-bool casWeak(MemoryOrder succ = MemoryOrder.seq,MemoryOrder fail = MemoryOrder.seq,T,V1,V2)(shared(T)* here, V1* ifThis, V2 writeThis) pure nothrow @nogc @trusted
-    if (!is(T == class) && (is(T : V1) || is(shared T : V1)))
-in (atomicPtrIsProperlyAligned(here), "Argument `here` is not properly aligned")
-{
-    static if (is (V1 == shared U1, U1))
-        alias Thunk1 = U1;
-    else
-    {
-        import core.internal.traits : hasUnsharedIndirections;
-        static assert(!hasUnsharedIndirections!V1, "Copying `" ~ shared(T).stringof ~ "* here` to `" ~ V1.stringof ~ "* ifThis` would violate shared.");
-        alias Thunk1 = V1;
-    }
-    static if (is (V2 == shared U2, U2))
-        alias Thunk2 = U2;
-    else
-    {
-        import core.internal.traits : hasUnsharedIndirections;
-        static assert(!hasUnsharedIndirections!V2, "Copying `" ~ V2.stringof ~ "* writeThis` to `" ~ shared(T).stringof ~ "* here` would violate shared.");
-        alias Thunk2 = V2;
-    }
-    static assert (is(T : Thunk1), "Mismatching types for `here` and `ifThis`: `" ~ shared(T).stringof ~ "` and `" ~ V1.stringof ~ "`.");
-    return casWeak!(succ, fail)(cast(T*)here, cast(Thunk1*)ifThis, *cast(Thunk2*)&writeThis);
-}
-
-/// Ditto
-bool casWeak(MemoryOrder succ = MemoryOrder.seq,MemoryOrder fail = MemoryOrder.seq,T,V)(shared(T)* here, shared(T)* ifThis, shared(V) writeThis) pure nothrow @nogc @trusted
-    if (is(T == class))
-in (atomicPtrIsProperlyAligned(here), "Argument `here` is not properly aligned")
-{
-    return atomicCompareExchangeWeak!(succ, fail)(cast(T*)here, cast(T*)ifThis, cast(V)writeThis);
-}
-
-/**
- * Inserts a full load/store memory fence (on platforms that need it). This ensures
- * that all loads and stores before a call to this function are executed before any
- * loads and stores after the call.
- */
-void atomicFence(MemoryOrder order = MemoryOrder.seq)() pure nothrow @nogc @safe
-{
-    core.internal.atomic.atomicFence!order();
-}
-
-/**
- * Gives a hint to the processor that the calling thread is in a 'spin-wait' loop,
- * allowing to more efficiently allocate resources.
- */
-void pause() pure nothrow @nogc @safe
-{
-    core.internal.atomic.pause();
-}
-
-/**
- * Performs the binary operation 'op' on val using 'mod' as the modifier.
- *
- * Params:
- *  val = The target variable.
- *  mod = The modifier to apply.
- *
- * Returns:
- *  The result of the operation.
- */
-TailShared!T atomicOp(string op, T, V1)(ref shared T val, V1 mod) pure nothrow @nogc @safe
-    if (__traits(compiles, mixin("*cast(T*)&val" ~ op ~ "mod")))
-in (atomicValueIsProperlyAligned(val))
-{
-    // binary operators
-    //
-    // +    -   *   /   %   ^^  &
-    // |    ^   <<  >>  >>> ~   in
-    // ==   !=  <   <=  >   >=
-    static if (op == "+"  || op == "-"  || op == "*"  || op == "/"   ||
-                op == "%"  || op == "^^" || op == "&"  || op == "|"   ||
-                op == "^"  || op == "<<" || op == ">>" || op == ">>>" ||
-                op == "~"  || // skip "in"
-                op == "==" || op == "!=" || op == "<"  || op == "<="  ||
-                op == ">"  || op == ">=")
-    {
-        T get = atomicLoad!(MemoryOrder.raw, T)(val);
-        mixin("return get " ~ op ~ " mod;");
-    }
-    else
-    // assignment operators
-    //
-    // +=   -=  *=  /=  %=  ^^= &=
-    // |=   ^=  <<= >>= >>>=    ~=
-    static if (op == "+=" && __traits(isIntegral, T) && __traits(isIntegral, V1) && T.sizeof <= size_t.sizeof && V1.sizeof <= size_t.sizeof)
-    {
-        return cast(T)(atomicFetchAdd(val, mod) + mod);
-    }
-    else static if (op == "-=" && __traits(isIntegral, T) && __traits(isIntegral, V1) && T.sizeof <= size_t.sizeof && V1.sizeof <= size_t.sizeof)
-    {
-        return cast(T)(atomicFetchSub(val, mod) - mod);
-    }
-    else static if (op == "+=" || op == "-="  || op == "*="  || op == "/=" ||
-                op == "%=" || op == "^^=" || op == "&="  || op == "|=" ||
-                op == "^=" || op == "<<=" || op == ">>=" || op == ">>>=") // skip "~="
-    {
-        T set, get = atomicLoad!(MemoryOrder.raw, T)(val);
-        do
-        {
-            set = get;
-            mixin("set " ~ op ~ " mod;");
-        } while (!casWeakByRef(val, get, set));
-        return set;
-    }
-    else
-    {
-        static assert(false, "Operation not supported.");
-    }
-}
-
-
-version (D_InlineAsm_X86)
-{
-    version = AsmX86;
-    enum has64BitXCHG = false;
-    enum has64BitCAS = true;
-    enum has128BitCAS = false;
-}
-else version (D_InlineAsm_X86_64)
-{
-    version = AsmX86;
-    enum has64BitXCHG = true;
-    enum has64BitCAS = true;
-    enum has128BitCAS = true;
-}
-else
-{
-    enum has64BitXCHG = false;
-    enum has64BitCAS = false;
-    enum has128BitCAS = false;
-}
-
-private
-{
-    version (AsmX86)
-    {
-        // NOTE: Strictly speaking, the x86 supports atomic operations on
-        //       unaligned values.  However, this is far slower than the
-        //       common case, so such behavior should be prohibited.
-        bool atomicValueIsProperlyAligned(T)(ref T val) pure nothrow @nogc @trusted
-        {
-            return atomicPtrIsProperlyAligned(&val);
-        }
-
-        bool atomicPtrIsProperlyAligned(T)(T* ptr) pure nothrow @nogc @safe
-        {
-            // NOTE: 32 bit x86 systems support 8 byte CAS, which only requires
-            //       4 byte alignment, so use size_t as the align type here.
-            static if (T.sizeof > size_t.sizeof)
-                return cast(size_t)ptr % size_t.sizeof == 0;
-            else
-                return cast(size_t)ptr % T.sizeof == 0;
-        }
-    }
-    else
-    {
-        bool atomicValueIsProperlyAligned(T)(ref T val) pure nothrow @nogc @trusted
-        {
-            return true;
-        }
-
-        bool atomicPtrIsProperlyAligned(T)(T*) pure nothrow @nogc @safe
-        {
-            return true;
-        }
-    }
-
-    template IntForFloat(F)
-        if (__traits(isFloating, F))
-    {
-        static if (F.sizeof == 4)
-            alias IntForFloat = uint;
-        else static if (F.sizeof == 8)
-            alias IntForFloat = ulong;
-        else
-            static assert (false, "Invalid floating point type: " ~ F.stringof ~ ", only support `float` and `double`.");
-    }
-
-    template IntForStruct(S)
-        if (is(S == struct))
-    {
-        static if (S.sizeof == 1)
-            alias IntForFloat = ubyte;
-        else static if (F.sizeof == 2)
-            alias IntForFloat = ushort;
-        else static if (F.sizeof == 4)
-            alias IntForFloat = uint;
-        else static if (F.sizeof == 8)
-            alias IntForFloat = ulong;
-        else static if (F.sizeof == 16)
-            alias IntForFloat = ulong[2]; // TODO: what's the best type here? slice/delegates pass in registers...
-        else
-            static assert (ValidateStruct!S);
-    }
-
-    template ValidateStruct(S)
-        if (is(S == struct))
-    {
-        import core.internal.traits : hasElaborateAssign;
-
-        static assert (S.sizeof <= size_t*2 && (S.sizeof & (S.sizeof - 1)) == 0, S.stringof ~ " has invalid size for atomic operations.");
-        static assert (!hasElaborateAssign!S, S.stringof ~ " may not have an elaborate assignment when used with atomic operations.");
-
-        enum ValidateStruct = true;
-    }
-
-    // TODO: it'd be nice if we had @trusted scopes; we could remove this...
-    bool casWeakByRef(T,V1,V2)(ref T value, ref V1 ifThis, V2 writeThis) pure nothrow @nogc @trusted
-    {
-        return casWeak(&value, &ifThis, writeThis);
-    }
-
-    /* Construct a type with a shared tail, and if possible with an unshared
-    head. */
-    template TailShared(U) if (!is(U == shared))
-    {
-        alias TailShared = .TailShared!(shared U);
-    }
-    template TailShared(S) if (is(S == shared))
-    {
-        // Get the unshared variant of S.
-        static if (is(S U == shared U)) {}
-        else static assert(false, "Should never be triggered. The `static " ~
-            "if` declares `U` as the unshared version of the shared type " ~
-            "`S`. `S` is explicitly declared as shared, so getting `U` " ~
-            "should always work.");
-
-        static if (is(S : U))
-            alias TailShared = U;
-        else static if (is(S == struct))
-        {
-            enum implName = () {
-                /* Start with "_impl". If S has a field with that name, append
-                underscores until the clash is resolved. */
-                string name = "_impl";
-                string[] fieldNames;
-                static foreach (alias field; S.tupleof)
-                {
-                    fieldNames ~= __traits(identifier, field);
-                }
-                static bool canFind(string[] haystack, string needle)
-                {
-                    foreach (candidate; haystack)
-                    {
-                        if (candidate == needle) return true;
-                    }
-                    return false;
-                }
-                while (canFind(fieldNames, name)) name ~= "_";
-                return name;
-            } ();
-            struct TailShared
-            {
-                static foreach (i, alias field; S.tupleof)
-                {
-                    /* On @trusted: This is casting the field from shared(Foo)
-                    to TailShared!Foo. The cast is safe because the field has
-                    been loaded and is not shared anymore. */
-                    mixin("
-                        @trusted @property
-                        ref " ~ __traits(identifier, field) ~ "()
-                        {
-                            alias R = TailShared!(typeof(field));
-                            return * cast(R*) &" ~ implName ~ ".tupleof[i];
-                        }
-                    ");
-                }
-                mixin("
-                    S " ~ implName ~ ";
-                    alias " ~ implName ~ " this;
-                ");
-            }
-        }
-        else
-            alias TailShared = S;
-    }
-    @safe unittest
-    {
-        // No tail (no indirections) -> fully unshared.
-
-        static assert(is(TailShared!int == int));
-        static assert(is(TailShared!(shared int) == int));
-
-        static struct NoIndir { int i; }
-        static assert(is(TailShared!NoIndir == NoIndir));
-        static assert(is(TailShared!(shared NoIndir) == NoIndir));
-
-        // Tail can be independently shared or is already -> tail-shared.
-
-        static assert(is(TailShared!(int*) == shared(int)*));
-        static assert(is(TailShared!(shared int*) == shared(int)*));
-        static assert(is(TailShared!(shared(int)*) == shared(int)*));
-
-        static assert(is(TailShared!(int[]) == shared(int)[]));
-        static assert(is(TailShared!(shared int[]) == shared(int)[]));
-        static assert(is(TailShared!(shared(int)[]) == shared(int)[]));
-
-        static struct S1 { shared int* p; }
-        static assert(is(TailShared!S1 == S1));
-        static assert(is(TailShared!(shared S1) == S1));
-
-        static struct S2 { shared(int)* p; }
-        static assert(is(TailShared!S2 == S2));
-        static assert(is(TailShared!(shared S2) == S2));
-
-        // Tail follows shared-ness of head -> fully shared.
-
-        static class C { int i; }
-        static assert(is(TailShared!C == shared C));
-        static assert(is(TailShared!(shared C) == shared C));
-
-        /* However, structs get a wrapper that has getters which cast to
-        TailShared. */
-
-<<<<<<< HEAD
-// This is an ABI adapter that works on all architectures.  It type puns
-// floats and doubles to ints and longs, atomically loads them, then puns
-// them back.  This is necessary so that they get returned in floating
-// point instead of integer registers.
-pragma(inline, true) // LDC
-TailShared!T atomicLoad(MemoryOrder ms = MemoryOrder.seq, T)( ref const shared T val ) pure nothrow @nogc @trusted
-if (__traits(isFloating, T))
-{
-    static if (T.sizeof == int.sizeof)
-    {
-        static assert(is(T : float));
-        auto ptr = cast(const shared int*) &val;
-        auto asInt = atomicLoad!(ms)(*ptr);
-        return *(cast(typeof(return)*) &asInt);
-    }
-    else static if (T.sizeof == long.sizeof)
-    {
-        static assert(is(T : double));
-        auto ptr = cast(const shared long*) &val;
-        auto asLong = atomicLoad!(ms)(*ptr);
-        return *(cast(typeof(return)*) &asLong);
-    }
-    else
-    {
-        static assert(0, "Cannot atomically load 80-bit reals.");
-=======
-        static struct S3 { int* p; int _impl; int _impl_; int _impl__; }
-        static assert(!is(TailShared!S3 : S3));
-        static assert(is(TailShared!S3 : shared S3));
-        static assert(is(TailShared!(shared S3) == TailShared!S3));
-
-        static struct S4 { shared(int)** p; }
-        static assert(!is(TailShared!S4 : S4));
-        static assert(is(TailShared!S4 : shared S4));
-        static assert(is(TailShared!(shared S4) == TailShared!S4));
->>>>>>> 5063ea02
-    }
-}
-
-
 ////////////////////////////////////////////////////////////////////////////////
 // Unit Tests
 ////////////////////////////////////////////////////////////////////////////////
@@ -2045,27 +1009,15 @@
         atomicOp!"-="(i, cast(size_t) 1);
         assert(i == 0);
 
-<<<<<<< HEAD
         shared float f = 0.1f;
         atomicOp!"+="( f, 0.1f );
         assert( f > 0.1999f && f < 0.2001f );
-=======
-        shared float f = 0;
-        atomicOp!"+="(f, 1);
-        assert(f == 1);
->>>>>>> 5063ea02
-
-        static if (has64BitCAS)
-        {
-<<<<<<< HEAD
+
+        static if ( has64BitCAS )
+        {
             shared double d = 0.1;
             atomicOp!"+="( d, 0.1 );
             assert( d > 0.1999 && d < 0.2001 );
-=======
-            shared double d = 0;
-            atomicOp!"+="(d, 1);
-            assert(d == 1);
->>>>>>> 5063ea02
         }
     }
 
@@ -2136,7 +1088,7 @@
         }
     }
 
-    pure nothrow unittest
+    @betterC pure nothrow unittest
     {
         static struct S { int val; }
         auto s = shared(S)(1);
