// Written in the D programming language.

/**
 * Interface to C++ <exception>
 *
 * Copyright: Copyright (c) 2016 D Language Foundation
 * License:   $(HTTP boost.org/LICENSE_1_0.txt, Boost License 1.0).
 * Authors:   $(HTTP digitalmars.com, Walter Bright)
 * Source:    $(DRUNTIMESRC core/stdcpp/_exception.d)
 */

module core.stdcpp.exception;

extern (C++, "std"):

version (CppRuntime_DigitalMars)
{
    import core.stdcpp.typeinfo;

    alias void function() unexpected_handler;
    unexpected_handler set_unexpected(unexpected_handler f) nothrow;
    void unexpected();

    alias void function() terminate_handler;
    terminate_handler set_terminate(terminate_handler f) nothrow;
    void terminate();

    bool uncaught_exception();

    class exception
    {
        this() nothrow { }
        this(const exception) nothrow { }
        //exception operator=(const exception) nothrow { return this; }
        //virtual ~this() nothrow;
        void dtor() { }
        const(char)* what() const nothrow;
    }

    class bad_exception : exception
    {
        this() nothrow { }
        this(const bad_exception) nothrow { }
        //bad_exception operator=(const bad_exception) nothrow { return this; }
        //virtual ~this() nothrow;
        override const(char)* what() const nothrow;
    }
}
<<<<<<< HEAD
else version (Posix) // LDC: was `CRuntime_Glibc`
=======
else version (CppRuntime_Gcc)
>>>>>>> 791580dd
{
    alias void function() unexpected_handler;
    unexpected_handler set_unexpected(unexpected_handler f) nothrow;
    void unexpected();

    alias void function() terminate_handler;
    terminate_handler set_terminate(terminate_handler f) nothrow;
    void terminate();

    pure bool uncaught_exception();

    class exception
    {
        this();
        //virtual ~this();
        void dtor1();
        void dtor2();
        const(char)* what() const;
    }

    class bad_exception : exception
    {
        this();
        //virtual ~this();
        override const(char)* what() const;
    }
}
else version (CppRuntime_Microsoft)
{
    class exception
    {
        this();
        this(const exception);
        //exception operator=(const exception) { return this; }
            //virtual ~this();
        void dtor() { }
        const(char)* what() const;

    private:
        const(char)* mywhat;
        bool dofree;
    }

    class bad_exception : exception
    {
        this(const(char)* msg = "bad exception");
        //virtual ~this();
    }
}
else
    static assert(0, "Missing std::exception binding for this platform");<|MERGE_RESOLUTION|>--- conflicted
+++ resolved
@@ -46,11 +46,7 @@
         override const(char)* what() const nothrow;
     }
 }
-<<<<<<< HEAD
-else version (Posix) // LDC: was `CRuntime_Glibc`
-=======
-else version (CppRuntime_Gcc)
->>>>>>> 791580dd
+else version (Posix) // LDC: was `CppRuntime_Gcc`
 {
     alias void function() unexpected_handler;
     unexpected_handler set_unexpected(unexpected_handler f) nothrow;
