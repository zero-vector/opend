--- conflicted
+++ resolved
@@ -971,7 +971,7 @@
             if (deferred)
                 deferred.errors = true;
         }
-<<<<<<< HEAD
+
         // Verify fields of a synchronized class are not public
         if (storage_class & STCsynchronized)
         foreach (vd; this.fields)
@@ -983,9 +983,7 @@
                     protectionToChars(vd.prot().kind));
             }
         }
-=======
-
->>>>>>> b5473766
+
         if (deferred && !global.gag)
         {
             deferred.semantic2(sc);
