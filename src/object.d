--- conflicted
+++ resolved
@@ -346,47 +346,6 @@
             ubyte i;
             this(ubyte i) { this.i = i; }
         }
-<<<<<<< HEAD
-    }
-
-    /** Get TypeInfo for 'next' type, as defined by what kind of type this is,
-    null if none. */
-    @property inout(TypeInfo) next() nothrow pure inout @nogc { return null; }
-
-    /**
-     * Return default initializer.  If the type should be initialized to all
-     * zeros, an array with a null ptr and a length equal to the type size will
-     * be returned. For static arrays, this returns the default initializer for
-     * a single element of the array, use `tsize` to get the correct size.
-     */
-version(LDC)
-{
-    // LDC uses TypeInfo's vtable for the typeof(null) type:
-    //   %"typeid(typeof(null))" = type { %object.TypeInfo.__vtbl*, i8* }
-    // Therefore this class cannot be abstract, and all methods need implementations.
-    // Tested by test14754() in runnable/inline.d, and a unittest below.
-    const(void)[] initializer() nothrow pure const @trusted @nogc
-    {
-        return (cast(const(void)*) null)[0 .. typeof(null).sizeof];
-    }
-}
-else
-{
-    abstract const(void)[] initializer() nothrow pure const @safe @nogc;
-}
-
-    /** Get flags for type: 1 means GC should scan for pointers,
-    2 means arg of this type is passed in XMM register */
-    @property uint flags() nothrow pure const @safe @nogc { return 0; }
-
-    /// Get type information on the contents of the type; null if not available
-    const(OffsetTypeInfo)[] offTi() const { return null; }
-    /// Run the destructor on the object and all its sub-objects
-    void destroy(void* p) const {}
-    /// Run the postblit on the object and all its sub-objects
-    void postblit(void* p) const {}
-=======
->>>>>>> 52aed032
 
         auto c1 = C(1);
         auto c2 = C(2);
@@ -396,22 +355,8 @@
         assert(__cmp([c2, c2], [c2, c1]) > 0);
     }
 
-<<<<<<< HEAD
-    /** Return info used by the garbage collector to do precise collection.
-     */
-    @property immutable(void)* rtInfo() nothrow pure const @safe @nogc { return null; }
-}
-
-version(LDC) unittest
-{
-    auto t = new TypeInfo; // test that TypeInfo is not an abstract class. Needed for instantiating typeof(null).
-}
-
-class TypeInfo_Enum : TypeInfo
-=======
 // `lhs == rhs` lowers to `__equals(lhs, rhs)` for dynamic arrays
 bool __equals(T1, T2)(T1[] lhs, T2[] rhs)
->>>>>>> 52aed032
 {
     import core.internal.traits : Unqual;
     alias U1 = Unqual!T1;
@@ -1183,7 +1128,21 @@
      * be returned. For static arrays, this returns the default initializer for
      * a single element of the array, use `tsize` to get the correct size.
      */
+version(LDC)
+{
+    // LDC uses TypeInfo's vtable for the typeof(null) type:
+    //   %"typeid(typeof(null))" = type { %object.TypeInfo.__vtbl*, i8* }
+    // Therefore this class cannot be abstract, and all methods need implementations.
+    // Tested by test14754() in runnable/inline.d, and a unittest below.
+    const(void)[] initializer() nothrow pure const @trusted @nogc
+    {
+        return (cast(const(void)*) null)[0 .. typeof(null).sizeof];
+    }
+}
+else
+{
     abstract const(void)[] initializer() nothrow pure const @safe @nogc;
+}
 
     /** Get flags for type: 1 means GC should scan for pointers,
     2 means arg of this type is passed in XMM register */
@@ -1212,6 +1171,11 @@
     /** Return info used by the garbage collector to do precise collection.
      */
     @property immutable(void)* rtInfo() nothrow pure const @safe @nogc { return null; }
+}
+
+version(LDC) unittest
+{
+    auto t = new TypeInfo; // test that TypeInfo is not an abstract class. Needed for instantiating typeof(null).
 }
 
 class TypeInfo_Enum : TypeInfo
