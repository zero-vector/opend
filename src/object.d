--- conflicted
+++ resolved
@@ -327,27 +327,22 @@
     null if none. */
     @property inout(TypeInfo) next() nothrow pure inout @nogc { return null; }
 
-<<<<<<< HEAD
-    /// Return default initializer.  If the type should be initialized to all zeros,
-    /// an array with a null ptr and a length equal to the type size will be returned.
-version(LDC)
-{
-    // LDC uses TypeInfo's vtable for the typeof(null) type:
-    //   %"typeid(typeof(null))" = type { %object.TypeInfo.__vtbl*, i8* }
-    // Therefore this class cannot be abstract, and all methods need implementations.
-    // Tested by test14754() in runnable/inline.d, and a unittest below.
-    const(void)[] initializer() nothrow pure const @safe @nogc { return null; }
-}
-else
-{
-=======
     /**
      * Return default initializer.  If the type should be initialized to all
      * zeros, an array with a null ptr and a length equal to the type size will
      * be returned. For static arrays, this returns the default initializer for
      * a single element of the array, use `tsize` to get the correct size.
      */
->>>>>>> 37215c0d
+version(LDC)
+{
+    // LDC uses TypeInfo's vtable for the typeof(null) type:
+    //   %"typeid(typeof(null))" = type { %object.TypeInfo.__vtbl*, i8* }
+    // Therefore this class cannot be abstract, and all methods need implementations.
+    // Tested by test14754() in runnable/inline.d, and a unittest below.
+    const(void)[] initializer() nothrow pure const @safe @nogc { return null; }
+}
+else
+{
     abstract const(void)[] initializer() nothrow pure const @safe @nogc;
 }
 
@@ -2186,12 +2181,8 @@
     }
 }
 
-<<<<<<< HEAD
 version (LDC) {} else
-pure /*nothrow @@@BUG5555@@@*/ unittest
-=======
 pure /*nothrow */ unittest
->>>>>>> 37215c0d
 {
     auto a = [ 1:"one", 2:"two", 3:"three" ];
     auto b = a.dup;
