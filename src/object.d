/**
 * Forms the symbols available to all D programs. Includes Object, which is
 * the root of the class object hierarchy.  This module is implicitly
 * imported.
 * Macros:
 *      WIKI = Object
 *
 * Copyright: Copyright Digital Mars 2000 - 2011.
 * License:   $(WEB www.boost.org/LICENSE_1_0.txt, Boost License 1.0).
 * Authors:   Walter Bright, Sean Kelly
 */

/*          Copyright Digital Mars 2000 - 2011.
 * Distributed under the Boost Software License, Version 1.0.
 *    (See accompanying file LICENSE or copy at
 *          http://www.boost.org/LICENSE_1_0.txt)
 */
module object;

private
{
    extern (C) Object _d_newclass(const TypeInfo_Class ci);
    extern (C) void rt_finalize(void *data, bool det=true);
}

// NOTE: For some reason, this declaration method doesn't work
//       in this particular file (and this file only).  It must
//       be a DMD thing.
//alias typeof(int.sizeof)                    size_t;
//alias typeof(cast(void*)0 - cast(void*)0)   ptrdiff_t;

version(D_LP64)
{
    alias ulong size_t;
    alias long  ptrdiff_t;
}
else
{
    alias uint  size_t;
    alias int   ptrdiff_t;
}

alias ptrdiff_t sizediff_t; //For backwards compatibility only.

alias size_t hash_t; //For backwards compatibility only.
alias bool equals_t; //For backwards compatibility only.

alias immutable(char)[]  string;
alias immutable(wchar)[] wstring;
alias immutable(dchar)[] dstring;

version (LDC) version (X86_64)
{
    // Layout of this struct must match __gnuc_va_list for C ABI compatibility.
    // Defined here for LDC as it is referenced from implicitly generated code
    // for D-style variadics, etc., and we do not require people to manually
    // import core.vararg like DMD does.
    struct __va_list_tag
    {
        uint offset_regs = 6 * 8;
        uint offset_fpregs = 6 * 8 + 8 * 16;
        void* stack_args;
        void* reg_args;
    }
}

version (D_ObjectiveC) public import core.attribute : selector;

/**
 * All D class objects inherit from Object.
 */
class Object
{
    /**
     * Convert Object to a human readable string.
     */
    string toString()
    {
        return typeid(this).name;
    }

    /**
     * Compute hash function for Object.
     */
    size_t toHash() @trusted nothrow
    {
        // BUG: this prevents a compacting GC from working, needs to be fixed
        return cast(size_t)cast(void*)this;
    }

    /**
     * Compare with another Object obj.
     * Returns:
     *  $(TABLE
     *  $(TR $(TD this &lt; obj) $(TD &lt; 0))
     *  $(TR $(TD this == obj) $(TD 0))
     *  $(TR $(TD this &gt; obj) $(TD &gt; 0))
     *  )
     */
    int opCmp(Object o)
    {
        // BUG: this prevents a compacting GC from working, needs to be fixed
        //return cast(int)cast(void*)this - cast(int)cast(void*)o;

        throw new Exception("need opCmp for class " ~ typeid(this).name);
        //return this !is o;
    }

    /**
     * Returns !=0 if this object does have the same contents as obj.
     */
    bool opEquals(Object o)
    {
        return this is o;
    }

    interface Monitor
    {
        void lock();
        void unlock();
    }

    /**
     * Create instance of class specified by the fully qualified name
     * classname.
     * The class must either have no constructors or have
     * a default constructor.
     * Returns:
     *   null if failed
     * Example:
     * ---
     * module foo.bar;
     *
     * class C
     * {
     *     this() { x = 10; }
     *     int x;
     * }
     *
     * void main()
     * {
     *     auto c = cast(C)Object.factory("foo.bar.C");
     *     assert(c !is null && c.x == 10);
     * }
     * ---
     */
    static Object factory(string classname)
    {
        auto ci = TypeInfo_Class.find(classname);
        if (ci)
        {
            return ci.create();
        }
        return null;
    }
}

auto opEquals(Object lhs, Object rhs)
{
    // If aliased to the same object or both null => equal
    if (lhs is rhs) return true;

    // If either is null => non-equal
    if (lhs is null || rhs is null) return false;

    // If same exact type => one call to method opEquals
    if (typeid(lhs) is typeid(rhs) ||
        !__ctfe && typeid(lhs).opEquals(typeid(rhs)))
            /* CTFE doesn't like typeid much. 'is' works, but opEquals doesn't
            (issue 7147). But CTFE also guarantees that equal TypeInfos are
            always identical. So, no opEquals needed during CTFE. */
    {
        return lhs.opEquals(rhs);
    }

    // General case => symmetric calls to method opEquals
    return lhs.opEquals(rhs) && rhs.opEquals(lhs);
}

/************************
* Returns true if lhs and rhs are equal.
*/
auto opEquals(const Object lhs, const Object rhs)
{
    // A hack for the moment.
    return opEquals(cast()lhs, cast()rhs);
}

private extern(C) void _d_setSameMutex(shared Object ownee, shared Object owner) nothrow;

void setSameMutex(shared Object ownee, shared Object owner)
{
    _d_setSameMutex(ownee, owner);
}

/**
 * Information about an interface.
 * When an object is accessed via an interface, an Interface* appears as the
 * first entry in its vtbl.
 */
struct Interface
{
    TypeInfo_Class   classinfo;  /// .classinfo for this interface (not for containing class)
    void*[]     vtbl;
    size_t      offset;     /// offset to Interface 'this' from Object 'this'
}

/**
 * Array of pairs giving the offset and type information for each
 * member in an aggregate.
 */
struct OffsetTypeInfo
{
    size_t   offset;    /// Offset of member from start of object
    TypeInfo ti;        /// TypeInfo for this member
}

/**
 * Runtime type information about a type.
 * Can be retrieved for any type using a
 * $(GLINK2 expression,TypeidExpression, TypeidExpression).
 */
class TypeInfo
{
    override string toString() const pure @safe nothrow
    {
        return typeid(this).name;
    }

    override size_t toHash() @trusted const
    {
        import core.internal.traits : externDFunc;
        alias hashOf = externDFunc!("rt.util.hash.hashOf",
                                    size_t function(const(void)*, size_t, size_t) @trusted pure nothrow);
        try
        {
            auto data = this.toString();
            return hashOf(data.ptr, data.length, 0);
        }
        catch (Throwable)
        {
            // This should never happen; remove when toString() is made nothrow

            // BUG: this prevents a compacting GC from working, needs to be fixed
            return cast(size_t)cast(void*)this;
        }
    }

    override int opCmp(Object o)
    {
        import core.internal.traits : externDFunc;
        alias dstrcmp = externDFunc!("core.internal.string.dstrcmp",
                                     int function(in char[] s1, in char[] s2) @trusted pure nothrow @nogc);

        if (this is o)
            return 0;
        TypeInfo ti = cast(TypeInfo)o;
        if (ti is null)
            return 1;
        return dstrcmp(this.toString(), ti.toString());
    }

    override bool opEquals(Object o)
    {
        /* TypeInfo instances are singletons, but duplicates can exist
         * across DLL's. Therefore, comparing for a name match is
         * sufficient.
         */
        if (this is o)
            return true;
        auto ti = cast(const TypeInfo)o;
        return ti && this.toString() == ti.toString();
    }

    /// Returns a hash of the instance of a type.
    size_t getHash(in void* p) @trusted nothrow const { return cast(size_t)p; }

    /// Compares two instances for equality.
    bool equals(in void* p1, in void* p2) const { return p1 == p2; }

    /// Compares two instances for &lt;, ==, or &gt;.
    int compare(in void* p1, in void* p2) const { return _xopCmp(p1, p2); }

    /// Returns size of the type.
    @property size_t tsize() nothrow pure const @safe @nogc { return 0; }

    /// Swaps two instances of the type.
    void swap(void* p1, void* p2) const
    {
        size_t n = tsize;
        for (size_t i = 0; i < n; i++)
        {
            byte t = (cast(byte *)p1)[i];
            (cast(byte*)p1)[i] = (cast(byte*)p2)[i];
            (cast(byte*)p2)[i] = t;
        }
    }

    /// Get TypeInfo for 'next' type, as defined by what kind of type this is,
    /// null if none.
    @property inout(TypeInfo) next() nothrow pure inout @nogc { return null; }

    /// Return default initializer.  If the type should be initialized to all zeros,
    /// an array with a null ptr and a length equal to the type size will be returned.
<<<<<<< HEAD
version(LDC)
{
    // LDC uses TypeInfo's vtable for the typeof(null) type:
    //   %"typeid(typeof(null))" = type { %object.TypeInfo.__vtbl*, i8* }
    // Therefore this class cannot be abstract, and all methods need implementations.
    // Tested by test14754() in runnable/inline.d, and a unittest below.
    const(void)[] init() nothrow pure const @safe @nogc { return null; }
}
else
{
    abstract const(void)[] init() nothrow pure const @safe @nogc;
}
=======
    abstract const(void)[] initializer() nothrow pure const @safe @nogc;

    /// $(RED Scheduled for deprecation.) Please use `initializer` instead.
    alias init = initializer; // added in 2.070, to stay in 2.071
    version(none) deprecated alias init = initializer; // planned for 2.072
    version(none) @disable static const(void)[] init(); // planned for 2.073
    /* Planned for 2.074: Remove init, making way for the init type property,
    fixing issue 12233. */
>>>>>>> c4d17cf0

    /// Get flags for type: 1 means GC should scan for pointers,
    /// 2 means arg of this type is passed in XMM register
    @property uint flags() nothrow pure const @safe @nogc { return 0; }

    /// Get type information on the contents of the type; null if not available
    const(OffsetTypeInfo)[] offTi() const { return null; }
    /// Run the destructor on the object and all its sub-objects
    void destroy(void* p) const {}
    /// Run the postblit on the object and all its sub-objects
    void postblit(void* p) const {}


    /// Return alignment of type
    @property size_t talign() nothrow pure const @safe @nogc { return tsize; }

    /** Return internal info on arguments fitting into 8byte.
     * See X86-64 ABI 3.2.3
     */
    version (X86_64) int argTypes(out TypeInfo arg1, out TypeInfo arg2) @safe nothrow
    {
        arg1 = this;
        return 0;
    }

    /** Return info used by the garbage collector to do precise collection.
     */
    @property immutable(void)* rtInfo() nothrow pure const @safe @nogc { return null; }
}

version(LDC) unittest
{
    auto t = new TypeInfo; // test that TypeInfo is not an abstract class. Needed for instantiating typeof(null).
}

class TypeInfo_Typedef : TypeInfo
{
    override string toString() const { return name; }

    override bool opEquals(Object o)
    {
        if (this is o)
            return true;
        auto c = cast(const TypeInfo_Typedef)o;
        return c && this.name == c.name &&
                    this.base == c.base;
    }

    override size_t getHash(in void* p) const { return base.getHash(p); }
    override bool equals(in void* p1, in void* p2) const { return base.equals(p1, p2); }
    override int compare(in void* p1, in void* p2) const { return base.compare(p1, p2); }
    override @property size_t tsize() nothrow pure const { return base.tsize; }
    override void swap(void* p1, void* p2) const { return base.swap(p1, p2); }

    override @property inout(TypeInfo) next() nothrow pure inout { return base.next; }
    override @property uint flags() nothrow pure const { return base.flags; }

    override const(void)[] initializer() const
    {
        return m_init.length ? m_init : base.initializer();
    }

    override @property size_t talign() nothrow pure const { return base.talign; }

    version (X86_64) override int argTypes(out TypeInfo arg1, out TypeInfo arg2)
    {
        return base.argTypes(arg1, arg2);
    }

    override @property immutable(void)* rtInfo() const { return base.rtInfo; }

    TypeInfo base;
    string   name;
    void[]   m_init;
}

class TypeInfo_Enum : TypeInfo_Typedef
{

}

// Please make sure to keep this in sync with TypeInfo_P (src/rt/typeinfo/ti_ptr.d)
class TypeInfo_Pointer : TypeInfo
{
    override string toString() const { return m_next.toString() ~ "*"; }

    override bool opEquals(Object o)
    {
        if (this is o)
            return true;
        auto c = cast(const TypeInfo_Pointer)o;
        return c && this.m_next == c.m_next;
    }

    override size_t getHash(in void* p) @trusted const
    {
        return cast(size_t)*cast(void**)p;
    }

    override bool equals(in void* p1, in void* p2) const
    {
        return *cast(void**)p1 == *cast(void**)p2;
    }

    override int compare(in void* p1, in void* p2) const
    {
        if (*cast(void**)p1 < *cast(void**)p2)
            return -1;
        else if (*cast(void**)p1 > *cast(void**)p2)
            return 1;
        else
            return 0;
    }

    override @property size_t tsize() nothrow pure const
    {
        return (void*).sizeof;
    }

    override const(void)[] initializer() const @trusted
    {
        return (cast(void *)null)[0 .. (void*).sizeof];
    }

    override void swap(void* p1, void* p2) const
    {
        void* tmp = *cast(void**)p1;
        *cast(void**)p1 = *cast(void**)p2;
        *cast(void**)p2 = tmp;
    }

    override @property inout(TypeInfo) next() nothrow pure inout { return m_next; }
    override @property uint flags() nothrow pure const { return 1; }

    TypeInfo m_next;
}

class TypeInfo_Array : TypeInfo
{
    override string toString() const { return value.toString() ~ "[]"; }

    override bool opEquals(Object o)
    {
        if (this is o)
            return true;
        auto c = cast(const TypeInfo_Array)o;
        return c && this.value == c.value;
    }

    override size_t getHash(in void* p) @trusted const
    {
        void[] a = *cast(void[]*)p;
        return getArrayHash(value, a.ptr, a.length);
    }

    override bool equals(in void* p1, in void* p2) const
    {
        void[] a1 = *cast(void[]*)p1;
        void[] a2 = *cast(void[]*)p2;
        if (a1.length != a2.length)
            return false;
        size_t sz = value.tsize;
        for (size_t i = 0; i < a1.length; i++)
        {
            if (!value.equals(a1.ptr + i * sz, a2.ptr + i * sz))
                return false;
        }
        return true;
    }

    override int compare(in void* p1, in void* p2) const
    {
        void[] a1 = *cast(void[]*)p1;
        void[] a2 = *cast(void[]*)p2;
        size_t sz = value.tsize;
        size_t len = a1.length;

        if (a2.length < len)
            len = a2.length;
        for (size_t u = 0; u < len; u++)
        {
            int result = value.compare(a1.ptr + u * sz, a2.ptr + u * sz);
            if (result)
                return result;
        }
        return cast(int)a1.length - cast(int)a2.length;
    }

    override @property size_t tsize() nothrow pure const
    {
        return (void[]).sizeof;
    }

    override const(void)[] initializer() const @trusted
    {
        return (cast(void *)null)[0 .. (void[]).sizeof];
    }

    override void swap(void* p1, void* p2) const
    {
        void[] tmp = *cast(void[]*)p1;
        *cast(void[]*)p1 = *cast(void[]*)p2;
        *cast(void[]*)p2 = tmp;
    }

    TypeInfo value;

    override @property inout(TypeInfo) next() nothrow pure inout
    {
        return value;
    }

    override @property uint flags() nothrow pure const { return 1; }

    override @property size_t talign() nothrow pure const
    {
        return (void[]).alignof;
    }

    version (X86_64) override int argTypes(out TypeInfo arg1, out TypeInfo arg2)
    {
        arg1 = typeid(size_t);
        arg2 = typeid(void*);
        return 0;
    }
}

class TypeInfo_StaticArray : TypeInfo
{
    override string toString() const
    {
        import core.internal.traits : externDFunc;
        alias sizeToTempString = externDFunc!("core.internal.string.unsignedToTempString",
                                              char[] function(ulong, char[], uint) @safe pure nothrow @nogc);

        char[20] tmpBuff = void;
        return value.toString() ~ "[" ~ sizeToTempString(len, tmpBuff, 10) ~ "]";
    }

    override bool opEquals(Object o)
    {
        if (this is o)
            return true;
        auto c = cast(const TypeInfo_StaticArray)o;
        return c && this.len == c.len &&
                    this.value == c.value;
    }

    override size_t getHash(in void* p) @trusted const
    {
        return getArrayHash(value, p, len);
    }

    override bool equals(in void* p1, in void* p2) const
    {
        size_t sz = value.tsize;

        for (size_t u = 0; u < len; u++)
        {
            if (!value.equals(p1 + u * sz, p2 + u * sz))
                return false;
        }
        return true;
    }

    override int compare(in void* p1, in void* p2) const
    {
        size_t sz = value.tsize;

        for (size_t u = 0; u < len; u++)
        {
            int result = value.compare(p1 + u * sz, p2 + u * sz);
            if (result)
                return result;
        }
        return 0;
    }

    override @property size_t tsize() nothrow pure const
    {
        return len * value.tsize;
    }

    override void swap(void* p1, void* p2) const
    {
        import core.memory;
        import core.stdc.string : memcpy;

        void* tmp;
        size_t sz = value.tsize;
        ubyte[16] buffer;
        void* pbuffer;

        if (sz < buffer.sizeof)
            tmp = buffer.ptr;
        else
            tmp = pbuffer = (new void[sz]).ptr;

        for (size_t u = 0; u < len; u += sz)
        {
            size_t o = u * sz;
            memcpy(tmp, p1 + o, sz);
            memcpy(p1 + o, p2 + o, sz);
            memcpy(p2 + o, tmp, sz);
        }
        if (pbuffer)
            GC.free(pbuffer);
    }

    override const(void)[] initializer() nothrow pure const
    {
        return value.initializer();
    }

    override @property inout(TypeInfo) next() nothrow pure inout { return value; }
    override @property uint flags() nothrow pure const { return value.flags; }

    override void destroy(void* p) const
    {
        auto sz = value.tsize;
        p += sz * len;
        foreach (i; 0 .. len)
        {
            p -= sz;
            value.destroy(p);
        }
    }

    override void postblit(void* p) const
    {
        auto sz = value.tsize;
        foreach (i; 0 .. len)
        {
            value.postblit(p);
            p += sz;
        }
    }

    TypeInfo value;
    size_t   len;

    override @property size_t talign() nothrow pure const
    {
        return value.talign;
    }

    version (X86_64) override int argTypes(out TypeInfo arg1, out TypeInfo arg2)
    {
        arg1 = typeid(void*);
        return 0;
    }
}

class TypeInfo_AssociativeArray : TypeInfo
{
    override string toString() const
    {
        return value.toString() ~ "[" ~ key.toString() ~ "]";
    }

    override bool opEquals(Object o)
    {
        if (this is o)
            return true;
        auto c = cast(const TypeInfo_AssociativeArray)o;
        return c && this.key == c.key &&
                    this.value == c.value;
    }

    override bool equals(in void* p1, in void* p2) @trusted const
    {
        return !!_aaEqual(this, *cast(const void**) p1, *cast(const void**) p2);
    }

    override hash_t getHash(in void* p) nothrow @trusted const
    {
        return _aaGetHash(cast(void*)p, this);
    }

    // BUG: need to add the rest of the functions

    override @property size_t tsize() nothrow pure const
    {
        return (char[int]).sizeof;
    }

    override const(void)[] initializer() const @trusted
    {
        return (cast(void *)null)[0 .. (char[int]).sizeof];
    }

    override @property inout(TypeInfo) next() nothrow pure inout { return value; }
    override @property uint flags() nothrow pure const { return 1; }

    TypeInfo value;
    TypeInfo key;

    override @property size_t talign() nothrow pure const
    {
        return (char[int]).alignof;
    }

    version (X86_64) override int argTypes(out TypeInfo arg1, out TypeInfo arg2)
    {
        arg1 = typeid(void*);
        return 0;
    }
}

class TypeInfo_Vector : TypeInfo
{
    override string toString() const { return "__vector(" ~ base.toString() ~ ")"; }

    override bool opEquals(Object o)
    {
        if (this is o)
            return true;
        auto c = cast(const TypeInfo_Vector)o;
        return c && this.base == c.base;
    }

    override size_t getHash(in void* p) const { return base.getHash(p); }
    override bool equals(in void* p1, in void* p2) const { return base.equals(p1, p2); }
    override int compare(in void* p1, in void* p2) const { return base.compare(p1, p2); }
    override @property size_t tsize() nothrow pure const { return base.tsize; }
    override void swap(void* p1, void* p2) const { return base.swap(p1, p2); }

    override @property inout(TypeInfo) next() nothrow pure inout { return base.next; }
    override @property uint flags() nothrow pure const { return base.flags; }

    override const(void)[] initializer() nothrow pure const
    {
        return base.initializer();
    }

    override @property size_t talign() nothrow pure const { return 16; }

    version (X86_64) override int argTypes(out TypeInfo arg1, out TypeInfo arg2)
    {
        return base.argTypes(arg1, arg2);
    }

    TypeInfo base;
}

class TypeInfo_Function : TypeInfo
{
    override string toString() const
    {
        return cast(string)(next.toString() ~ "()");
    }

    override bool opEquals(Object o)
    {
        if (this is o)
            return true;
        auto c = cast(const TypeInfo_Function)o;
        return c && this.deco == c.deco;
    }

    // BUG: need to add the rest of the functions

    override @property size_t tsize() nothrow pure const
    {
        return 0;       // no size for functions
    }

    override const(void)[] initializer() const @safe
    {
        return null;
    }

    TypeInfo next;
    string deco;
}

class TypeInfo_Delegate : TypeInfo
{
    override string toString() const
    {
        return cast(string)(next.toString() ~ " delegate()");
    }

    override bool opEquals(Object o)
    {
        if (this is o)
            return true;
        auto c = cast(const TypeInfo_Delegate)o;
        return c && this.deco == c.deco;
    }

    override size_t getHash(in void* p) @trusted const
    {
        return hashOf(*cast(void delegate()*)p);
    }

    override bool equals(in void* p1, in void* p2) const
    {
        auto dg1 = *cast(void delegate()*)p1;
        auto dg2 = *cast(void delegate()*)p2;
        return dg1 == dg2;
    }

    override int compare(in void* p1, in void* p2) const
    {
        auto dg1 = *cast(void delegate()*)p1;
        auto dg2 = *cast(void delegate()*)p2;

        if (dg1 < dg2)
            return -1;
        else if (dg1 > dg2)
            return 1;
        else
            return 0;
    }

    override @property size_t tsize() nothrow pure const
    {
        alias int delegate() dg;
        return dg.sizeof;
    }

    override const(void)[] initializer() const @trusted
    {
        return (cast(void *)null)[0 .. (int delegate()).sizeof];
    }

    override @property uint flags() nothrow pure const { return 1; }

    TypeInfo next;
    string deco;

    override @property size_t talign() nothrow pure const
    {
        alias int delegate() dg;
        return dg.alignof;
    }

    version (X86_64) override int argTypes(out TypeInfo arg1, out TypeInfo arg2)
    {
        arg1 = typeid(void*);
        arg2 = typeid(void*);
        return 0;
    }
}

unittest
{
    // Bugzilla 15367
    void f1() {}
    void f2() {}

    // TypeInfo_Delegate.getHash
    int[void delegate()] aa;
    assert(aa.length == 0);
    aa[&f1] = 1;
    assert(aa.length == 1);
    aa[&f1] = 1;
    assert(aa.length == 1);

    auto a1 = [&f2, &f1];
    auto a2 = [&f2, &f1];

    // TypeInfo_Delegate.equals
    for (auto i = 0; i < 2; i++)
        assert(a1[i] == a2[i]);
    assert(a1 == a2);

    // TypeInfo_Delegate.compare
    for (auto i = 0; i < 2; i++)
        assert(a1[i] <= a2[i]);
    assert(a1 <= a2);
}

/**
 * Runtime type information about a class.
 * Can be retrieved from an object instance by using the
 * $(DDSUBLINK spec/property,classinfo, .classinfo) property.
 */
class TypeInfo_Class : TypeInfo
{
    override string toString() const { return info.name; }

    override bool opEquals(Object o)
    {
        if (this is o)
            return true;
        auto c = cast(const TypeInfo_Class)o;
        return c && this.info.name == c.info.name;
    }

    override size_t getHash(in void* p) @trusted const
    {
        auto o = *cast(Object*)p;
        return o ? o.toHash() : 0;
    }

    override bool equals(in void* p1, in void* p2) const
    {
        Object o1 = *cast(Object*)p1;
        Object o2 = *cast(Object*)p2;

        return (o1 is o2) || (o1 && o1.opEquals(o2));
    }

    override int compare(in void* p1, in void* p2) const
    {
        Object o1 = *cast(Object*)p1;
        Object o2 = *cast(Object*)p2;
        int c = 0;

        // Regard null references as always being "less than"
        if (o1 !is o2)
        {
            if (o1)
            {
                if (!o2)
                    c = 1;
                else
                    c = o1.opCmp(o2);
            }
            else
                c = -1;
        }
        return c;
    }

    override @property size_t tsize() nothrow pure const
    {
        return Object.sizeof;
    }

    override const(void)[] initializer() nothrow pure const @safe
    {
        return m_init;
    }

    override @property uint flags() nothrow pure const { return 1; }

    override @property const(OffsetTypeInfo)[] offTi() nothrow pure const
    {
        return m_offTi;
    }

    @property auto info() @safe nothrow pure const { return this; }
    @property auto typeinfo() @safe nothrow pure const { return this; }

    byte[]      m_init;         /** class static initializer
                                 * (init.length gives size in bytes of class)
                                 */
    string      name;           /// class name
    void*[]     vtbl;           /// virtual function pointer table
    Interface[] interfaces;     /// interfaces this class implements
    TypeInfo_Class   base;           /// base class
    void*       destructor;
    void function(Object) classInvariant;
    enum ClassFlags : uint
    {
        isCOMclass = 0x1,
        noPointers = 0x2,
        hasOffTi = 0x4,
        hasCtor = 0x8,
        hasGetMembers = 0x10,
        hasTypeInfo = 0x20,
        isAbstract = 0x40,
        isCPPclass = 0x80,
        hasDtor = 0x100,
    }
    ClassFlags m_flags;
    void*       deallocator;
    OffsetTypeInfo[] m_offTi;
    void function(Object) defaultConstructor;   // default Constructor

    immutable(void)* m_RTInfo;        // data for precise GC
    override @property immutable(void)* rtInfo() const { return m_RTInfo; }

    /**
     * Search all modules for TypeInfo_Class corresponding to classname.
     * Returns: null if not found
     */
    static const(TypeInfo_Class) find(in char[] classname)
    {
        foreach (m; ModuleInfo)
        {
          if (m)
            //writefln("module %s, %d", m.name, m.localClasses.length);
            foreach (c; m.localClasses)
            {
                if (c is null) continue;
                //writefln("\tclass %s", c.name);
                if (c.name == classname)
                    return c;
            }
        }
        return null;
    }

    /**
     * Create instance of Object represented by 'this'.
     */
    Object create() const
    {
        if (m_flags & 8 && !defaultConstructor)
            return null;
        if (m_flags & 64) // abstract
            return null;
        Object o = _d_newclass(this);
        if (m_flags & 8 && defaultConstructor)
        {
            defaultConstructor(o);
        }
        return o;
    }
}

alias TypeInfo_Class ClassInfo;

unittest
{
    // Bugzilla 14401
    static class X
    {
        int a;
    }

    assert(typeid(X).initializer is typeid(X).m_init);
    assert(typeid(X).initializer.length == typeid(const(X)).initializer.length);
    assert(typeid(X).initializer.length == typeid(shared(X)).initializer.length);
    assert(typeid(X).initializer.length == typeid(immutable(X)).initializer.length);
}

class TypeInfo_Interface : TypeInfo
{
    override string toString() const { return info.name; }

    override bool opEquals(Object o)
    {
        if (this is o)
            return true;
        auto c = cast(const TypeInfo_Interface)o;
        return c && this.info.name == typeid(c).name;
    }

    override size_t getHash(in void* p) @trusted const
    {
        Interface* pi = **cast(Interface ***)*cast(void**)p;
        Object o = cast(Object)(*cast(void**)p - pi.offset);
        assert(o);
        return o.toHash();
    }

    override bool equals(in void* p1, in void* p2) const
    {
        Interface* pi = **cast(Interface ***)*cast(void**)p1;
        Object o1 = cast(Object)(*cast(void**)p1 - pi.offset);
        pi = **cast(Interface ***)*cast(void**)p2;
        Object o2 = cast(Object)(*cast(void**)p2 - pi.offset);

        return o1 == o2 || (o1 && o1.opCmp(o2) == 0);
    }

    override int compare(in void* p1, in void* p2) const
    {
        Interface* pi = **cast(Interface ***)*cast(void**)p1;
        Object o1 = cast(Object)(*cast(void**)p1 - pi.offset);
        pi = **cast(Interface ***)*cast(void**)p2;
        Object o2 = cast(Object)(*cast(void**)p2 - pi.offset);
        int c = 0;

        // Regard null references as always being "less than"
        if (o1 != o2)
        {
            if (o1)
            {
                if (!o2)
                    c = 1;
                else
                    c = o1.opCmp(o2);
            }
            else
                c = -1;
        }
        return c;
    }

    override @property size_t tsize() nothrow pure const
    {
        return Object.sizeof;
    }

    override const(void)[] initializer() const @trusted
    {
        return (cast(void *)null)[0 .. Object.sizeof];
    }

    override @property uint flags() nothrow pure const { return 1; }

    TypeInfo_Class info;
}

class TypeInfo_Struct : TypeInfo
{
    override string toString() const { return name; }

    override bool opEquals(Object o)
    {
        if (this is o)
            return true;
        auto s = cast(const TypeInfo_Struct)o;
        return s && this.name == s.name &&
                    this.initializer().length == s.initializer().length;
    }

    override size_t getHash(in void* p) @safe pure nothrow const
    {
        assert(p);
        if (xtoHash)
        {
            return (*xtoHash)(p);
        }
        else
        {
            import core.internal.traits : externDFunc;
            alias hashOf = externDFunc!("rt.util.hash.hashOf",
                                        size_t function(const(void)*, size_t, size_t) @trusted pure nothrow);
            return hashOf(p, initializer().length, 0);
        }
    }

    override bool equals(in void* p1, in void* p2) @trusted pure nothrow const
    {
        import core.stdc.string : memcmp;

        if (!p1 || !p2)
            return false;
        else if (xopEquals)
            return (*xopEquals)(p1, p2);
        else if (p1 == p2)
            return true;
        else
            // BUG: relies on the GC not moving objects
            return memcmp(p1, p2, initializer().length) == 0;
    }

    override int compare(in void* p1, in void* p2) @trusted pure nothrow const
    {
        import core.stdc.string : memcmp;

        // Regard null references as always being "less than"
        if (p1 != p2)
        {
            if (p1)
            {
                if (!p2)
                    return true;
                else if (xopCmp)
                    return (*xopCmp)(p2, p1);
                else
                    // BUG: relies on the GC not moving objects
                    return memcmp(p1, p2, initializer().length);
            }
            else
                return -1;
        }
        return 0;
    }

    override @property size_t tsize() nothrow pure const
    {
        return initializer().length;
    }

    override const(void)[] initializer() nothrow pure const @safe
    {
        return m_init;
    }

    override @property uint flags() nothrow pure const { return m_flags; }

    override @property size_t talign() nothrow pure const { return m_align; }

    final override void destroy(void* p) const
    {
        if (xdtor)
        {
            if (m_flags & StructFlags.isDynamicType)
                (*xdtorti)(p, this);
            else
                (*xdtor)(p);
        }
    }

    override void postblit(void* p) const
    {
        if (xpostblit)
            (*xpostblit)(p);
    }

    string name;
    void[] m_init;      // initializer; m_init.ptr == null if 0 initialize

  @safe pure nothrow
  {
    size_t   function(in void*)           xtoHash;
    bool     function(in void*, in void*) xopEquals;
    int      function(in void*, in void*) xopCmp;
    string   function(in void*)           xtoString;

    enum StructFlags : uint
    {
        hasPointers = 0x1,
        isDynamicType = 0x2, // built at runtime, needs type info in xdtor
    }
    StructFlags m_flags;
  }
    union
    {
        void function(void*)                xdtor;
        void function(void*, const TypeInfo_Struct ti) xdtorti;
    }
    void function(void*)                    xpostblit;

    uint m_align;

    override @property immutable(void)* rtInfo() const { return m_RTInfo; }

    version (X86_64)
    {
        override int argTypes(out TypeInfo arg1, out TypeInfo arg2)
        {
            arg1 = m_arg1;
            arg2 = m_arg2;
            return 0;
        }
        TypeInfo m_arg1;
        TypeInfo m_arg2;
    }
    immutable(void)* m_RTInfo;                // data for precise GC
}

unittest
{
    struct S
    {
        bool opEquals(ref const S rhs) const
        {
            return false;
        }
    }
    S s;
    assert(!typeid(S).equals(&s, &s));
}

class TypeInfo_Tuple : TypeInfo
{
    TypeInfo[] elements;

    override string toString() const
    {
        string s = "(";
        foreach (i, element; elements)
        {
            if (i)
                s ~= ',';
            s ~= element.toString();
        }
        s ~= ")";
        return s;
    }

    override bool opEquals(Object o)
    {
        if (this is o)
            return true;

        auto t = cast(const TypeInfo_Tuple)o;
        if (t && elements.length == t.elements.length)
        {
            for (size_t i = 0; i < elements.length; i++)
            {
                if (elements[i] != t.elements[i])
                    return false;
            }
            return true;
        }
        return false;
    }

    override size_t getHash(in void* p) const
    {
        assert(0);
    }

    override bool equals(in void* p1, in void* p2) const
    {
        assert(0);
    }

    override int compare(in void* p1, in void* p2) const
    {
        assert(0);
    }

    override @property size_t tsize() nothrow pure const
    {
        assert(0);
    }

    override const(void)[] initializer() const @trusted
    {
        assert(0);
    }

    override void swap(void* p1, void* p2) const
    {
        assert(0);
    }

    override void destroy(void* p) const
    {
        assert(0);
    }

    override void postblit(void* p) const
    {
        assert(0);
    }

    override @property size_t talign() nothrow pure const
    {
        assert(0);
    }

    version (X86_64) override int argTypes(out TypeInfo arg1, out TypeInfo arg2)
    {
        assert(0);
    }
}

class TypeInfo_Const : TypeInfo
{
    override string toString() const
    {
        return cast(string) ("const(" ~ base.toString() ~ ")");
    }

    //override bool opEquals(Object o) { return base.opEquals(o); }
    override bool opEquals(Object o)
    {
        if (this is o)
            return true;

        if (typeid(this) != typeid(o))
            return false;

        auto t = cast(TypeInfo_Const)o;
        return base.opEquals(t.base);
    }

    override size_t getHash(in void *p) const { return base.getHash(p); }
    override bool equals(in void *p1, in void *p2) const { return base.equals(p1, p2); }
    override int compare(in void *p1, in void *p2) const { return base.compare(p1, p2); }
    override @property size_t tsize() nothrow pure const { return base.tsize; }
    override void swap(void *p1, void *p2) const { return base.swap(p1, p2); }

    override @property inout(TypeInfo) next() nothrow pure inout { return base.next; }
    override @property uint flags() nothrow pure const { return base.flags; }

    override const(void)[] initializer() nothrow pure const
    {
        return base.initializer();
    }

    override @property size_t talign() nothrow pure const { return base.talign; }

    version (X86_64) override int argTypes(out TypeInfo arg1, out TypeInfo arg2)
    {
        return base.argTypes(arg1, arg2);
    }

    TypeInfo base;
}

class TypeInfo_Invariant : TypeInfo_Const
{
    override string toString() const
    {
        return cast(string) ("immutable(" ~ base.toString() ~ ")");
    }
}

class TypeInfo_Shared : TypeInfo_Const
{
    override string toString() const
    {
        return cast(string) ("shared(" ~ base.toString() ~ ")");
    }
}

class TypeInfo_Inout : TypeInfo_Const
{
    override string toString() const
    {
        return cast(string) ("inout(" ~ base.toString() ~ ")");
    }
}


///////////////////////////////////////////////////////////////////////////////
// ModuleInfo
///////////////////////////////////////////////////////////////////////////////


enum
{
    MIctorstart  = 0x1,   // we've started constructing it
    MIctordone   = 0x2,   // finished construction
    MIstandalone = 0x4,   // module ctor does not depend on other module
                        // ctors being done first
    MItlsctor    = 8,
    MItlsdtor    = 0x10,
    MIctor       = 0x20,
    MIdtor       = 0x40,
    MIxgetMembers = 0x80,
    MIictor      = 0x100,
    MIunitTest   = 0x200,
    MIimportedModules = 0x400,
    MIlocalClasses = 0x800,
    MIname       = 0x1000,
}


struct ModuleInfo
{
    uint _flags;
    uint _index; // index into _moduleinfo_array[]

    version (all)
    {
        deprecated("ModuleInfo cannot be copy-assigned because it is a variable-sized struct.")
        void opAssign(in ModuleInfo m) { _flags = m._flags; _index = m._index; }
    }
    else
    {
        @disable this();
        @disable this(this) const;
    }

const:
    private void* addrOf(int flag) nothrow pure
    in
    {
        assert(flag >= MItlsctor && flag <= MIname);
        assert(!(flag & (flag - 1)) && !(flag & ~(flag - 1) << 1));
    }
    body
    {
        import core.stdc.string : strlen;

        void* p = cast(void*)&this + ModuleInfo.sizeof;

        if (flags & MItlsctor)
        {
            if (flag == MItlsctor) return p;
            p += typeof(tlsctor).sizeof;
        }
        if (flags & MItlsdtor)
        {
            if (flag == MItlsdtor) return p;
            p += typeof(tlsdtor).sizeof;
        }
        if (flags & MIctor)
        {
            if (flag == MIctor) return p;
            p += typeof(ctor).sizeof;
        }
        if (flags & MIdtor)
        {
            if (flag == MIdtor) return p;
            p += typeof(dtor).sizeof;
        }
        if (flags & MIxgetMembers)
        {
            if (flag == MIxgetMembers) return p;
            p += typeof(xgetMembers).sizeof;
        }
        if (flags & MIictor)
        {
            if (flag == MIictor) return p;
            p += typeof(ictor).sizeof;
        }
        if (flags & MIunitTest)
        {
            if (flag == MIunitTest) return p;
            p += typeof(unitTest).sizeof;
        }
        if (flags & MIimportedModules)
        {
            if (flag == MIimportedModules) return p;
            p += size_t.sizeof + *cast(size_t*)p * typeof(importedModules[0]).sizeof;
        }
        if (flags & MIlocalClasses)
        {
            if (flag == MIlocalClasses) return p;
            p += size_t.sizeof + *cast(size_t*)p * typeof(localClasses[0]).sizeof;
        }
        if (true || flags & MIname) // always available for now
        {
            if (flag == MIname) return p;
            p += strlen(cast(immutable char*)p);
        }
        assert(0);
    }

    @property uint index() nothrow pure { return _index; }

    @property uint flags() nothrow pure { return _flags; }

    @property void function() tlsctor() nothrow pure
    {
        return flags & MItlsctor ? *cast(typeof(return)*)addrOf(MItlsctor) : null;
    }

    @property void function() tlsdtor() nothrow pure
    {
        return flags & MItlsdtor ? *cast(typeof(return)*)addrOf(MItlsdtor) : null;
    }

    @property void* xgetMembers() nothrow pure
    {
        return flags & MIxgetMembers ? *cast(typeof(return)*)addrOf(MIxgetMembers) : null;
    }

    @property void function() ctor() nothrow pure
    {
        return flags & MIctor ? *cast(typeof(return)*)addrOf(MIctor) : null;
    }

    @property void function() dtor() nothrow pure
    {
        return flags & MIdtor ? *cast(typeof(return)*)addrOf(MIdtor) : null;
    }

    @property void function() ictor() nothrow pure
    {
        return flags & MIictor ? *cast(typeof(return)*)addrOf(MIictor) : null;
    }

    @property void function() unitTest() nothrow pure
    {
        return flags & MIunitTest ? *cast(typeof(return)*)addrOf(MIunitTest) : null;
    }

    @property immutable(ModuleInfo*)[] importedModules() nothrow pure
    {
        if (flags & MIimportedModules)
        {
            auto p = cast(size_t*)addrOf(MIimportedModules);
            return (cast(immutable(ModuleInfo*)*)(p + 1))[0 .. *p];
        }
        return null;
    }

    @property TypeInfo_Class[] localClasses() nothrow pure
    {
        if (flags & MIlocalClasses)
        {
            auto p = cast(size_t*)addrOf(MIlocalClasses);
            return (cast(TypeInfo_Class*)(p + 1))[0 .. *p];
        }
        return null;
    }

    @property string name() nothrow pure
    {
        if (true || flags & MIname) // always available for now
        {
            import core.stdc.string : strlen;

            auto p = cast(immutable char*)addrOf(MIname);
            return p[0 .. strlen(p)];
        }
        // return null;
    }

    static int opApply(scope int delegate(ModuleInfo*) dg)
    {
        import core.internal.traits : externDFunc;
        alias moduleinfos_apply = externDFunc!("rt.minfo.moduleinfos_apply",
                                              int function(scope int delegate(immutable(ModuleInfo*))));
        // Bugzilla 13084 - enforcing immutable ModuleInfo would break client code
        return moduleinfos_apply(
            (immutable(ModuleInfo*)m) => dg(cast(ModuleInfo*)m));
    }
}

unittest
{
    ModuleInfo* m1;
    foreach (m; ModuleInfo)
    {
        m1 = m;
    }
}

///////////////////////////////////////////////////////////////////////////////
// Throwable
///////////////////////////////////////////////////////////////////////////////


/**
 * The base class of all thrown objects.
 *
 * All thrown objects must inherit from Throwable. Class $(D Exception), which
 * derives from this class, represents the category of thrown objects that are
 * safe to catch and handle. In principle, one should not catch Throwable
 * objects that are not derived from $(D Exception), as they represent
 * unrecoverable runtime errors. Certain runtime guarantees may fail to hold
 * when these errors are thrown, making it unsafe to continue execution after
 * catching them.
 */
class Throwable : Object
{
    interface TraceInfo
    {
        int opApply(scope int delegate(ref const(char[]))) const;
        int opApply(scope int delegate(ref size_t, ref const(char[]))) const;
        string toString() const;
    }

    string      msg;    /// A message describing the error.

    /**
     * The _file name and line number of the D source code corresponding with
     * where the error was thrown from.
     */
    string      file;
    size_t      line;   /// ditto

    /**
     * The stack trace of where the error happened. This is an opaque object
     * that can either be converted to $(D string), or iterated over with $(D
     * foreach) to extract the items in the stack trace (as strings).
     */
    TraceInfo   info;

    /**
     * A reference to the _next error in the list. This is used when a new
     * $(D Throwable) is thrown from inside a $(D catch) block. The originally
     * caught $(D Exception) will be chained to the new $(D Throwable) via this
     * field.
     */
    Throwable   next;

    @nogc @safe pure nothrow this(string msg, Throwable next = null)
    {
        this.msg = msg;
        this.next = next;
        //this.info = _d_traceContext();
    }

    @nogc @safe pure nothrow this(string msg, string file, size_t line, Throwable next = null)
    {
        this(msg, next);
        this.file = file;
        this.line = line;
        //this.info = _d_traceContext();
    }

    /**
     * Overrides $(D Object.toString) and returns the error message.
     * Internally this forwards to the $(D toString) overload that
     * takes a $(PARAM sink) delegate.
     */
    override string toString()
    {
        string s;
        toString((buf) { s ~= buf; });
        return s;
    }

    /**
     * The Throwable hierarchy uses a toString overload that takes a
     * $(PARAM sink) delegate to avoid GC allocations, which cannot be
     * performed in certain error situations.  Override this $(D
     * toString) method to customize the error message.
     */
    void toString(scope void delegate(in char[]) sink) const
    {
        import core.internal.traits : externDFunc;
        alias sizeToTempString = externDFunc!("core.internal.string.unsignedToTempString",
                                              char[] function(ulong, char[], uint) @safe pure nothrow @nogc);

        char[20] tmpBuff = void;

        sink(typeid(this).name);
        sink("@"); sink(file);
        sink("("); sink(sizeToTempString(line, tmpBuff, 10)); sink(")");

        if (msg.length)
        {
            sink(": "); sink(msg);
        }
        if (info)
        {
            try
            {
                sink("\n----------------");
                foreach (t; info)
                {
                    sink("\n"); sink(t);
                }
            }
            catch (Throwable)
            {
                // ignore more errors
            }
        }
    }
}


/**
 * The base class of all errors that are safe to catch and handle.
 *
 * In principle, only thrown objects derived from this class are safe to catch
 * inside a $(D catch) block. Thrown objects not derived from Exception
 * represent runtime errors that should not be caught, as certain runtime
 * guarantees may not hold, making it unsafe to continue program execution.
 */
class Exception : Throwable
{

    /**
     * Creates a new instance of Exception. The next parameter is used
     * internally and should always be $(D null) when passed by user code.
     * This constructor does not automatically throw the newly-created
     * Exception; the $(D throw) statement should be used for that purpose.
     */
    @nogc @safe pure nothrow this(string msg, string file = __FILE__, size_t line = __LINE__, Throwable next = null)
    {
        super(msg, file, line, next);
    }

    @nogc @safe pure nothrow this(string msg, Throwable next, string file = __FILE__, size_t line = __LINE__)
    {
        super(msg, file, line, next);
    }
}

unittest
{
    {
        auto e = new Exception("msg");
        assert(e.file == __FILE__);
        assert(e.line == __LINE__ - 2);
        assert(e.next is null);
        assert(e.msg == "msg");
    }

    {
        auto e = new Exception("msg", new Exception("It's an Exception!"), "hello", 42);
        assert(e.file == "hello");
        assert(e.line == 42);
        assert(e.next !is null);
        assert(e.msg == "msg");
    }

    {
        auto e = new Exception("msg", "hello", 42, new Exception("It's an Exception!"));
        assert(e.file == "hello");
        assert(e.line == 42);
        assert(e.next !is null);
        assert(e.msg == "msg");
    }
}


/**
 * The base class of all unrecoverable runtime errors.
 *
 * This represents the category of $(D Throwable) objects that are $(B not)
 * safe to catch and handle. In principle, one should not catch Error
 * objects, as they represent unrecoverable runtime errors.
 * Certain runtime guarantees may fail to hold when these errors are
 * thrown, making it unsafe to continue execution after catching them.
 */
class Error : Throwable
{
    /**
     * Creates a new instance of Error. The next parameter is used
     * internally and should always be $(D null) when passed by user code.
     * This constructor does not automatically throw the newly-created
     * Error; the $(D throw) statement should be used for that purpose.
     */
    @nogc @safe pure nothrow this(string msg, Throwable next = null)
    {
        super(msg, next);
        bypassedException = null;
    }

    @nogc @safe pure nothrow this(string msg, string file, size_t line, Throwable next = null)
    {
        super(msg, file, line, next);
        bypassedException = null;
    }

    /// The first $(D Exception) which was bypassed when this Error was thrown,
    /// or $(D null) if no $(D Exception)s were pending.
    Throwable   bypassedException;
}

unittest
{
    {
        auto e = new Error("msg");
        assert(e.file is null);
        assert(e.line == 0);
        assert(e.next is null);
        assert(e.msg == "msg");
        assert(e.bypassedException is null);
    }

    {
        auto e = new Error("msg", new Exception("It's an Exception!"));
        assert(e.file is null);
        assert(e.line == 0);
        assert(e.next !is null);
        assert(e.msg == "msg");
        assert(e.bypassedException is null);
    }

    {
        auto e = new Error("msg", "hello", 42, new Exception("It's an Exception!"));
        assert(e.file == "hello");
        assert(e.line == 42);
        assert(e.next !is null);
        assert(e.msg == "msg");
        assert(e.bypassedException is null);
    }
}


extern (C)
{
    // from druntime/src/rt/aaA.d

    // size_t _aaLen(in void* p) pure nothrow @nogc;
    private void* _aaGetY(void** paa, const TypeInfo_AssociativeArray ti, in size_t valuesize, in void* pkey) pure nothrow;
    // inout(void)* _aaGetRvalueX(inout void* p, in TypeInfo keyti, in size_t valuesize, in void* pkey);
    inout(void)[] _aaValues(inout void* p, in size_t keysize, in size_t valuesize, const TypeInfo tiValArray) pure nothrow;
    inout(void)[] _aaKeys(inout void* p, in size_t keysize, const TypeInfo tiKeyArray) pure nothrow;
    void* _aaRehash(void** pp, in TypeInfo keyti) pure nothrow;

    // alias _dg_t = extern(D) int delegate(void*);
    // int _aaApply(void* aa, size_t keysize, _dg_t dg);

    // alias _dg2_t = extern(D) int delegate(void*, void*);
    // int _aaApply2(void* aa, size_t keysize, _dg2_t dg);

    private struct AARange { void* impl; size_t idx; }
    AARange _aaRange(void* aa) pure nothrow @nogc;
    bool _aaRangeEmpty(AARange r) pure nothrow @nogc;
    void* _aaRangeFrontKey(AARange r) pure nothrow @nogc;
    void* _aaRangeFrontValue(AARange r) pure nothrow @nogc;
    void _aaRangePopFront(ref AARange r) pure nothrow @nogc;

    int _aaEqual(in TypeInfo tiRaw, in void* e1, in void* e2);
    hash_t _aaGetHash(in void* aa, in TypeInfo tiRaw) nothrow;

    /*
        _d_assocarrayliteralTX marked as pure, because aaLiteral can be called from pure code.
        This is a typesystem hole, however this is existing hole.
        Early compiler didn't check purity of toHash or postblit functions, if key is a UDT thus
        copiler allowed to create AA literal with keys, which have impure unsafe toHash methods.
    */
    void* _d_assocarrayliteralTX(const TypeInfo_AssociativeArray ti, void[] keys, void[] values) pure;
}

void* aaLiteral(Key, Value)(Key[] keys, Value[] values) @trusted pure
{
    return _d_assocarrayliteralTX(typeid(Value[Key]), *cast(void[]*)&keys, *cast(void[]*)&values);
}

alias AssociativeArray(Key, Value) = Value[Key];

T rehash(T : Value[Key], Value, Key)(T aa)
{
    _aaRehash(cast(void**)&aa, typeid(Value[Key]));
    return aa;
}

T rehash(T : Value[Key], Value, Key)(T* aa)
{
    _aaRehash(cast(void**)aa, typeid(Value[Key]));
    return *aa;
}

T rehash(T : shared Value[Key], Value, Key)(T aa)
{
    _aaRehash(cast(void**)&aa, typeid(Value[Key]));
    return aa;
}

T rehash(T : shared Value[Key], Value, Key)(T* aa)
{
    _aaRehash(cast(void**)aa, typeid(Value[Key]));
    return *aa;
}

V[K] dup(T : V[K], K, V)(T aa)
{
    //pragma(msg, "K = ", K, ", V = ", V);

    // Bug10720 - check whether V is copyable
    static assert(is(typeof({ V v = aa[K.init]; })),
        "cannot call " ~ T.stringof ~ ".dup because " ~ V.stringof ~ " is not copyable");

    V[K] result;

    //foreach (k, ref v; aa)
    //    result[k] = v;  // Bug13701 - won't work if V is not mutable

    ref V duplicateElem(ref K k, ref const V v) @trusted pure nothrow
    {
        import core.stdc.string : memcpy;

        void* pv = _aaGetY(cast(void**)&result, typeid(V[K]), V.sizeof, &k);
        memcpy(pv, &v, V.sizeof);
        return *cast(V*)pv;
    }

    if (auto postblit = _getPostblit!V())
    {
        foreach (k, ref v; aa)
            postblit(duplicateElem(k, v));
    }
    else
    {
        foreach (k, ref v; aa)
            duplicateElem(k, v);
    }

    return result;
}

V[K] dup(T : V[K], K, V)(T* aa)
{
    return (*aa).dup;
}

auto byKey(T : V[K], K, V)(T aa) pure nothrow @nogc
{
    import core.internal.traits : substInout;

    static struct Result
    {
        AARange r;

    pure nothrow @nogc:
        @property bool empty() { return _aaRangeEmpty(r); }
        @property ref front() { return *cast(substInout!K*)_aaRangeFrontKey(r); }
        void popFront() { _aaRangePopFront(r); }
        @property Result save() { return this; }
    }

    return Result(_aaRange(cast(void*)aa));
}

auto byKey(T : V[K], K, V)(T* aa) pure nothrow @nogc
{
    return (*aa).byKey();
}

auto byValue(T : V[K], K, V)(T aa) pure nothrow @nogc
{
    import core.internal.traits : substInout;

    static struct Result
    {
        AARange r;

    pure nothrow @nogc:
        @property bool empty() { return _aaRangeEmpty(r); }
        @property ref front() { return *cast(substInout!V*)_aaRangeFrontValue(r); }
        void popFront() { _aaRangePopFront(r); }
        @property Result save() { return this; }
    }

    return Result(_aaRange(cast(void*)aa));
}

auto byValue(T : V[K], K, V)(T* aa) pure nothrow @nogc
{
    return (*aa).byValue();
}

auto byKeyValue(T : V[K], K, V)(T aa) pure nothrow @nogc
{
    import core.internal.traits : substInout;

    static struct Result
    {
        AARange r;

    pure nothrow @nogc:
        @property bool empty() { return _aaRangeEmpty(r); }
        @property auto front() @trusted
        {
            static struct Pair
            {
                // We save the pointers here so that the Pair we return
                // won't mutate when Result.popFront is called afterwards.
                private void* keyp;
                private void* valp;

                @property ref key() inout { return *cast(substInout!K*)keyp; }
                @property ref value() inout { return *cast(substInout!V*)valp; }
            }
            return Pair(_aaRangeFrontKey(r),
                        _aaRangeFrontValue(r));
        }
        void popFront() { _aaRangePopFront(r); }
        @property Result save() { return this; }
    }

    return Result(_aaRange(cast(void*)aa));
}

auto byKeyValue(T : V[K], K, V)(T* aa) pure nothrow @nogc
{
    return (*aa).byKeyValue();
}

Key[] keys(T : Value[Key], Value, Key)(T aa) @property
{
    auto a = cast(void[])_aaKeys(cast(inout(void)*)aa, Key.sizeof, typeid(Key[]));
    auto res = *cast(Key[]*)&a;
    _doPostblit(res);
    return res;
}

Key[] keys(T : Value[Key], Value, Key)(T *aa) @property
{
    return (*aa).keys;
}

Value[] values(T : Value[Key], Value, Key)(T aa) @property
{
    auto a = cast(void[])_aaValues(cast(inout(void)*)aa, Key.sizeof, Value.sizeof, typeid(Value[]));
    auto res = *cast(Value[]*)&a;
    _doPostblit(res);
    return res;
}

Value[] values(T : Value[Key], Value, Key)(T *aa) @property
{
    return (*aa).values;
}

unittest
{
    static struct T
    {
        static size_t count;
        this(this) { ++count; }
    }
    T[int] aa;
    T t;
    aa[0] = t;
    aa[1] = t;
    assert(T.count == 2);
    auto vals = aa.values;
    assert(vals.length == 2);
    assert(T.count == 4);

    T.count = 0;
    int[T] aa2;
    aa2[t] = 0;
    assert(T.count == 1);
    aa2[t] = 1;
    assert(T.count == 1);
    auto keys = aa2.keys;
    assert(keys.length == 1);
    assert(T.count == 2);
}

inout(V) get(K, V)(inout(V[K]) aa, K key, lazy inout(V) defaultValue)
{
    auto p = key in aa;
    return p ? *p : defaultValue;
}

inout(V) get(K, V)(inout(V[K])* aa, K key, lazy inout(V) defaultValue)
{
    return (*aa).get(key, defaultValue);
}

pure nothrow unittest
{
    int[int] a;
    foreach (i; a.byKey)
    {
        assert(false);
    }
    foreach (i; a.byValue)
    {
        assert(false);
    }
}

version (LDC) {} else
pure /*nothrow @@@BUG5555@@@*/ unittest
{
    auto a = [ 1:"one", 2:"two", 3:"three" ];
    auto b = a.dup;
    assert(b == [ 1:"one", 2:"two", 3:"three" ]);

    int[] c;
    foreach (k; a.byKey)
    {
        c ~= k;
    }

    assert(c.length == 3);
    assert(c[0] == 1 || c[1] == 1 || c[2] == 1);
    assert(c[0] == 2 || c[1] == 2 || c[2] == 2);
    assert(c[0] == 3 || c[1] == 3 || c[2] == 3);
}

pure nothrow unittest
{
    // test for bug 5925
    const a = [4:0];
    const b = [4:0];
    assert(a == b);
}

pure nothrow unittest
{
    // test for bug 9052
    static struct Json {
        Json[string] aa;
        void opAssign(Json) {}
        size_t length() const { return aa.length; }
        // This length() instantiates AssociativeArray!(string, const(Json)) to call AA.length(), and
        // inside ref Slot opAssign(Slot p); (which is automatically generated by compiler in Slot),
        // this.value = p.value would actually fail, because both side types of the assignment
        // are const(Json).
    }
}

pure nothrow unittest
{
    // test for bug 8583: ensure Slot and aaA are on the same page wrt value alignment
    string[byte]    aa0 = [0: "zero"];
    string[uint[3]] aa1 = [[1,2,3]: "onetwothree"];
    ushort[uint[3]] aa2 = [[9,8,7]: 987];
    ushort[uint[4]] aa3 = [[1,2,3,4]: 1234];
    string[uint[5]] aa4 = [[1,2,3,4,5]: "onetwothreefourfive"];

    assert(aa0.byValue.front == "zero");
    assert(aa1.byValue.front == "onetwothree");
    assert(aa2.byValue.front == 987);
    assert(aa3.byValue.front == 1234);
    assert(aa4.byValue.front == "onetwothreefourfive");
}

pure nothrow unittest
{
    // test for bug 10720
    static struct NC
    {
        @disable this(this) { }
    }

    NC[string] aa;
    static assert(!is(aa.nonExistingField));
}

pure nothrow unittest
{
    // bug 5842
    string[string] test = null;
    test["test1"] = "test1";
    test.remove("test1");
    test.rehash;
    test["test3"] = "test3"; // causes divide by zero if rehash broke the AA
}

pure nothrow unittest
{
    string[] keys = ["a", "b", "c", "d", "e", "f"];

    // Test forward range capabilities of byKey
    {
        int[string] aa;
        foreach (key; keys)
            aa[key] = 0;

        auto keyRange = aa.byKey();
        auto savedKeyRange = keyRange.save;

        // Consume key range once
        size_t keyCount = 0;
        while (!keyRange.empty)
        {
            aa[keyRange.front]++;
            keyCount++;
            keyRange.popFront();
        }

        foreach (key; keys)
        {
            assert(aa[key] == 1);
        }
        assert(keyCount == keys.length);

        // Verify it's possible to iterate the range the second time
        keyCount = 0;
        while (!savedKeyRange.empty)
        {
            aa[savedKeyRange.front]++;
            keyCount++;
            savedKeyRange.popFront();
        }

        foreach (key; keys)
        {
            assert(aa[key] == 2);
        }
        assert(keyCount == keys.length);
    }

    // Test forward range capabilities of byValue
    {
        size_t[string] aa;
        foreach (i; 0 .. keys.length)
        {
            aa[keys[i]] = i;
        }

        auto valRange = aa.byValue();
        auto savedValRange = valRange.save;

        // Consume value range once
        int[] hasSeen;
        hasSeen.length = keys.length;
        while (!valRange.empty)
        {
            assert(hasSeen[valRange.front] == 0);
            hasSeen[valRange.front]++;
            valRange.popFront();
        }

        foreach (sawValue; hasSeen) { assert(sawValue == 1); }

        // Verify it's possible to iterate the range the second time
        hasSeen = null;
        hasSeen.length = keys.length;
        while (!savedValRange.empty)
        {
            assert(!hasSeen[savedValRange.front]);
            hasSeen[savedValRange.front] = true;
            savedValRange.popFront();
        }

        foreach (sawValue; hasSeen) { assert(sawValue); }
    }
}

pure nothrow unittest
{
    // expanded test for 5842: increase AA size past the point where the AA
    // stops using binit, in order to test another code path in rehash.
    int[int] aa;
    foreach (int i; 0 .. 32)
        aa[i] = i;
    foreach (int i; 0 .. 32)
        aa.remove(i);
    aa.rehash;
    aa[1] = 1;
}

pure nothrow unittest
{
    // bug 13078
    shared string[][string] map;
    map.rehash;
}

pure nothrow unittest
{
    // bug 11761: test forward range functionality
    auto aa = ["a": 1];

    void testFwdRange(R, T)(R fwdRange, T testValue)
    {
        assert(!fwdRange.empty);
        assert(fwdRange.front == testValue);
        static assert(is(typeof(fwdRange.save) == typeof(fwdRange)));

        auto saved = fwdRange.save;
        fwdRange.popFront();
        assert(fwdRange.empty);

        assert(!saved.empty);
        assert(saved.front == testValue);
        saved.popFront();
        assert(saved.empty);
    }

    testFwdRange(aa.byKey, "a");
    testFwdRange(aa.byValue, 1);
    //testFwdRange(aa.byPair, tuple("a", 1));
}

unittest
{
    // Issue 9119
    int[string] aa;
    assert(aa.byKeyValue.empty);

    aa["a"] = 1;
    aa["b"] = 2;
    aa["c"] = 3;

    auto pairs = aa.byKeyValue;

    auto savedPairs = pairs.save;
    size_t count = 0;
    while (!pairs.empty)
    {
        assert(pairs.front.key in aa);
        assert(pairs.front.value == aa[pairs.front.key]);
        count++;
        pairs.popFront();
    }
    assert(count == aa.length);

    // Verify that saved range can iterate over the AA again
    count = 0;
    while (!savedPairs.empty)
    {
        assert(savedPairs.front.key in aa);
        assert(savedPairs.front.value == aa[savedPairs.front.key]);
        count++;
        savedPairs.popFront();
    }
    assert(count == aa.length);
}

unittest
{
    // Verify iteration with const.
    auto aa = [1:2, 3:4];
    foreach (const t; aa.byKeyValue)
    {
        auto k = t.key;
        auto v = t.value;
    }
}

unittest
{
    // test for bug 14626
    static struct S
    {
        string[string] aa;
        inout(string) key() inout { return aa.byKey().front; }
        inout(string) val() inout { return aa.byValue().front; }
        auto keyval() inout { return aa.byKeyValue().front; }
    }

    S s = S(["a":"b"]);
    assert(s.key() == "a");
    assert(s.val() == "b");
    assert(s.keyval().key == "a");
    assert(s.keyval().value == "b");

    void testInoutKeyVal(inout(string) key)
    {
        inout(string)[typeof(key)] aa;

        foreach (i; aa.byKey()) {}
        foreach (i; aa.byValue()) {}
        foreach (i; aa.byKeyValue()) {}
    }

    const int[int] caa;
    static assert(is(typeof(caa.byValue().front) == const int));
}

private void _destructRecurse(S)(ref S s)
    if (is(S == struct))
{
    static if (__traits(hasMember, S, "__xdtor") &&
               // Bugzilla 14746: Check that it's the exact member of S.
               __traits(isSame, S, __traits(parent, s.__xdtor)))
        s.__xdtor();
}

private void _destructRecurse(E, size_t n)(ref E[n] arr)
{
    import core.internal.traits : hasElaborateDestructor;

    static if (hasElaborateDestructor!E)
    {
        foreach_reverse (ref elem; arr)
            _destructRecurse(elem);
    }
}

// Public and explicitly undocumented
void _postblitRecurse(S)(ref S s)
    if (is(S == struct))
{
    static if (__traits(hasMember, S, "__xpostblit") &&
               // Bugzilla 14746: Check that it's the exact member of S.
               __traits(isSame, S, __traits(parent, s.__xpostblit)))
        s.__xpostblit();
}

// Ditto
void _postblitRecurse(E, size_t n)(ref E[n] arr)
{
    import core.internal.traits : hasElaborateCopyConstructor;

    static if (hasElaborateCopyConstructor!E)
    {
        size_t i;
        scope(failure)
        {
            for (; i != 0; --i)
            {
                _destructRecurse(arr[i - 1]); // What to do if this throws?
            }
        }

        for (i = 0; i < arr.length; ++i)
            _postblitRecurse(arr[i]);
    }
}

// Test destruction/postblit order
@safe nothrow pure unittest
{
    string[] order;

    struct InnerTop
    {
        ~this() @safe nothrow pure
        {
            order ~= "destroy inner top";
        }

        this(this) @safe nothrow pure
        {
            order ~= "copy inner top";
        }
    }

    struct InnerMiddle {}

    version(none) // @@@BUG@@@ 14242
    struct InnerElement
    {
        static char counter = '1';

        ~this() @safe nothrow pure
        {
            order ~= "destroy inner element #" ~ counter++;
        }

        this(this) @safe nothrow pure
        {
            order ~= "copy inner element #" ~ counter++;
        }
    }

    struct InnerBottom
    {
        ~this() @safe nothrow pure
        {
            order ~= "destroy inner bottom";
        }

        this(this) @safe nothrow pure
        {
            order ~= "copy inner bottom";
        }
    }

    struct S
    {
        char[] s;
        InnerTop top;
        InnerMiddle middle;
        version(none) InnerElement[3] array; // @@@BUG@@@ 14242
        int a;
        InnerBottom bottom;
        ~this() @safe nothrow pure { order ~= "destroy outer"; }
        this(this) @safe nothrow pure { order ~= "copy outer"; }
    }

    string[] destructRecurseOrder;
    {
        S s;
        _destructRecurse(s);
        destructRecurseOrder = order;
        order = null;
    }

    assert(order.length);
    assert(destructRecurseOrder == order);
    order = null;

    S s;
    _postblitRecurse(s);
    assert(order.length);
    auto postblitRecurseOrder = order;
    order = null;
    S s2 = s;
    assert(order.length);
    assert(postblitRecurseOrder == order);
}

// Test static struct
nothrow @safe @nogc unittest
{
    static int i = 0;
    static struct S { ~this() nothrow @safe @nogc { i = 42; } }
    S s;
    _destructRecurse(s);
    assert(i == 42);
}

unittest
{
    // Bugzilla 14746
    static struct HasDtor
    {
        ~this() { assert(0); }
    }
    static struct Owner
    {
        HasDtor* ptr;
        alias ptr this;
    }

    Owner o;
    assert(o.ptr is null);
    destroy(o);     // must not reach in HasDtor.__dtor()
}

unittest
{
    // Bugzilla 14746
    static struct HasPostblit
    {
        this(this) { assert(0); }
    }
    static struct Owner
    {
        HasPostblit* ptr;
        alias ptr this;
    }

    Owner o;
    assert(o.ptr is null);
    _postblitRecurse(o);     // must not reach in HasPostblit.__postblit()
}

// Test handling of fixed-length arrays
// Separate from first test because of @@@BUG@@@ 14242
unittest
{
    string[] order;

    struct S
    {
        char id;

        this(this)
        {
            order ~= "copy #" ~ id;
        }

        ~this()
        {
            order ~= "destroy #" ~ id;
        }
    }

    string[] destructRecurseOrder;
    {
        S[3] arr = [S('1'), S('2'), S('3')];
        _destructRecurse(arr);
        destructRecurseOrder = order;
        order = null;
    }
    assert(order.length);
    assert(destructRecurseOrder == order);
    order = null;

    S[3] arr = [S('1'), S('2'), S('3')];
    _postblitRecurse(arr);
    assert(order.length);
    auto postblitRecurseOrder = order;
    order = null;

    auto arrCopy = arr;
    assert(order.length);
    assert(postblitRecurseOrder == order);
}

// Test handling of failed postblit
// Not nothrow or @safe because of @@@BUG@@@ 14242
/+ nothrow @safe +/ unittest
{
    static class FailedPostblitException : Exception { this() nothrow @safe { super(null); } }
    static string[] order;
    static struct Inner
    {
        char id;

        @safe:
        this(this)
        {
            order ~= "copy inner #" ~ id;
            if(id == '2')
                throw new FailedPostblitException();
        }

        ~this() nothrow
        {
            order ~= "destroy inner #" ~ id;
        }
    }

    static struct Outer
    {
        Inner inner1, inner2, inner3;

        nothrow @safe:
        this(char first, char second, char third)
        {
            inner1 = Inner(first);
            inner2 = Inner(second);
            inner3 = Inner(third);
        }

        this(this)
        {
            order ~= "copy outer";
        }

        ~this()
        {
            order ~= "destroy outer";
        }
    }

    auto outer = Outer('1', '2', '3');

    try _postblitRecurse(outer);
    catch(FailedPostblitException) {}
    catch(Exception) assert(false);

    auto postblitRecurseOrder = order;
    order = null;

    try auto copy = outer;
    catch(FailedPostblitException) {}
    catch(Exception) assert(false);

    assert(postblitRecurseOrder == order);
    order = null;

    Outer[3] arr = [Outer('1', '1', '1'), Outer('1', '2', '3'), Outer('3', '3', '3')];

    try _postblitRecurse(arr);
    catch(FailedPostblitException) {}
    catch(Exception) assert(false);

    postblitRecurseOrder = order;
    order = null;

    try auto arrCopy = arr;
    catch(FailedPostblitException) {}
    catch(Exception) assert(false);

    assert(postblitRecurseOrder == order);
}

/++
    Destroys the given object and puts it in an invalid state. It's used to
    destroy an object so that any cleanup which its destructor or finalizer
    does is done and so that it no longer references any other objects. It does
    $(I not) initiate a GC cycle or free any GC memory.
  +/
void destroy(T)(T obj) if (is(T == class))
{
    rt_finalize(cast(void*)obj);
}

void destroy(T)(T obj) if (is(T == interface))
{
    destroy(cast(Object)obj);
}

version(unittest) unittest
{
   interface I { }
   {
       class A: I { string s = "A"; this() {} }
       auto a = new A, b = new A;
       a.s = b.s = "asd";
       destroy(a);
       assert(a.s == "A");

       I i = b;
       destroy(i);
       assert(b.s == "A");
   }
   {
       static bool destroyed = false;
       class B: I
       {
           string s = "B";
           this() {}
           ~this()
           {
               destroyed = true;
           }
       }
       auto a = new B, b = new B;
       a.s = b.s = "asd";
       destroy(a);
       assert(destroyed);
       assert(a.s == "B");

       destroyed = false;
       I i = b;
       destroy(i);
       assert(destroyed);
       assert(b.s == "B");
   }
   // this test is invalid now that the default ctor is not run after clearing
   version(none)
   {
       class C
       {
           string s;
           this()
           {
               s = "C";
           }
       }
       auto a = new C;
       a.s = "asd";
       destroy(a);
       assert(a.s == "C");
   }
}

void destroy(T)(ref T obj) if (is(T == struct))
{
    _destructRecurse(obj);
    () @trusted {
        auto buf = (cast(ubyte*) &obj)[0 .. T.sizeof];
        auto init = cast(ubyte[])typeid(T).initializer();
        if (init.ptr is null) // null ptr means initialize to 0s
            buf[] = 0;
        else
            buf[] = init[];
    } ();
}

version(unittest) nothrow @safe @nogc unittest
{
   {
       struct A { string s = "A";  }
       A a;
       a.s = "asd";
       destroy(a);
       assert(a.s == "A");
   }
   {
       static int destroyed = 0;
       struct C
       {
           string s = "C";
           ~this() nothrow @safe @nogc
           {
               destroyed ++;
           }
       }

       struct B
       {
           C c;
           string s = "B";
           ~this() nothrow @safe @nogc
           {
               destroyed ++;
           }
       }
       B a;
       a.s = "asd";
       a.c.s = "jkl";
       destroy(a);
       assert(destroyed == 2);
       assert(a.s == "B");
       assert(a.c.s == "C" );
   }
}

void destroy(T : U[n], U, size_t n)(ref T obj) if (!is(T == struct))
{
    foreach_reverse (ref e; obj[])
        destroy(e);
}

version(unittest) unittest
{
    int[2] a;
    a[0] = 1;
    a[1] = 2;
    destroy(a);
    assert(a == [ 0, 0 ]);
}

unittest
{
    static struct vec2f {
        float[2] values;
        alias values this;
    }

    vec2f v;
    destroy!vec2f(v);
}

unittest
{
    // Bugzilla 15009
    static string op;
    static struct S
    {
        int x;
        this(int x) { op ~= "C" ~ cast(char)('0'+x); this.x = x; }
        this(this)  { op ~= "P" ~ cast(char)('0'+x); }
        ~this()     { op ~= "D" ~ cast(char)('0'+x); }
    }

    {
        S[2] a1 = [S(1), S(2)];
        op = "";
    }
    assert(op == "D2D1");   // built-in scope destruction
    {
        S[2] a1 = [S(1), S(2)];
        op = "";
        destroy(a1);
        assert(op == "D2D1");   // consistent with built-in behavior
    }

    {
        S[2][2] a2 = [[S(1), S(2)], [S(3), S(4)]];
        op = "";
    }
    assert(op == "D4D3D2D1");
    {
        S[2][2] a2 = [[S(1), S(2)], [S(3), S(4)]];
        op = "";
        destroy(a2);
        assert(op == "D4D3D2D1", op);
    }
}

void destroy(T)(ref T obj)
    if (!is(T == struct) && !is(T == interface) && !is(T == class) && !_isStaticArray!T)
{
    obj = T.init;
}

template _isStaticArray(T : U[N], U, size_t N)
{
    enum bool _isStaticArray = true;
}

template _isStaticArray(T)
{
    enum bool _isStaticArray = false;
}

version(unittest) unittest
{
   {
       int a = 42;
       destroy(a);
       assert(a == 0);
   }
   {
       float a = 42;
       destroy(a);
       assert(isnan(a));
   }
}

version (unittest)
{
    bool isnan(float x)
    {
        return x != x;
    }
}

private
{
    extern (C) void _d_arrayshrinkfit(const TypeInfo ti, void[] arr) nothrow;
    extern (C) size_t _d_arraysetcapacity(const TypeInfo ti, size_t newcapacity, void[]* arrptr) pure nothrow;
}

/**
 * (Property) Get the current capacity of a slice. The capacity is the size
 * that the slice can grow to before the underlying array must be
 * reallocated or extended.
 *
 * If an append must reallocate a slice with no possibility of extension, then
 * 0 is returned. This happens when the slice references a static array, or
 * if another slice references elements past the end of the current slice.
 *
 * Note: The capacity of a slice may be impacted by operations on other slices.
 */
@property size_t capacity(T)(T[] arr) pure nothrow
{
    return _d_arraysetcapacity(typeid(T[]), 0, cast(void[]*)&arr);
}
///
unittest
{
    //Static array slice: no capacity
    int[4] sarray = [1, 2, 3, 4];
    int[]  slice  = sarray[];
    assert(sarray.capacity == 0);
    //Appending to slice will reallocate to a new array
    slice ~= 5;
    assert(slice.capacity >= 5);

    //Dynamic array slices
    int[] a = [1, 2, 3, 4];
    int[] b = a[1 .. $];
    int[] c = a[1 .. $ - 1];
    debug(SENTINEL) {} else // non-zero capacity very much depends on the array and GC implementation
    {
        assert(a.capacity != 0);
        assert(a.capacity == b.capacity + 1); //both a and b share the same tail
    }
    assert(c.capacity == 0);              //an append to c must relocate c.
}

/**
 * Reserves capacity for a slice. The capacity is the size
 * that the slice can grow to before the underlying array must be
 * reallocated or extended.
 *
 * The return value is the new capacity of the array (which may be larger than
 * the requested capacity).
 */
size_t reserve(T)(ref T[] arr, size_t newcapacity) pure nothrow @trusted
{
    return _d_arraysetcapacity(typeid(T[]), newcapacity, cast(void[]*)&arr);
}
///
unittest
{
    //Static array slice: no capacity. Reserve relocates.
    int[4] sarray = [1, 2, 3, 4];
    int[]  slice  = sarray[];
    auto u = slice.reserve(8);
    assert(u >= 8);
    assert(sarray.ptr !is slice.ptr);
    assert(slice.capacity == u);

    //Dynamic array slices
    int[] a = [1, 2, 3, 4];
    a.reserve(8); //prepare a for appending 4 more items
    auto p = a.ptr;
    u = a.capacity;
    a ~= [5, 6, 7, 8];
    assert(p == a.ptr);      //a should not have been reallocated
    assert(u == a.capacity); //a should not have been extended
}

// Issue 6646: should be possible to use array.reserve from SafeD.
@safe unittest
{
    int[] a;
    a.reserve(10);
}

/**
 * Assume that it is safe to append to this array. Appends made to this array
 * after calling this function may append in place, even if the array was a
 * slice of a larger array to begin with.
 *
 * Use this only when it is certain there are no elements in use beyond the
 * array in the memory block.  If there are, those elements will be
 * overwritten by appending to this array.
 *
 * Calling this function, and then using references to data located after the
 * given array results in undefined behavior.
 *
 * Returns:
 *   The input is returned.
 */
auto ref inout(T[]) assumeSafeAppend(T)(auto ref inout(T[]) arr) nothrow
{
    _d_arrayshrinkfit(typeid(T[]), *(cast(void[]*)&arr));
    return arr;
}
///
unittest
{
    int[] a = [1, 2, 3, 4];

    // Without assumeSafeAppend. Appending relocates.
    int[] b = a [0 .. 3];
    b ~= 5;
    assert(a.ptr != b.ptr);

    debug(SENTINEL) {} else
    {
        // With assumeSafeAppend. Appending overwrites.
        int[] c = a [0 .. 3];
        c.assumeSafeAppend() ~= 5;
        assert(a.ptr == c.ptr);
    }
}

unittest
{
    int[] arr;
    auto newcap = arr.reserve(2000);
    assert(newcap >= 2000);
    assert(newcap == arr.capacity);
    auto ptr = arr.ptr;
    foreach(i; 0..2000)
        arr ~= i;
    assert(ptr == arr.ptr);
    arr = arr[0..1];
    arr.assumeSafeAppend();
    arr ~= 5;
    assert(ptr == arr.ptr);
}

unittest
{
    int[] arr = [1, 2, 3];
    void foo(ref int[] i)
    {
        i ~= 5;
    }
    arr = arr[0 .. 2];
    foo(assumeSafeAppend(arr)); //pass by ref
    assert(arr[]==[1, 2, 5]);
    arr = arr[0 .. 1].assumeSafeAppend(); //pass by value
}

//@@@10574@@@
unittest
{
    int[] a;
    immutable(int[]) b;
    auto a2 = &assumeSafeAppend(a);
    auto b2 = &assumeSafeAppend(b);
    auto a3 = assumeSafeAppend(a[]);
    auto b3 = assumeSafeAppend(b[]);
    assert(is(typeof(*a2) == int[]));
    assert(is(typeof(*b2) == immutable(int[])));
    assert(is(typeof(a3) == int[]));
    assert(is(typeof(b3) == immutable(int[])));
}

version (none)
{
    // enforce() copied from Phobos std.contracts for destroy(), left out until
    // we decide whether to use it.


    T _enforce(T, string file = __FILE__, int line = __LINE__)
        (T value, lazy const(char)[] msg = null)
    {
        if (!value) bailOut(file, line, msg);
        return value;
    }

    T _enforce(T, string file = __FILE__, int line = __LINE__)
        (T value, scope void delegate() dg)
    {
        if (!value) dg();
        return value;
    }

    T _enforce(T)(T value, lazy Exception ex)
    {
        if (!value) throw ex();
        return value;
    }

    private void _bailOut(string file, int line, in char[] msg)
    {
        char[21] buf;
        throw new Exception(cast(string)(file ~ "(" ~ ulongToString(buf[], line) ~ "): " ~ (msg ? msg : "Enforcement failed")));
    }
}


/***************************************
 * Helper function used to see if two containers of different
 * types have the same contents in the same sequence.
 */

bool _ArrayEq(T1, T2)(T1[] a1, T2[] a2)
{
    if (a1.length != a2.length)
        return false;
    foreach(i, a; a1)
    {
        if (a != a2[i])
            return false;
    }
    return true;
}

/**
Calculates the hash value of $(D arg) with $(D seed) initial value.
Result may be non-equals with `typeid(T).getHash(&arg)`
The $(D seed) value may be used for hash chaining:
----
struct Test
{
    int a;
    string b;
    MyObject c;

    size_t toHash() const @safe pure nothrow
    {
        size_t hash = a.hashOf();
        hash = b.hashOf(hash);
        size_t h1 = c.myMegaHash();
        hash = h1.hashOf(hash); //Mix two hash values
        return hash;
    }
}
----
*/
size_t hashOf(T)(auto ref T arg, size_t seed = 0)
{
    import core.internal.hash;
    return core.internal.hash.hashOf(arg, seed);
}

bool _xopEquals(in void*, in void*)
{
    throw new Error("TypeInfo.equals is not implemented");
}

bool _xopCmp(in void*, in void*)
{
    throw new Error("TypeInfo.compare is not implemented");
}

void __ctfeWrite(T...)(auto ref T) {}
void __ctfeWriteln(T...)(auto ref T values) { __ctfeWrite(values, "\n"); }

/******************************************
 * Create RTInfo for type T
 */

template RTInfo(T)
{
    enum RTInfo = null;
}


// Helper functions

private inout(TypeInfo) getElement(inout TypeInfo value) @trusted pure nothrow
{
    TypeInfo element = cast() value;
    for(;;)
    {
        if(auto qualified = cast(TypeInfo_Const) element)
            element = qualified.base;
        else if(auto redefined = cast(TypeInfo_Typedef) element) // typedef & enum
            element = redefined.base;
        else if(auto staticArray = cast(TypeInfo_StaticArray) element)
            element = staticArray.value;
        else if(auto vector = cast(TypeInfo_Vector) element)
            element = vector.base;
        else
            break;
    }
    return cast(inout) element;
}

private size_t getArrayHash(in TypeInfo element, in void* ptr, in size_t count) @trusted nothrow
{
    if(!count)
        return 0;

    const size_t elementSize = element.tsize;
    if(!elementSize)
        return 0;

    static bool hasCustomToHash(in TypeInfo value) @trusted pure nothrow
    {
        const element = getElement(value);

        if(const struct_ = cast(const TypeInfo_Struct) element)
            return !!struct_.xtoHash;

        return cast(const TypeInfo_Array) element
            || cast(const TypeInfo_AssociativeArray) element
            || cast(const ClassInfo) element
            || cast(const TypeInfo_Interface) element;
    }

    import core.internal.traits : externDFunc;
    alias hashOf = externDFunc!("rt.util.hash.hashOf",
                                size_t function(const(void)*, size_t, size_t) @trusted pure nothrow);
    if(!hasCustomToHash(element))
        return hashOf(ptr, elementSize * count, 0);

    size_t hash = 0;
    foreach(size_t i; 0 .. count)
        hash += element.getHash(ptr + i * elementSize);
    return hash;
}


// @@@BUG5835@@@ tests:

unittest
{
    class C
    {
        int i;
        this(in int i) { this.i = i; }
        override hash_t toHash() { return 0; }
    }
    C[] a1 = [new C(11)], a2 = [new C(12)];
    assert(typeid(C[]).getHash(&a1) == typeid(C[]).getHash(&a2)); // fails
}

unittest
{
    struct S
    {
        int i;
        hash_t toHash() const @safe nothrow { return 0; }
    }
    S[] a1 = [S(11)], a2 = [S(12)];
    assert(typeid(S[]).getHash(&a1) == typeid(S[]).getHash(&a2)); // fails
}

@safe unittest
{
    struct S
    {
        int i;
    const @safe nothrow:
        hash_t toHash() { return 0; }
        bool opEquals(const S) { return true; }
        int opCmp(const S) { return 0; }
    }

    int[S[]] aa = [[S(11)] : 13];
    assert(aa[[S(12)]] == 13); // fails
}

/// Provide the .dup array property.
@property auto dup(T)(T[] a)
    if (!is(const(T) : T))
{
    import core.internal.traits : Unconst;
    static assert(is(T : Unconst!T), "Cannot implicitly convert type "~T.stringof~
                  " to "~Unconst!T.stringof~" in dup.");

    // wrap unsafe _dup in @trusted to preserve @safe postblit
    static if (__traits(compiles, (T b) @safe { T a = b; }))
        return _trustedDup!(T, Unconst!T)(a);
    else
        return _dup!(T, Unconst!T)(a);
}

/// ditto
// const overload to support implicit conversion to immutable (unique result, see DIP29)
@property T[] dup(T)(const(T)[] a)
    if (is(const(T) : T))
{
    // wrap unsafe _dup in @trusted to preserve @safe postblit
    static if (__traits(compiles, (T b) @safe { T a = b; }))
        return _trustedDup!(const(T), T)(a);
    else
        return _dup!(const(T), T)(a);
}

/// ditto
@property T[] dup(T:void)(const(T)[] a) @trusted
{
    if (__ctfe) assert(0, "Cannot dup a void[] array at compile time.");
    return cast(T[])_rawDup(a);
}

/// Provide the .idup array property.
@property immutable(T)[] idup(T)(T[] a)
{
    static assert(is(T : immutable(T)), "Cannot implicitly convert type "~T.stringof~
                  " to immutable in idup.");

    // wrap unsafe _dup in @trusted to preserve @safe postblit
    static if (__traits(compiles, (T b) @safe { T a = b; }))
        return _trustedDup!(T, immutable(T))(a);
    else
        return _dup!(T, immutable(T))(a);
}

/// ditto
@property immutable(T)[] idup(T:void)(const(T)[] a)
{
    return a.dup;
}

private U[] _trustedDup(T, U)(T[] a) @trusted
{
    return _dup!(T, U)(a);
}

private U[] _dup(T, U)(T[] a) // pure nothrow depends on postblit
{
    if (__ctfe)
    {
        U[] res;
        foreach (ref e; a)
            res ~= e;
        return res;
    }

    a = _rawDup(a);
    auto res = *cast(typeof(return)*)&a;
    _doPostblit(res);
    return res;
}

private extern (C) void[] _d_newarrayU(const TypeInfo ti, size_t length) pure nothrow;

private inout(T)[] _rawDup(T)(inout(T)[] a)
{
    import core.stdc.string : memcpy;

    void[] arr = _d_newarrayU(typeid(T[]), a.length);
    memcpy(arr.ptr, cast(void*)a.ptr, T.sizeof * a.length);
    return *cast(inout(T)[]*)&arr;
}

private template _PostBlitType(T)
{
    // assume that ref T and void* are equivalent in abi level.
    static if (is(T == struct))
        alias _PostBlitType = typeof(function (ref T t){ T a = t; });
    else
        alias _PostBlitType = typeof(delegate (ref T t){ T a = t; });
}

// Returns null, or a delegate to call postblit of T
private auto _getPostblit(T)() @trusted pure nothrow @nogc
{
    // infer static postblit type, run postblit if any
    static if (is(T == struct))
    {
        import core.internal.traits : Unqual;
        // use typeid(Unqual!T) here to skip TypeInfo_Const/Shared/...
        return cast(_PostBlitType!T)typeid(Unqual!T).xpostblit;
    }
    else if ((&typeid(T).postblit).funcptr !is &TypeInfo.postblit)
    {
        return cast(_PostBlitType!T)&typeid(T).postblit;
    }
    else
        return null;
}

private void _doPostblit(T)(T[] arr)
{
    // infer static postblit type, run postblit if any
    if (auto postblit = _getPostblit!T())
    {
        foreach (ref elem; arr)
            postblit(elem);
    }
}

unittest
{
    static struct S1 { int* p; }
    static struct S2 { @disable this(); }
    static struct S3 { @disable this(this); }

    int dg1() pure nothrow @safe
    {
        {
           char[] m;
           string i;
           m = m.dup;
           i = i.idup;
           m = i.dup;
           i = m.idup;
        }
        {
           S1[] m;
           immutable(S1)[] i;
           m = m.dup;
           i = i.idup;
           static assert(!is(typeof(m.idup)));
           static assert(!is(typeof(i.dup)));
        }
        {
            S3[] m;
            immutable(S3)[] i;
            static assert(!is(typeof(m.dup)));
            static assert(!is(typeof(i.idup)));
        }
        {
            shared(S1)[] m;
            m = m.dup;
            static assert(!is(typeof(m.idup)));
        }
        {
            int[] a = (inout(int)) { inout(const(int))[] a; return a.dup; }(0);
        }
        return 1;
    }

    int dg2() pure nothrow @safe
    {
        {
           S2[] m = [S2.init, S2.init];
           immutable(S2)[] i = [S2.init, S2.init];
           m = m.dup;
           m = i.dup;
           i = m.idup;
           i = i.idup;
        }
        return 2;
    }

    enum a = dg1();
    enum b = dg2();
    assert(dg1() == a);
    assert(dg2() == b);
}

unittest
{
    static struct Sunpure { this(this) @safe nothrow {} }
    static struct Sthrow { this(this) @safe pure {} }
    static struct Sunsafe { this(this) @system pure nothrow {} }

    static assert( __traits(compiles, ()         { [].dup!Sunpure; }));
    static assert(!__traits(compiles, () pure    { [].dup!Sunpure; }));
    static assert( __traits(compiles, ()         { [].dup!Sthrow; }));
    static assert(!__traits(compiles, () nothrow { [].dup!Sthrow; }));
    static assert( __traits(compiles, ()         { [].dup!Sunsafe; }));
    static assert(!__traits(compiles, () @safe   { [].dup!Sunsafe; }));

    static assert( __traits(compiles, ()         { [].idup!Sunpure; }));
    static assert(!__traits(compiles, () pure    { [].idup!Sunpure; }));
    static assert( __traits(compiles, ()         { [].idup!Sthrow; }));
    static assert(!__traits(compiles, () nothrow { [].idup!Sthrow; }));
    static assert( __traits(compiles, ()         { [].idup!Sunsafe; }));
    static assert(!__traits(compiles, () @safe   { [].idup!Sunsafe; }));
}

unittest
{
    static int*[] pureFoo() pure { return null; }
    { char[] s; immutable x = s.dup; }
    { immutable x = (cast(int*[])null).dup; }
    { immutable x = pureFoo(); }
    { immutable x = pureFoo().dup; }
}

unittest
{
    auto a = [1, 2, 3];
    auto b = a.dup;
    debug(SENTINEL) {} else
        assert(b.capacity >= 3);
}

unittest
{
    // Bugzilla 12580
    void[] m = [0];
    shared(void)[] s = [cast(shared)1];
    immutable(void)[] i = [cast(immutable)2];

    s = s.dup;
    static assert(is(typeof(s.dup) == shared(void)[]));

    m = i.dup;
    i = m.dup;
    i = i.idup;
    i = m.idup;
    i = s.idup;
    i = s.dup;
    static assert(!__traits(compiles, m = s.dup));
}

unittest
{
    // Bugzilla 13809
    static struct S
    {
        this(this) {}
        ~this() {}
    }

    S[] arr;
    auto a = arr.dup;
}<|MERGE_RESOLUTION|>--- conflicted
+++ resolved
@@ -302,21 +302,18 @@
 
     /// Return default initializer.  If the type should be initialized to all zeros,
     /// an array with a null ptr and a length equal to the type size will be returned.
-<<<<<<< HEAD
 version(LDC)
 {
     // LDC uses TypeInfo's vtable for the typeof(null) type:
     //   %"typeid(typeof(null))" = type { %object.TypeInfo.__vtbl*, i8* }
     // Therefore this class cannot be abstract, and all methods need implementations.
     // Tested by test14754() in runnable/inline.d, and a unittest below.
-    const(void)[] init() nothrow pure const @safe @nogc { return null; }
+    const(void)[] initializer() nothrow pure const @safe @nogc { return null; }
 }
 else
 {
-    abstract const(void)[] init() nothrow pure const @safe @nogc;
-}
-=======
     abstract const(void)[] initializer() nothrow pure const @safe @nogc;
+}
 
     /// $(RED Scheduled for deprecation.) Please use `initializer` instead.
     alias init = initializer; // added in 2.070, to stay in 2.071
@@ -324,7 +321,6 @@
     version(none) @disable static const(void)[] init(); // planned for 2.073
     /* Planned for 2.074: Remove init, making way for the init type property,
     fixing issue 12233. */
->>>>>>> c4d17cf0
 
     /// Get flags for type: 1 means GC should scan for pointers,
     /// 2 means arg of this type is passed in XMM register
