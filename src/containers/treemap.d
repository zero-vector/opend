--- conflicted
+++ resolved
@@ -54,16 +54,6 @@
 	/**
 	 * Inserts or overwrites the given key-value pair.
 	 */
-<<<<<<< HEAD
-	void insert(K key, V value) @safe
-	{
-		auto tme = TreeMapElement(key, value);
-		tree.insert(tme, true);
-	}
-
-	/// Supports $(B treeMap[key] = value;) syntax.
-	void opIndexAssign(V value, K key)
-=======
 	void insert(const K key, V value) @safe
 	{
 		auto tme = TreeMapElement(key, value);
@@ -76,7 +66,6 @@
 
 	/// Supports $(B treeMap[key] = value;) syntax.
 	void opIndexAssign(V value, const K key)
->>>>>>> 15eea7fb
     {
         insert(key, value);
     }
@@ -179,11 +168,7 @@
 	/**
 	 * Returns: a range of the keys in the map
 	 */
-<<<<<<< HEAD
-	auto byKey(this This)() inout pure @trusted
-=======
 	auto byKey(this This)() inout pure @trusted @nogc
->>>>>>> 15eea7fb
 	{
 		import std.algorithm.iteration : map;
 		alias CETK = ContainerElementType!(This, K);
@@ -204,11 +189,7 @@
 	/**
 	 * Returns: a range of the values in the map
 	 */
-<<<<<<< HEAD
-	auto byValue(this This)() inout pure @trusted
-=======
 	auto byValue(this This)() inout pure @trusted @nogc
->>>>>>> 15eea7fb
 	{
 		import std.algorithm.iteration : map;
 		alias CETV = ContainerElementType!(This, V);
@@ -223,11 +204,6 @@
 	 * Returns: a range of the kev/value pairs in this map. The element type of
 	 *     this range is a struct with `key` and `value` fields.
 	 */
-<<<<<<< HEAD
-	auto byKeyValue() inout pure @safe
-	{
-		return tree[];
-=======
 	auto byKeyValue(this This)() inout pure @trusted
 	{
 		import std.algorithm.iteration : map;
@@ -240,7 +216,6 @@
 		}
 
 		return tree[].map!(n => KeyValue(n.key, cast(CETV) n.value));
->>>>>>> 15eea7fb
 	}
 
 private:
