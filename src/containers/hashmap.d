/**
 * Hash Map
 * Copyright: © 2015 Economic Modeling Specialists, Intl.
 * Authors: Brian Schott
 * License: $(LINK2 http://www.boost.org/LICENSE_1_0.txt, Boost License 1.0)
 */

module containers.hashmap;

private import containers.internal.hash : generateHash;
private import containers.internal.node : shouldAddGCRange;
private import stdx.allocator.mallocator : Mallocator;
private import std.traits : isBasicType, Unqual;

/**
 * Associative array / hash map.
 * Params:
 *     K = the key type
 *     V = the value type
 *     Allocator = the allocator type to use. Defaults to `Mallocator`
 *     hashFunction = the hash function to use on the keys
 *     supportGC = true if the container should support holding references to
 *         GC-allocated memory.
 */
struct HashMap(K, V, Allocator = Mallocator, alias hashFunction = generateHash!K,
	bool supportGC = shouldAddGCRange!K || shouldAddGCRange!V,
	bool storeHash = true)
{
	this(this) @disable;

	private import stdx.allocator.common : stateSize;

	static if (stateSize!Allocator != 0)
	{
		this() @disable;

		/**
		 * Use the given `allocator` for allocations.
		 */
		this(Allocator allocator) pure nothrow @nogc @safe
		in
		{
			assert(allocator !is null, "Allocator must not be null");
		}
		body
		{
			this.allocator = allocator;
		}

		/**
		 * Constructs an HashMap with an initial bucket count of bucketCount. bucketCount
		 * must be a power of two.
		 */
		this(size_t bucketCount, Allocator allocator)
		in
		{
			assert(allocator !is null, "Allocator must not be null");
			assert((bucketCount & (bucketCount - 1)) == 0, "bucketCount must be a power of two");
		}
		body
		{
			this.allocator = allocator;
			initialize(bucketCount);
		}

		invariant
		{
			assert(allocator !is null);
		}
	}
	else
	{
		/**
		 * Constructs an HashMap with an initial bucket count of bucketCount. bucketCount
		 * must be a power of two.
		 */
		this(size_t bucketCount)
		in
		{
			assert((bucketCount & (bucketCount - 1)) == 0, "bucketCount must be a power of two");
		}
		body
		{
			initialize(bucketCount);
		}
	}

	~this() nothrow
	{
		scope (failure) assert(false);
		clear();
	}

	/**
	 * Removes all items from the map
	 */
	void clear()
	{
		import stdx.allocator : dispose;

		// always remove ranges from GC first before disposing of buckets, to
		// prevent segfaults when the GC collects at an unfortunate time
		static if (useGC)
			GC.removeRange(buckets.ptr);
		allocator.dispose(buckets);

		buckets = null;
		_length = 0;
	}

	/**
	 * Supports `aa[key]` syntax.
	 */
	ref opIndex(this This)(K key)
	{
		import std.conv : text;
		import std.exception : enforce;

		alias CET = ContainerElementType!(This, V);
		size_t i;
		auto n = find(key, i);
		enforce(n !is null, "'" ~ text(key) ~ "' not found in HashMap");
		return *cast(CET*) &n.value;
	}

	/**
	 * Returns: `true` if there is an entry in this map for the given `key`,
	 *     false otherwise.
	 */
	bool containsKey(this This)(K key) inout pure @nogc @safe
	{
		return find(key) !is null;
	}

	/**
	 * Gets the value for the given key, or returns `defaultValue` if the given
	 * key is not present.
	 *
	 * Params:
	 *     key = the key to look up
	 *     value = the default value
	 * Returns: the value indexed by `key`, if present, or `defaultValue` otherwise.
	 */
	auto get(this This)(K key, lazy V defaultValue)
	{
		alias CET = ContainerElementType!(This, V);

		size_t i;
		auto n = find(key, i);
		if (n is null)
			return defaultValue;
		return cast(CET) n.value;
	}

	/**
	 * If the given key does not exist in the HashMap, adds it with
	 * the value `defaultValue`.
	 *
	 * Params:
	 *     key = the key to look up
	 *     value = the default value
	 * Returns: a pointer to the value stored in the HashMap with the given key.
	 *     The pointer is guaranteed to be valid only until the next HashMap
	 *     modification.
	 */
	auto getOrAdd(this This)(K key, lazy V defaultValue)
	{
		alias CET = ContainerElementType!(This, V);

		size_t i;
		auto n = find(key, i);
		if (n is null)
			return cast(CET*) &insert(key, defaultValue).value;
		else
			return cast(CET*) &n.value;
	}

	/**
	 * Supports $(B aa[key] = value;) syntax.
	 */
	void opIndexAssign(V value, const K key)
	{
		insert(key, value);
	}

	/**
	 * Supports $(B key in aa) syntax.
	 *
	 * Returns: pointer to the value corresponding to the given key,
	 * or null if the key is not present in the HashMap.
	 */
	inout(V)* opBinaryRight(string op)(const K key) inout nothrow @trusted if (op == "in")
	{
		size_t i;
		auto n = find(key, i);
		if (n is null)
			return null;
		return &(cast(inout) n).value;
	}

	/**
	 * Removes the value associated with the given key
	 * Returns: true if a value was actually removed.
	 */
	bool remove(K key)
	{
		size_t i;
		auto n = find(key, i);
		if (n is null)
			return false;
		static if (storeHash)
			auto node = Node(n.hash, n.key);
		else
			auto node = Node(n.key);
		immutable bool removed = buckets[i].remove(node);
		if (removed)
			_length--;
		return removed;
	}

	/**
	 * Returns: the number of key/value pairs in this container.
	 */
	size_t length() const nothrow pure @property @safe @nogc
	{
		return _length;
	}

	/**
	 * Returns: `true` if there are no items in this container.
	 */
	bool empty() const nothrow pure @property @safe @nogc
	{
		return _length == 0;
	}

	/**
	 * Returns: a range of the keys in this map.
	 */
	auto byKey(this This)() inout @trusted
	{
		return MapRange!(This, IterType.key)(cast(Unqual!(This)*) &this);
	}

	/**
	 * Returns: a GC-allocated array filled with the keys contained in this map.
	 */
	K[] keys() const @property
	out(result)
	{
		assert (result.length == _length);
	}
	body
	{
		import std.array : appender;
		auto app = appender!(K[])();
		foreach (ref const bucket; buckets)
		{
			foreach (item; bucket)
				app.put(cast(K) item.key);
		}
		return app.data;
	}


	/**
	 * Returns: a range of the values in this map.
	 */
	auto byValue(this This)() inout @trusted
	{
		return MapRange!(This, IterType.value)(cast(Unqual!(This)*) &this);
	}

	/// ditto
	alias opSlice = byValue;

	/**
	 * Returns: a GC-allocated array containing the values contained in this map.
	 */
	auto values(this This)() const @property
	out(result)
	{
		assert (result.length == _length);
	}
	body
	{
		import std.array : appender;
		auto app = appender!(ContainerElementType!(This, V)[])();
		foreach (ref const bucket; buckets)
		{
			foreach (item; bucket)
				app.put(cast(ContainerElementType!(This, V)) item.value);
		}
		return app.data;
	}

	/**
	 * Returns: a range of the kev/value pairs in this map. The element type of
	 *     this range is a struct with `key` and `value` fields.
	 */
	auto byKeyValue(this This)() inout @trusted
	{
		return MapRange!(This, IterType.both)(cast(Unqual!(This)*) &this);
	}

	/**
	 * Support for $(D foreach(key, value; aa) { ... }) syntax;
	 */
	int opApply(int delegate(in ref K, ref V) del)
	{
		int result = 0;
		foreach (ref bucket; buckets)
			foreach (ref node; bucket[])
				if ((result = del(*cast(K*)&node.key, *cast(V*)&node.value)) != 0)
					return result;
		return result;
	}

	/// ditto
	int opApply(int delegate(in ref K, in ref V) del) const
	{
		int result = 0;
		foreach (const ref bucket; buckets)
			foreach (const ref node; bucket[])
				if ((result = del(*cast(K*)&node.key, *cast(V*)&node.value)) != 0)
					return result;
		return result;
	}

	/// ditto
	int opApply(int delegate(ref V) del)
	{
		int result = 0;
		foreach (ref bucket; buckets)
			foreach (ref node; bucket[])
				if ((result = del(*cast(V*)&node.value)) != 0)
					return result;
		return result;
	}

	/// ditto
	int opApply(int delegate(in ref V) del) const
	{
		int result = 0;
		foreach (const ref bucket; buckets)
			foreach (const ref node; bucket[])
				if ((result = del(*cast(V*)&node.value)) != 0)
					return result;
		return result;
	}

	mixin AllocatorState!Allocator;

private:

	import stdx.allocator : make, makeArray;
	import containers.unrolledlist : UnrolledList;
	import containers.internal.storage_type : ContainerStorageType;
	import containers.internal.element_type : ContainerElementType;
	import containers.internal.mixins : AllocatorState;
	import core.memory : GC;

	enum bool useGC = supportGC && (shouldAddGCRange!K || shouldAddGCRange!V);
	alias Hash = typeof({ K k = void; return hashFunction(k); }());

	enum IterType: ubyte
	{
		key, value, both
	}

	static struct MapRange(MapType, IterType Type)
	{
	static if (Type == IterType.both)
		{
			struct FrontType
			{
				ContainerElementType!(MapType, K) key;
				ContainerElementType!(MapType, V) value;
			}
		}
		else static if (Type == IterType.value)
			alias FrontType = ContainerElementType!(MapType, V);
		else static if (Type == IterType.key)
			alias FrontType = ContainerElementType!(MapType, K);
		else
			static assert(false);

		FrontType front()
		{
			static if (Type == IterType.both)
				return FrontType(cast(ContainerElementType!(MapType, K)) bucketRange.front.key,
					cast(ContainerElementType!(MapType, V)) bucketRange.front.value);
			else static if (Type == IterType.value)
				return cast(ContainerElementType!(MapType, V)) bucketRange.front.value;
			else static if (Type == IterType.key)
				return cast(ContainerElementType!(MapType, K)) bucketRange.front.key;
			else
				static assert(false);
		}

		bool empty() const pure nothrow @nogc @property
		{
			return _empty;
		}

		void popFront() pure nothrow @nogc
		{
			bucketRange.popFront();
			if (bucketRange.empty)
			{
				while (bucketRange.empty)
				{
					bucketIndex++;
					if (bucketIndex >= hm.buckets.length)
					{
						_empty = true;
						break;
					}
					else
						bucketRange = hm.buckets[bucketIndex][];
				}
			}
		}

	private:

		this(Unqual!(MapType)* hm)
		{
			this.hm = hm;
			this.bucketIndex = 0;
			bucketRange = typeof(bucketRange).init;
			this._empty = false;

			while (true)
			{
				if (bucketIndex >= hm.buckets.length)
				{
					_empty = true;
					break;
				}
				bucketRange = hm.buckets[bucketIndex][];
				if (bucketRange.empty)
					bucketIndex++;
				else
					break;
			}
		}

		Unqual!(MapType)* hm;
		size_t bucketIndex;
		typeof(hm.buckets[0].opSlice()) bucketRange;
		bool _empty;
	}

	void initialize(size_t bucketCount = 4)
	{
		import std.conv : emplace;
		assert((bucketCount & (bucketCount - 1)) == 0, "bucketCount must be a power of two");

		buckets = makeArray!Bucket(allocator, bucketCount);
		static if (useGC)
			GC.addRange(buckets.ptr, buckets.length * Bucket.sizeof);
		foreach (ref bucket; buckets)
		{
			static if (stateSize!Allocator == 0)
				emplace(&bucket);
			else
				emplace(&bucket, allocator);
		}
	}

	Node* insert(const K key, V value)
	{
		return insert(key, value, hashFunction(key));
	}

	Node* insert(const K key, V value, const Hash hash, const bool modifyLength = true)
	{
		if (buckets.length == 0)
			initialize();
		immutable size_t index = hashToIndex(hash);
		foreach (ref item; buckets[index])
		{
			if (item.hash == hash && item.key == key)
			{
				item.value = value;
				return &item;
			}
		}
		static if (storeHash)
			Node node = Node(hash, cast(ContainerStorageType!K) key, value);
		else
			Node node = Node(cast(ContainerStorageType!K) key, value);
		Node* n = buckets[index].insertAnywhere(node);
		if (modifyLength)
			_length++;
		if (shouldRehash())
			rehash();
		return n;
	}

	/**
	 * Returns: true if the load factor has been exceeded
	 */
	bool shouldRehash() const pure nothrow @safe @nogc
	{
		// We let this be greater than one because each bucket is an unrolled
		// list that has more than one element per linked list node.
		return (float(_length) / float(buckets.length)) > 1.33f;
	}

	/**
	 * Rehash the map.
	 */
	void rehash() @trusted
	{
		import std.conv : emplace;
		immutable size_t newLength = buckets.length << 1;
		immutable size_t newSize = newLength * Bucket.sizeof;
		Bucket[] oldBuckets = buckets;
		assert (oldBuckets.ptr == buckets.ptr);
		buckets = cast(Bucket[]) allocator.allocate(newSize);
		static if (useGC)
			GC.addRange(buckets.ptr, buckets.length * Bucket.sizeof);
		assert (buckets);
		assert (buckets.length == newLength);
		foreach (ref bucket; buckets)
		{
			static if (stateSize!Allocator == 0)
				emplace(&bucket);
			else
				emplace(&bucket, allocator);
		}

		foreach (ref bucket; oldBuckets)
		{
			foreach (node; bucket)
				insert(cast(K) node.key, node.value, node.hash, false);
			typeid(typeof(bucket)).destroy(&bucket);
		}
		static if (useGC)
			GC.removeRange(oldBuckets.ptr);
		allocator.deallocate(cast(void[]) oldBuckets);
	}

	size_t hashToIndex(Hash hash) const pure nothrow @safe @nogc
	in
	{
		assert (buckets.length > 0);
	}
	out (result)
	{
		assert (result < buckets.length);
	}
	body
	{
		return cast(size_t)hash & (buckets.length - 1);
	}

	inout(Node)* find(const K key, ref size_t index) inout
	{
		return find(key, index, hashFunction(key));
	}

	inout(Node)* find(const K key, ref size_t index, const Hash hash) inout
	{
		import std.array : empty;

		if (buckets.empty)
			return null;
		index = hashToIndex(hash);
		foreach (ref r; buckets[index])
		{
			if (r.hash == hash && r == key)
				return cast(inout(Node)*) &r;
		}
		return null;
	}

	struct Node
	{
		bool opEquals(ref const K key) const
		{
			return key == this.key;
		}

		bool opEquals(ref const Node n) const
		{
			return this.hash == n.hash && this.key == n.key;
		}

		static if (storeHash)
			Hash hash;
		else
			@property Hash hash() const { return hashFunction(key); }

		ContainerStorageType!K key;
		ContainerStorageType!V value;
	}

	alias Bucket = UnrolledList!(Node, Allocator, useGC);
	Bucket[] buckets;
	size_t _length;
}

///
unittest
{
	import std.uuid : randomUUID;
	import std.range.primitives : walkLength;

	auto hm = HashMap!(string, int)(16);
	assert (hm.length == 0);
	assert (!hm.remove("abc"));
	hm["answer"] = 42;
	assert (hm.length == 1);
	assert ("answer" in hm);
	hm.remove("answer");
	assert (hm.length == 0);
	hm["one"] = 1;
	hm["one"] = 1;
	assert (hm.length == 1);
	assert (hm["one"] == 1);
	hm["one"] = 2;
	assert(hm["one"] == 2);
	foreach (i; 0 .. 1000)
	{
		hm[randomUUID().toString] = i;
	}
	assert (hm.length == 1001);
	assert (hm.keys().length == hm.length);
	assert (hm.values().length == hm.length);
	() @nogc {
		assert (hm.byKey().walkLength == hm.length);
		assert (hm.byValue().walkLength == hm.length);
		assert (hm[].walkLength == hm.length);
		assert (hm.byKeyValue().walkLength == hm.length);
	}();
	foreach (v; hm) {}

	auto hm2 = HashMap!(char, char)(4);
	hm2['a'] = 'a';

	HashMap!(int, int) hm3;
	assert (hm3.get(100, 20) == 20);
	hm3[100] = 1;
	assert (hm3.get(100, 20) == 1);
	auto pValue = 100 in hm3;
	assert(*pValue == 1);
}

version(emsi_containers_unittest) unittest
{
	static class Foo
	{
		string name;
	}

	void someFunc(ref in HashMap!(string,Foo) map) @safe
	{
		foreach (kv; map.byKeyValue())
		{
			assert (kv.key == "foo");
			assert (kv.value.name == "Foo");
		}
	}

	auto hm = HashMap!(string, Foo)(16);
	auto f = new Foo;
	f.name = "Foo";
	hm.insert("foo", f);
	assert("foo" in hm);
}

// Issue #54
version(emsi_containers_unittest) unittest
{
	HashMap!(string, int) map;
	map.insert("foo", 0);
	map.insert("bar", 0);

	foreach (key; map.keys())
		map[key] = 1;
	foreach (key; map.byKey())
		map[key] = 1;

	foreach (value; map.byValue())
		assert(value == 1);
	foreach (value; map.values())
		assert(value == 1);
}

version(emsi_containers_unittest) unittest
{
	HashMap!(int, int, Mallocator, (int i) => i) map;
	auto p = map.getOrAdd(1, 1);
	assert(*p == 1);
	*p = 2;
	assert(map[1] == 2);
}

debug (EMSI_CONTAINERS) version(emsi_containers_unittest) unittest
{
	import std.uuid : randomUUID;
	import std.algorithm.iteration : walkLength;
	import std.stdio;

	auto hm = HashMap!(string, int)(16);
	foreach (i; 0 .. 1_000_000)
	{
		auto str = randomUUID().toString;
		//writeln("Inserting ", str);
		hm[str] = i;
		//if (i > 0 && i % 100 == 0)
			//writeln(i);
	}
	writeln(hm.buckets.length);

	import std.algorithm.sorting:sort;
	ulong[ulong] counts;
	foreach (i, ref bucket; hm.buckets[])
		counts[bucket.length]++;
	foreach (k; counts.keys.sort())
		writeln(k, "=>", counts[k]);
}

// #74
version(emsi_containers_unittest) unittest
{
	HashMap!(string, size_t) aa;
	aa["b"] = 0;
	++aa["b"];
	assert(aa["b"] == 1);
}

// storeHash == false
version(emsi_containers_unittest) unittest
{
<<<<<<< HEAD
	static struct S { size_t v; }
	HashMap!(S, S, Mallocator, (S s) { return s.v; }, false, false) aa;
	static assert(aa.Node.sizeof == 2 * S.sizeof);
=======
	HashMap!(size_t, size_t, Mallocator, (size_t n) { return n; }, false, false) aa;
	static assert(aa.Node.sizeof == 2 * size_t.sizeof);
}

version(emsi_containers_unittest) unittest
{
	auto hm = HashMap!(string, int)(16);

	foreach (v; hm) {}
	foreach (ref v; hm) {}
	foreach (int v; hm) {}
	foreach (ref int v; hm) {}
	foreach (const ref int v; hm) {}

	foreach (k, v; hm) {}
	foreach (k, ref v; hm) {}
	foreach (k, int v; hm) {}
	foreach (k, ref int v; hm) {}
	foreach (k, const ref int v; hm) {}

	foreach (ref k, v; hm) {}
	foreach (ref k, ref v; hm) {}
	foreach (ref k, int v; hm) {}
	foreach (ref k, ref int v; hm) {}
	foreach (ref k, const ref int v; hm) {}

	foreach (const string k, v; hm) {}
	foreach (const string k, ref v; hm) {}
	foreach (const string k, int v; hm) {}
	foreach (const string k, ref int v; hm) {}
	foreach (const string k, const ref int v; hm) {}

	foreach (const ref string k, v; hm) {}
	foreach (const ref string k, ref v; hm) {}
	foreach (const ref string k, int v; hm) {}
	foreach (const ref string k, ref int v; hm) {}
	foreach (const ref string k, const ref int v; hm) {}

	hm["a"] = 1;
	foreach (k, ref v; hm) { v++; }
	assert(hm["a"] == 2);
>>>>>>> 4a04cb36
}<|MERGE_RESOLUTION|>--- conflicted
+++ resolved
@@ -736,13 +736,9 @@
 // storeHash == false
 version(emsi_containers_unittest) unittest
 {
-<<<<<<< HEAD
 	static struct S { size_t v; }
 	HashMap!(S, S, Mallocator, (S s) { return s.v; }, false, false) aa;
 	static assert(aa.Node.sizeof == 2 * S.sizeof);
-=======
-	HashMap!(size_t, size_t, Mallocator, (size_t n) { return n; }, false, false) aa;
-	static assert(aa.Node.sizeof == 2 * size_t.sizeof);
 }
 
 version(emsi_containers_unittest) unittest
@@ -782,5 +778,4 @@
 	hm["a"] = 1;
 	foreach (k, ref v; hm) { v++; }
 	assert(hm["a"] == 2);
->>>>>>> 4a04cb36
 }