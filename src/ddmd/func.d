/**
 * Compiler implementation of the
 * $(LINK2 http://www.dlang.org, D programming language).
 *
 * Copyright:   Copyright (c) 1999-2017 by Digital Mars, All Rights Reserved
 * Authors:     $(LINK2 http://www.digitalmars.com, Walter Bright)
 * License:     $(LINK2 http://www.boost.org/LICENSE_1_0.txt, Boost License 1.0)
 * Source:      $(LINK2 https://github.com/dlang/dmd/blob/master/src/ddmd/func.d, _func.d)
 */

module ddmd.func;

// Online documentation: https://dlang.org/phobos/ddmd_func.html

import core.stdc.stdio;
import core.stdc.string;
import ddmd.aggregate;
import ddmd.arraytypes;
import ddmd.blockexit;
import ddmd.gluelayer;
import ddmd.dclass;
import ddmd.declaration;
import ddmd.delegatize;
import ddmd.dinterpret;
import ddmd.dmodule;
import ddmd.dscope;
import ddmd.dstruct;
import ddmd.dsymbol;
import ddmd.dtemplate;
import ddmd.errors;
import ddmd.escape;
import ddmd.expression;
import ddmd.globals;
import ddmd.hdrgen;
import ddmd.id;
import ddmd.identifier;
import ddmd.init;
import ddmd.mtype;
import ddmd.objc;
import ddmd.root.outbuffer;
import ddmd.root.rootobject;
import ddmd.semantic;
import ddmd.statement_rewrite_walker;
import ddmd.statement;
import ddmd.tokens;
import ddmd.visitor;

/// Inline Status
enum ILS : int
{
    ILSuninitialized,       /// not computed yet
    ILSno,                  /// cannot inline
    ILSyes,                 /// can inline
}

alias ILSuninitialized = ILS.ILSuninitialized;
alias ILSno = ILS.ILSno;
alias ILSyes = ILS.ILSyes;

enum BUILTIN : int
{
    BUILTINunknown = -1,    /// not known if this is a builtin
    BUILTINno,              /// this is not a builtin
    BUILTINyes,             /// this is a builtin
}

alias BUILTINunknown = BUILTIN.BUILTINunknown;
alias BUILTINno = BUILTIN.BUILTINno;
alias BUILTINyes = BUILTIN.BUILTINyes;


/* Tweak all return statements and dtor call for nrvo_var, for correct NRVO.
 */
extern (C++) final class NrvoWalker : StatementRewriteWalker
{
    alias visit = super.visit;
public:
    FuncDeclaration fd;
    Scope* sc;

    override void visit(ReturnStatement s)
    {
        // See if all returns are instead to be replaced with a goto returnLabel;
        if (fd.returnLabel)
        {
            /* Rewrite:
             *  return exp;
             * as:
             *  vresult = exp; goto Lresult;
             */
            auto gs = new GotoStatement(s.loc, Id.returnLabel);
            gs.label = fd.returnLabel;

            Statement s1 = gs;
            if (s.exp)
                s1 = new CompoundStatement(s.loc, new ExpStatement(s.loc, s.exp), gs);

            replaceCurrent(s1);
        }
    }

    override void visit(TryFinallyStatement s)
    {
        DtorExpStatement des;
        if (fd.nrvo_can && s.finalbody && (des = s.finalbody.isDtorExpStatement()) !is null && fd.nrvo_var == des.var)
        {
            /* Normally local variable dtors are called regardless exceptions.
             * But for nrvo_var, its dtor should be called only when exception is thrown.
             *
             * Rewrite:
             *      try { s.body; } finally { nrvo_var.edtor; }
             *      // equivalent with:
             *      //    s.body; scope(exit) nrvo_var.edtor;
             * as:
             *      try { s.body; } catch(Throwable __o) { nrvo_var.edtor; throw __o; }
             *      // equivalent with:
             *      //    s.body; scope(failure) nrvo_var.edtor;
             */
            Statement sexception = new DtorExpStatement(Loc(), fd.nrvo_var.edtor, fd.nrvo_var);
            Identifier id = Identifier.generateId("__o");

            Statement handler = new PeelStatement(sexception);
            if (sexception.blockExit(fd, false) & BEfallthru)
            {
                auto ts = new ThrowStatement(Loc(), new IdentifierExp(Loc(), id));
                ts.internalThrow = true;
                handler = new CompoundStatement(Loc(), handler, ts);
            }

            auto catches = new Catches();
            auto ctch = new Catch(Loc(), getThrowable(), id, handler);
            ctch.internalCatch = true;
            ctch.semantic(sc); // Run semantic to resolve identifier '__o'
            catches.push(ctch);

            Statement s2 = new TryCatchStatement(Loc(), s._body, catches);
            replaceCurrent(s2);
            s2.accept(this);
        }
        else
            StatementRewriteWalker.visit(s);
    }
}

enum FUNCFLAGpurityInprocess  = 1;      /// working on determining purity
enum FUNCFLAGsafetyInprocess  = 2;      /// working on determining safety
enum FUNCFLAGnothrowInprocess = 4;      /// working on determining nothrow
enum FUNCFLAGnogcInprocess    = 8;      /// working on determining @nogc
enum FUNCFLAGreturnInprocess  = 0x10;   /// working on inferring 'return' for parameters
enum FUNCFLAGinlineScanned    = 0x20;   /// function has been scanned for inline possibilities
enum FUNCFLAGinferScope       = 0x40;   /// infer 'scope' for parameters


/****************************************************
 * Determine whether an 'out' contract is declared inside
 * the given function or any of its overrides.
 * Params:
 *      fd = the function to search
 * Returns:
 *      true    found an 'out' contract
 */
private bool needsFensure(FuncDeclaration fd)
{
    if (fd.fensure)
        return true;

    foreach (fdv; fd.foverrides)
    {
        if (needsFensure(fdv))
            return true;
    }
    return false;
}


/***********************************************************
 */
extern (C++) class FuncDeclaration : Declaration
{
    Types* fthrows;                     /// Array of Type's of exceptions (not used)
    Statement frequire;                 /// in contract body
    Statement fensure;                  /// out contract body
    Statement fbody;                    /// function body

    FuncDeclarations foverrides;        /// functions this function overrides
    FuncDeclaration fdrequire;          /// function that does the in contract
    FuncDeclaration fdensure;           /// function that does the out contract

    const(char)* mangleString;          /// mangled symbol created from mangleExact()

    Identifier outId;                   /// identifier for out statement
    VarDeclaration vresult;             /// variable corresponding to outId
    LabelDsymbol returnLabel;           /// where the return goes

    // used to prevent symbols in different
    // scopes from having the same name
    DsymbolTable localsymtab;
    VarDeclaration vthis;               /// 'this' parameter (member and nested)
    VarDeclaration v_arguments;         /// '_arguments' parameter
    ObjcSelector* selector;             /// Objective-C method selector (member function only)

    VarDeclaration v_argptr;            /// '_argptr' variable
    VarDeclarations* parameters;        /// Array of VarDeclaration's for parameters
    DsymbolTable labtab;                /// statement label symbol table
    Dsymbol overnext;                   /// next in overload list
    FuncDeclaration overnext0;          /// next in overload list (only used during IFTI)
    Loc endloc;                         /// location of closing curly bracket
    int vtblIndex = -1;                 /// for member functions, index into vtbl[]
    bool naked;                         /// true if naked
    bool generated;                     /// true if function was generated by the compiler rather than
                                        /// supplied by the user
    ILS inlineStatusStmt = ILSuninitialized;
    ILS inlineStatusExp = ILSuninitialized;
    PINLINE inlining = PINLINEdefault;

    CompiledCtfeFunction* ctfeCode;     /// Compiled code for interpreter (not actually)
    int inlineNest;                     /// !=0 if nested inline
    bool isArrayOp;                     /// true if array operation

    bool semantic3Errors;               /// true if errors in semantic3 this function's frame ptr
    ForeachStatement fes;               /// if foreach body, this is the foreach
    BaseClass* interfaceVirtual;        /// if virtual, but only appears in base interface vtbl[]
    bool introducing;                   /// true if 'introducing' function
    /** if !=NULL, then this is the type
    of the 'introducing' function
    this one is overriding
    */
    Type tintro;

    bool inferRetType;                  /// true if return type is to be inferred
    StorageClass storage_class2;        /// storage class for template onemember's

    // Things that should really go into Scope

    /// 1 if there's a return exp; statement
    /// 2 if there's a throw statement
    /// 4 if there's an assert(0)
    /// 8 if there's inline asm
    /// 16 if there are multiple return statements
    int hasReturnExp;

    // Support for NRVO (named return value optimization)
    bool nrvo_can = true;               /// true means we can do NRVO
    VarDeclaration nrvo_var;            /// variable to replace with shidden
    Symbol* shidden;                    /// hidden pointer passed to function

    ReturnStatements* returns;

    GotoStatements* gotos;              /// Gotos with forward references

    /// set if this is a known, builtin function we can evaluate at compile time
    BUILTIN builtin = BUILTINunknown;

    /// set if someone took the address of this function
    int tookAddressOf;

    bool requiresClosure;               // this function needs a closure

    /// local variables in this function which are referenced by nested functions
    VarDeclarations closureVars;
    /// Sibling nested functions which called this one
    FuncDeclarations siblingCallers;

    FuncDeclarations *inlinedNestedCallees;

    uint flags;                         /// FUNCFLAGxxxxx

    final extern (D) this(Loc loc, Loc endloc, Identifier id, StorageClass storage_class, Type type)
    {
        super(id);
        //printf("FuncDeclaration(id = '%s', type = %p)\n", id.toChars(), type);
        //printf("storage_class = x%x\n", storage_class);
        this.storage_class = storage_class;
        this.type = type;
        if (type)
        {
            // Normalize storage_class, because function-type related attributes
            // are already set in the 'type' in parsing phase.
            this.storage_class &= ~(STC_TYPECTOR | STC_FUNCATTR);
        }
        this.loc = loc;
        this.endloc = endloc;
        /* The type given for "infer the return type" is a TypeFunction with
         * NULL for the return type.
         */
        inferRetType = (type && type.nextOf() is null);
    }

    static FuncDeclaration create(Loc loc, Loc endloc, Identifier id, StorageClass storage_class, Type type)
    {
        return new FuncDeclaration(loc, endloc, id, storage_class, type);
    }

    override Dsymbol syntaxCopy(Dsymbol s)
    {
        //printf("FuncDeclaration::syntaxCopy('%s')\n", toChars());
        FuncDeclaration f = s ? cast(FuncDeclaration)s : new FuncDeclaration(loc, endloc, ident, storage_class, type.syntaxCopy());
        f.outId = outId;
        f.frequire = frequire ? frequire.syntaxCopy() : null;
        f.fensure = fensure ? fensure.syntaxCopy() : null;
        f.fbody = fbody ? fbody.syntaxCopy() : null;
        assert(!fthrows); // deprecated
        return f;
    }

<<<<<<< HEAD
=======
    /// Do the semantic analysis on the external interface to the function.
    override void semantic(Scope* sc)
    {
        TypeFunction f;
        AggregateDeclaration ad;
        InterfaceDeclaration id;

        version (none)
        {
            printf("FuncDeclaration::semantic(sc = %p, this = %p, '%s', linkage = %d)\n", sc, this, toPrettyChars(), sc.linkage);
            if (isFuncLiteralDeclaration())
                printf("\tFuncLiteralDeclaration()\n");
            printf("sc.parent = %s, parent = %s\n", sc.parent.toChars(), parent ? parent.toChars() : "");
            printf("type: %p, %s\n", type, type.toChars());
        }

        if (semanticRun != PASSinit && isFuncLiteralDeclaration())
        {
            /* Member functions that have return types that are
             * forward references can have semantic() run more than
             * once on them.
             * See test\interface2.d, test20
             */
            return;
        }

        if (semanticRun >= PASSsemanticdone)
            return;
        assert(semanticRun <= PASSsemantic);
        semanticRun = PASSsemantic;

        if (_scope)
        {
            sc = _scope;
            _scope = null;
        }

        if (!sc || errors)
            return;

        parent = sc.parent;
        Dsymbol parent = toParent();

        foverrides.setDim(0); // reset in case semantic() is being retried for this function

        storage_class |= sc.stc & ~STCref;
        ad = isThis();
        // Don't nest structs b/c of generated methods which should not access the outer scopes.
        // https://issues.dlang.org/show_bug.cgi?id=16627
        if (ad && !generated)
        {
            storage_class |= ad.storage_class & (STC_TYPECTOR | STCsynchronized);
            ad.makeNested();
        }
        if (sc.func)
            storage_class |= sc.func.storage_class & STCdisable;
        // Remove prefix storage classes silently.
        if ((storage_class & STC_TYPECTOR) && !(ad || isNested()))
            storage_class &= ~STC_TYPECTOR;

        //printf("function storage_class = x%llx, sc.stc = x%llx, %x\n", storage_class, sc.stc, Declaration::isFinal());

        FuncLiteralDeclaration fld = isFuncLiteralDeclaration();
        if (fld && fld.treq)
        {
            Type treq = fld.treq;
            assert(treq.nextOf().ty == Tfunction);
            if (treq.ty == Tdelegate)
                fld.tok = TOKdelegate;
            else if (treq.ty == Tpointer && treq.nextOf().ty == Tfunction)
                fld.tok = TOKfunction;
            else
                assert(0);
            linkage = treq.nextOf().toTypeFunction().linkage;
        }
        else
            linkage = sc.linkage;
        inlining = sc.inlining;
        protection = sc.protection;
        userAttribDecl = sc.userAttribDecl;

        if (!originalType)
            originalType = type.syntaxCopy();
        if (type.ty != Tfunction)
        {
            if (type.ty != Terror)
            {
                error("%s must be a function instead of %s", toChars(), type.toChars());
                type = Type.terror;
            }
            errors = true;
            return;
        }
        if (!type.deco)
        {
            sc = sc.push();
            sc.stc |= storage_class & (STCdisable | STCdeprecated); // forward to function type

            TypeFunction tf = type.toTypeFunction();
            if (sc.func)
            {
                /* If the nesting parent is pure without inference,
                 * then this function defaults to pure too.
                 *
                 *  auto foo() pure {
                 *    auto bar() {}     // become a weak purity function
                 *    class C {         // nested class
                 *      auto baz() {}   // become a weak purity function
                 *    }
                 *
                 *    static auto boo() {}   // typed as impure
                 *    // Even though, boo cannot call any impure functions.
                 *    // See also Expression::checkPurity().
                 *  }
                 */
                if (tf.purity == PUREimpure && (isNested() || isThis()))
                {
                    FuncDeclaration fd = null;
                    for (Dsymbol p = toParent2(); p; p = p.toParent2())
                    {
                        if (AggregateDeclaration adx = p.isAggregateDeclaration())
                        {
                            if (adx.isNested())
                                continue;
                            break;
                        }
                        if ((fd = p.isFuncDeclaration()) !is null)
                            break;
                    }

                    /* If the parent's purity is inferred, then this function's purity needs
                     * to be inferred first.
                     */
                    if (fd && fd.isPureBypassingInference() >= PUREweak && !isInstantiated())
                    {
                        tf.purity = PUREfwdref; // default to pure
                    }
                }
            }

            if (tf.isref)
                sc.stc |= STCref;
            if (tf.isscope)
                sc.stc |= STCscope;
            if (tf.isnothrow)
                sc.stc |= STCnothrow;
            if (tf.isnogc)
                sc.stc |= STCnogc;
            if (tf.isproperty)
                sc.stc |= STCproperty;
            if (tf.purity == PUREfwdref)
                sc.stc |= STCpure;
            if (tf.trust != TRUSTdefault)
                sc.stc &= ~(STCsafe | STCsystem | STCtrusted);
            if (tf.trust == TRUSTsafe)
                sc.stc |= STCsafe;
            if (tf.trust == TRUSTsystem)
                sc.stc |= STCsystem;
            if (tf.trust == TRUSTtrusted)
                sc.stc |= STCtrusted;

            if (isCtorDeclaration())
            {
                sc.flags |= SCOPEctor;
                Type tret = ad.handleType();
                assert(tret);
                tret = tret.addStorageClass(storage_class | sc.stc);
                tret = tret.addMod(type.mod);
                tf.next = tret;
                if (ad.isStructDeclaration())
                    sc.stc |= STCref;
            }

            // 'return' on a non-static class member function implies 'scope' as well
            if (ad && ad.isClassDeclaration() && (tf.isreturn || sc.stc & STCreturn) && !(sc.stc & STCstatic))
                sc.stc |= STCscope;

            // If 'this' has no pointers, remove 'scope' as it has no meaning
            if (sc.stc & STCscope && ad && ad.isStructDeclaration() && !ad.type.hasPointers())
            {
                sc.stc &= ~STCscope;
                tf.isscope = false;
            }

            sc.linkage = linkage;

            if (!tf.isNaked() && !(isThis() || isNested()))
            {
                OutBuffer buf;
                MODtoBuffer(&buf, tf.mod);
                error("without 'this' cannot be %s", buf.peekString());
                tf.mod = 0; // remove qualifiers
            }

            /* Apply const, immutable, wild and shared storage class
             * to the function type. Do this before type semantic.
             */
            auto stc = storage_class;
            if (type.isImmutable())
                stc |= STCimmutable;
            if (type.isConst())
                stc |= STCconst;
            if (type.isShared() || storage_class & STCsynchronized)
                stc |= STCshared;
            if (type.isWild())
                stc |= STCwild;
            type = type.addSTC(stc);

            type = type.semantic(loc, sc);
            sc = sc.pop();
        }
        if (type.ty != Tfunction)
        {
            if (type.ty != Terror)
            {
                error("%s must be a function instead of %s", toChars(), type.toChars());
                type = Type.terror;
            }
            errors = true;
            return;
        }
        else
        {
            // Merge back function attributes into 'originalType'.
            // It's used for mangling, ddoc, and json output.
            TypeFunction tfo = originalType.toTypeFunction();
            TypeFunction tfx = type.toTypeFunction();
            tfo.mod = tfx.mod;
            tfo.isscope = tfx.isscope;
            tfo.isscopeinferred = tfx.isscopeinferred;
            tfo.isref = tfx.isref;
            tfo.isnothrow = tfx.isnothrow;
            tfo.isnogc = tfx.isnogc;
            tfo.isproperty = tfx.isproperty;
            tfo.purity = tfx.purity;
            tfo.trust = tfx.trust;

            storage_class &= ~(STC_TYPECTOR | STC_FUNCATTR);
        }

        f = cast(TypeFunction)type;
        size_t nparams = Parameter.dim(f.parameters);

        if ((storage_class & STCauto) && !f.isref && !inferRetType)
            error("storage class 'auto' has no effect if return type is not inferred");

        /* Functions can only be 'scope' if they have a 'this'
         */
        if (f.isscope && !isNested() && !ad)
        {
            error("functions cannot be scope");
        }

        if (f.isreturn && !needThis() && !isNested())
        {
            /* Non-static nested functions have a hidden 'this' pointer to which
             * the 'return' applies
             */
            error("static member has no 'this' to which 'return' can apply");
        }

        if (isAbstract() && !isVirtual())
        {
            const(char)* sfunc;
            if (isStatic())
                sfunc = "static";
            else if (protection.kind == PROTprivate || protection.kind == PROTpackage)
                sfunc = protectionToChars(protection.kind);
            else
                sfunc = "non-virtual";
            error("%s functions cannot be abstract", sfunc);
        }

        if (isOverride() && !isVirtual())
        {
            PROTKIND kind = prot().kind;
            if ((kind == PROTprivate || kind == PROTpackage) && isMember())
                error("%s method is not virtual and cannot override", protectionToChars(kind));
            else
                error("cannot override a non-virtual function");
        }

        if (isAbstract() && isFinalFunc())
            error("cannot be both final and abstract");
        version (none)
        {
            if (isAbstract() && fbody)
                error("abstract functions cannot have bodies");
        }

        version (none)
        {
            if (isStaticConstructor() || isStaticDestructor())
            {
                if (!isStatic() || type.nextOf().ty != Tvoid)
                    error("static constructors / destructors must be static void");
                if (f.arguments && f.arguments.dim)
                    error("static constructors / destructors must have empty parameter list");
                // BUG: check for invalid storage classes
            }
        }

        id = parent.isInterfaceDeclaration();
        if (id)
        {
            storage_class |= STCabstract;
            if (isCtorDeclaration() || isPostBlitDeclaration() || isDtorDeclaration() || isInvariantDeclaration() || isNewDeclaration() || isDelete())
                error("constructors, destructors, postblits, invariants, new and delete functions are not allowed in interface %s", id.toChars());
            if (fbody && isVirtual())
                error("function body only allowed in final functions in interface %s", id.toChars());
        }
        if (UnionDeclaration ud = parent.isUnionDeclaration())
        {
            if (isPostBlitDeclaration() || isDtorDeclaration() || isInvariantDeclaration())
                error("destructors, postblits and invariants are not allowed in union %s", ud.toChars());
        }

        /* Contracts can only appear without a body when they are virtual interface functions
         */
        if (!fbody && (fensure || frequire) && !(id && isVirtual()))
            error("in and out contracts require function body");

        if (StructDeclaration sd = parent.isStructDeclaration())
        {
            if (isCtorDeclaration())
            {
                goto Ldone;
            }
        }

        if (ClassDeclaration cd = parent.isClassDeclaration())
        {
            if (isCtorDeclaration())
            {
                goto Ldone;
            }

            if (storage_class & STCabstract)
                cd.isabstract = ABSyes;

            // if static function, do not put in vtbl[]
            if (!isVirtual())
            {
                //printf("\tnot virtual\n");
                goto Ldone;
            }
            // Suppress further errors if the return type is an error
            if (type.nextOf() == Type.terror)
                goto Ldone;

            bool may_override = false;
            for (size_t i = 0; i < cd.baseclasses.dim; i++)
            {
                BaseClass* b = (*cd.baseclasses)[i];
                ClassDeclaration cbd = b.type.toBasetype().isClassHandle();
                if (!cbd)
                    continue;
                for (size_t j = 0; j < cbd.vtbl.dim; j++)
                {
                    FuncDeclaration f2 = cbd.vtbl[j].isFuncDeclaration();
                    if (!f2 || f2.ident != ident)
                        continue;
                    if (cbd.parent && cbd.parent.isTemplateInstance())
                    {
                        if (!f2.functionSemantic())
                            goto Ldone;
                    }
                    may_override = true;
                }
            }
            if (may_override && type.nextOf() is null)
            {
                /* If same name function exists in base class but 'this' is auto return,
                 * cannot find index of base class's vtbl[] to override.
                 */
                error("return type inference is not supported if may override base class function");
            }

            /* Find index of existing function in base class's vtbl[] to override
             * (the index will be the same as in cd's current vtbl[])
             */
            int vi = cd.baseClass ? findVtblIndex(&cd.baseClass.vtbl, cast(int)cd.baseClass.vtbl.dim) : -1;

            bool doesoverride = false;
            switch (vi)
            {
            case -1:
            Lintro:
                /* Didn't find one, so
                 * This is an 'introducing' function which gets a new
                 * slot in the vtbl[].
                 */

                // Verify this doesn't override previous final function
                if (cd.baseClass)
                {
                    Dsymbol s = cd.baseClass.search(loc, ident);
                    if (s)
                    {
                        FuncDeclaration f2 = s.isFuncDeclaration();
                        if (f2)
                        {
                            f2 = f2.overloadExactMatch(type);
                            if (f2 && f2.isFinalFunc() && f2.prot().kind != PROTprivate)
                                error("cannot override final function %s", f2.toPrettyChars());
                        }
                    }
                }

                /* These quirky conditions mimic what VC++ appears to do
                 */
                if (global.params.mscoff && cd.cpp &&
                    cd.baseClass && cd.baseClass.vtbl.dim)
                {
                    /* if overriding an interface function, then this is not
                     * introducing and don't put it in the class vtbl[]
                     */
                    interfaceVirtual = overrideInterface();
                    if (interfaceVirtual)
                    {
                        //printf("\tinterface function %s\n", toChars());
                        cd.vtblFinal.push(this);
                        goto Linterfaces;
                    }
                }

                if (isFinalFunc())
                {
                    // Don't check here, as it may override an interface function
                    //if (isOverride())
                    //    error("is marked as override, but does not override any function");
                    cd.vtblFinal.push(this);
                }
                else
                {
                    //printf("\tintroducing function %s\n", toChars());
                    introducing = 1;
                    if (cd.cpp && Target.reverseCppOverloads)
                    {
                        // with dmc, overloaded functions are grouped and in reverse order
                        vtblIndex = cast(int)cd.vtbl.dim;
                        for (size_t i = 0; i < cd.vtbl.dim; i++)
                        {
                            if (cd.vtbl[i].ident == ident && cd.vtbl[i].parent == parent)
                            {
                                vtblIndex = cast(int)i;
                                break;
                            }
                        }
                        // shift all existing functions back
                        for (size_t i = cd.vtbl.dim; i > vtblIndex; i--)
                        {
                            FuncDeclaration fd = cd.vtbl[i - 1].isFuncDeclaration();
                            assert(fd);
                            fd.vtblIndex++;
                        }
                        cd.vtbl.insert(vtblIndex, this);
                    }
                    else
                    {
                        // Append to end of vtbl[]
                        vi = cast(int)cd.vtbl.dim;
                        cd.vtbl.push(this);
                        vtblIndex = vi;
                    }
                }
                break;

            case -2:
                // can't determine because of forward references
                errors = true;
                return;

            default:
                {
                    FuncDeclaration fdv = cd.baseClass.vtbl[vi].isFuncDeclaration();
                    FuncDeclaration fdc = cd.vtbl[vi].isFuncDeclaration();
                    // This function is covariant with fdv

                    if (fdc == this)
                    {
                        doesoverride = true;
                        break;
                    }

                    if (fdc.toParent() == parent)
                    {
                        //printf("vi = %d,\tthis = %p %s %s @ [%s]\n\tfdc  = %p %s %s @ [%s]\n\tfdv  = %p %s %s @ [%s]\n",
                        //        vi, this, this.toChars(), this.type.toChars(), this.loc.toChars(),
                        //            fdc,  fdc .toChars(), fdc .type.toChars(), fdc .loc.toChars(),
                        //            fdv,  fdv .toChars(), fdv .type.toChars(), fdv .loc.toChars());

                        // fdc overrides fdv exactly, then this introduces new function.
                        if (fdc.type.mod == fdv.type.mod && this.type.mod != fdv.type.mod)
                            goto Lintro;
                    }

                    // This function overrides fdv
                    if (fdv.isFinalFunc())
                        error("cannot override final function %s", fdv.toPrettyChars());

                    if (!isOverride())
                    {
                        if (fdv.isFuture())
                        {
                            .deprecation(loc, "@future base class method %s is being overridden by %s; rename the latter", fdv.toPrettyChars(), toPrettyChars());
                            // Treat 'this' as an introducing function, giving it a separate hierarchy in the vtbl[]
                            goto Lintro;
                        }
                        else
                        {
                            int vi2 = findVtblIndex(&cd.baseClass.vtbl, cast(int)cd.baseClass.vtbl.dim, false);
                            if (vi2 < 0)
                                // https://issues.dlang.org/show_bug.cgi?id=17349
                                .deprecation(loc, "cannot implicitly override base class method `%s` with `%s`; add `override` attribute", fdv.toPrettyChars(), toPrettyChars());
                            else
                                .error(loc, "cannot implicitly override base class method %s with %s; add 'override' attribute", fdv.toPrettyChars(), toPrettyChars());
                        }
                    }
                    doesoverride = true;
                    if (fdc.toParent() == parent)
                    {
                        // If both are mixins, or both are not, then error.
                        // If either is not, the one that is not overrides the other.
                        bool thismixin = this.parent.isClassDeclaration() !is null;
                        bool fdcmixin = fdc.parent.isClassDeclaration() !is null;
                        if (thismixin == fdcmixin)
                        {
                            error("multiple overrides of same function");
                        }
                        else if (!thismixin) // fdc overrides fdv
                        {
                            // this doesn't override any function
                            break;
                        }
                    }
                    cd.vtbl[vi] = this;
                    vtblIndex = vi;

                    /* Remember which functions this overrides
                     */
                    foverrides.push(fdv);

                    /* This works by whenever this function is called,
                     * it actually returns tintro, which gets dynamically
                     * cast to type. But we know that tintro is a base
                     * of type, so we could optimize it by not doing a
                     * dynamic cast, but just subtracting the isBaseOf()
                     * offset if the value is != null.
                     */

                    if (fdv.tintro)
                        tintro = fdv.tintro;
                    else if (!type.equals(fdv.type))
                    {
                        /* Only need to have a tintro if the vptr
                         * offsets differ
                         */
                        int offset;
                        if (fdv.type.nextOf().isBaseOf(type.nextOf(), &offset))
                        {
                            tintro = fdv.type;
                        }
                    }
                    break;
                }
            }

            /* Go through all the interface bases.
             * If this function is covariant with any members of those interface
             * functions, set the tintro.
             */
        Linterfaces:
            foreach (b; cd.interfaces)
            {
                vi = findVtblIndex(&b.sym.vtbl, cast(int)b.sym.vtbl.dim);
                switch (vi)
                {
                case -1:
                    break;

                case -2:
                    // can't determine because of forward references
                    errors = true;
                    return;

                default:
                    {
                        auto fdv = cast(FuncDeclaration)b.sym.vtbl[vi];
                        Type ti = null;

                        /* Remember which functions this overrides
                         */
                        foverrides.push(fdv);

                        /* Should we really require 'override' when implementing
                         * an interface function?
                         */
                        //if (!isOverride())
                        //    warning(loc, "overrides base class function %s, but is not marked with 'override'", fdv.toPrettyChars());

                        if (fdv.tintro)
                            ti = fdv.tintro;
                        else if (!type.equals(fdv.type))
                        {
                            /* Only need to have a tintro if the vptr
                             * offsets differ
                             */
                            int offset;
                            if (fdv.type.nextOf().isBaseOf(type.nextOf(), &offset))
                            {
                                ti = fdv.type;
                            }
                        }
                        if (ti)
                        {
                            if (tintro)
                            {
                                if (!tintro.nextOf().equals(ti.nextOf()) && !tintro.nextOf().isBaseOf(ti.nextOf(), null) && !ti.nextOf().isBaseOf(tintro.nextOf(), null))
                                {
                                    error("incompatible covariant types %s and %s", tintro.toChars(), ti.toChars());
                                }
                            }
                            tintro = ti;
                        }
                        goto L2;
                    }
                }
            }

            if (!doesoverride && isOverride() && (type.nextOf() || !may_override))
            {
                BaseClass* bc = null;
                Dsymbol s = null;
                for (size_t i = 0; i < cd.baseclasses.dim; i++)
                {
                    bc = (*cd.baseclasses)[i];
                    s = bc.sym.search_correct(ident);
                    if (s)
                        break;
                }

                if (s)
                    error("does not override any function, did you mean to override '%s%s'?",
                        bc.sym.isCPPclass() ? "extern (C++) ".ptr : "".ptr, s.toPrettyChars());
                else
                    error("does not override any function");
            }

        L2:
            /* Go through all the interface bases.
             * Disallow overriding any final functions in the interface(s).
             */
            foreach (b; cd.interfaces)
            {
                if (b.sym)
                {
                    Dsymbol s = search_function(b.sym, ident);
                    if (s)
                    {
                        FuncDeclaration f2 = s.isFuncDeclaration();
                        if (f2)
                        {
                            f2 = f2.overloadExactMatch(type);
                            if (f2 && f2.isFinalFunc() && f2.prot().kind != PROTprivate)
                                error("cannot override final function %s.%s", b.sym.toChars(), f2.toPrettyChars());
                        }
                    }
                }
            }

            if (isOverride)
            {
                if (storage_class & STCdisable)
                    deprecation("overridden functions cannot be annotated @disable");
                if (isDeprecated)
                    deprecation("deprecated functions cannot be annotated @disable");
            }

        }
        else if (isOverride() && !parent.isTemplateInstance())
            error("override only applies to class member functions");

        // Reflect this.type to f because it could be changed by findVtblIndex
        f = type.toTypeFunction();

        /* Do not allow template instances to add virtual functions
         * to a class.
         */
        if (isVirtual())
        {
            TemplateInstance ti = parent.isTemplateInstance();
            if (ti)
            {
                // Take care of nested templates
                while (1)
                {
                    TemplateInstance ti2 = ti.tempdecl.parent.isTemplateInstance();
                    if (!ti2)
                        break;
                    ti = ti2;
                }

                // If it's a member template
                ClassDeclaration cd = ti.tempdecl.isClassMember();
                if (cd)
                {
                    error("cannot use template to add virtual function to class '%s'", cd.toChars());
                }
            }
        }

        if (isMain())
            checkDmain();       // Check main() parameters and return type

    Ldone:
        /* Purity and safety can be inferred for some functions by examining
         * the function body.
         */
        if (canInferAttributes(sc))
            initInferAttributes();

        Module.dprogress++;
        semanticRun = PASSsemanticdone;

        /* Save scope for possible later use (if we need the
         * function internals)
         */
        _scope = sc.copy();
        _scope.setNoFree();

        static __gshared bool printedMain = false; // semantic might run more than once
        if (global.params.verbose && !printedMain)
        {
            const(char)* type = isMain() ? "main" : isWinMain() ? "winmain" : isDllMain() ? "dllmain" : cast(const(char)*)null;
            Module mod = sc._module;

            if (type && mod)
            {
                printedMain = true;
                const(char)* name = FileName.searchPath(global.path, mod.srcfile.toChars(), true);
                fprintf(global.stdmsg, "entry     %-10s\t%s\n", type, name);
            }
        }

        if (fbody && isMain() && sc._module.isRoot())
            genCmain(sc);

        assert(type.ty != Terror || errors);
    }

    override final void semantic2(Scope* sc)
    {
        if (semanticRun >= PASSsemantic2done)
            return;
        assert(semanticRun <= PASSsemantic2);

        semanticRun = PASSsemantic2;

        objc.setSelector(this, sc);
        objc.validateSelector(this);
        if (ClassDeclaration cd = parent.isClassDeclaration())
        {
            objc.checkLinkage(this);
        }
    }

    // Do the semantic analysis on the internals of the function.
    override final void semantic3(Scope* sc)
    {
        VarDeclaration _arguments = null;

        if (!parent)
        {
            if (global.errors)
                return;
            //printf("FuncDeclaration::semantic3(%s '%s', sc = %p)\n", kind(), toChars(), sc);
            assert(0);
        }
        if (errors || isError(parent))
        {
            errors = true;
            return;
        }
        //printf("FuncDeclaration::semantic3('%s.%s', %p, sc = %p, loc = %s)\n", parent.toChars(), toChars(), this, sc, loc.toChars());
        //fflush(stdout);
        //printf("storage class = x%x %x\n", sc.stc, storage_class);
        //{ static int x; if (++x == 2) *(char*)0=0; }
        //printf("\tlinkage = %d\n", sc.linkage);

        if (ident == Id.assign && !inuse)
        {
            if (storage_class & STCinference)
            {
                /* https://issues.dlang.org/show_bug.cgi?id=15044
                 * For generated opAssign function, any errors
                 * from its body need to be gagged.
                 */
                uint oldErrors = global.startGagging();
                ++inuse;
                semantic3(sc);
                --inuse;
                if (global.endGagging(oldErrors))   // if errors happened
                {
                    // Disable generated opAssign, because some members forbid identity assignment.
                    storage_class |= STCdisable;
                    fbody = null;   // remove fbody which contains the error
                    semantic3Errors = false;
                }
                return;
            }
        }

        //printf(" sc.incontract = %d\n", (sc.flags & SCOPEcontract));
        if (semanticRun >= PASSsemantic3)
            return;
        semanticRun = PASSsemantic3;
        semantic3Errors = false;

        if (!type || type.ty != Tfunction)
            return;
        TypeFunction f = cast(TypeFunction)type;
        if (!inferRetType && f.next.ty == Terror)
            return;

        if (!fbody && inferRetType && !f.next)
        {
            error("has no function body with return type inference");
            return;
        }

        uint oldErrors = global.errors;

        if (frequire)
        {
            for (size_t i = 0; i < foverrides.dim; i++)
            {
                FuncDeclaration fdv = foverrides[i];
                if (fdv.fbody && !fdv.frequire)
                {
                    error("cannot have an in contract when overridden function %s does not have an in contract", fdv.toPrettyChars());
                    break;
                }
            }
        }

        // Remember whether we need to generate an 'out' contract.
        bool needEnsure = needsFensure(this);

        if (fbody || frequire || needEnsure)
        {
            /* Symbol table into which we place parameters and nested functions,
             * solely to diagnose name collisions.
             */
            localsymtab = new DsymbolTable();

            // Establish function scope
            auto ss = new ScopeDsymbol();
            // find enclosing scope symbol, might skip symbol-less CTFE and/or FuncExp scopes
            for (auto scx = sc; ; scx = scx.enclosing)
            {
                if (scx.scopesym)
                {
                    ss.parent = scx.scopesym;
                    break;
                }
            }
            ss.loc = loc;
            ss.endlinnum = endloc.linnum;
            Scope* sc2 = sc.push(ss);
            sc2.func = this;
            sc2.parent = this;
            sc2.callSuper = 0;
            sc2.sbreak = null;
            sc2.scontinue = null;
            sc2.sw = null;
            sc2.fes = fes;
            sc2.linkage = LINKd;
            sc2.stc &= ~(STCauto | STCscope | STCstatic | STCabstract | STCdeprecated | STCoverride | STC_TYPECTOR | STCfinal | STCtls | STCgshared | STCref | STCreturn | STCproperty | STCnothrow | STCpure | STCsafe | STCtrusted | STCsystem);
            sc2.protection = Prot(PROTpublic);
            sc2.explicitProtection = 0;
            sc2.aligndecl = null;
            if (this.ident != Id.require && this.ident != Id.ensure)
                sc2.flags = sc.flags & ~SCOPEcontract;
            sc2.flags &= ~SCOPEcompile;
            sc2.tf = null;
            sc2.os = null;
            sc2.noctor = 0;
            sc2.userAttribDecl = null;
            if (sc2.intypeof == 1)
                sc2.intypeof = 2;
            sc2.fieldinit = null;
            sc2.fieldinit_dim = 0;

            /* Note: When a lambda is defined immediately under aggregate member
             * scope, it should be contextless due to prevent interior pointers.
             * e.g.
             *      // dg points 'this' - it's interior pointer
             *      class C { int x; void delegate() dg = (){ this.x = 1; }; }
             *
             * However, lambdas could be used inside typeof, in order to check
             * some expressions validity at compile time. For such case the lambda
             * body can access aggregate instance members.
             * e.g.
             *      class C { int x; static assert(is(typeof({ this.x = 1; }))); }
             *
             * To properly accept it, mark these lambdas as member functions.
             */
            if (auto fld = isFuncLiteralDeclaration())
            {
                if (auto ad = isMember2())
                {
                    if (!sc.intypeof)
                    {
                        if (fld.tok == TOKdelegate)
                            error("cannot be %s members", ad.kind());
                        else
                            fld.tok = TOKfunction;
                    }
                    else
                    {
                        if (fld.tok != TOKfunction)
                            fld.tok = TOKdelegate;
                    }
                }
            }

            // Declare 'this'
            auto ad = isThis();
            vthis = declareThis(sc2, ad);
            //printf("[%s] ad = %p vthis = %p\n", loc.toChars(), ad, vthis);
            //if (vthis) printf("\tvthis.type = %s\n", vthis.type.toChars());

            // Declare hidden variable _arguments[] and _argptr
            if (f.varargs == 1)
            {
                if (f.linkage == LINKd)
                {
                    // Declare _arguments[]
                    v_arguments = new VarDeclaration(Loc(), Type.typeinfotypelist.type, Id._arguments_typeinfo, null);
                    v_arguments.storage_class |= STCtemp | STCparameter;
                    v_arguments.semantic(sc2);
                    sc2.insert(v_arguments);
                    v_arguments.parent = this;

                    //Type *t = Type::typeinfo.type.constOf().arrayOf();
                    Type t = Type.dtypeinfo.type.arrayOf();
                    _arguments = new VarDeclaration(Loc(), t, Id._arguments, null);
                    _arguments.storage_class |= STCtemp;
                    _arguments.semantic(sc2);
                    sc2.insert(_arguments);
                    _arguments.parent = this;
                }
                if (f.linkage == LINKd || (f.parameters && Parameter.dim(f.parameters)))
                {
                    // Declare _argptr
                    Type t = Type.tvalist;
                    // Init is handled in FuncDeclaration_toObjFile
                    v_argptr = new VarDeclaration(Loc(), t, Id._argptr, new VoidInitializer(loc));
                    v_argptr.storage_class |= STCtemp;
                    v_argptr.semantic(sc2);
                    sc2.insert(v_argptr);
                    v_argptr.parent = this;
                }
            }

            /* Declare all the function parameters as variables
             * and install them in parameters[]
             */
            size_t nparams = Parameter.dim(f.parameters);
            if (nparams)
            {
                /* parameters[] has all the tuples removed, as the back end
                 * doesn't know about tuples
                 */
                parameters = new VarDeclarations();
                parameters.reserve(nparams);
                for (size_t i = 0; i < nparams; i++)
                {
                    Parameter fparam = Parameter.getNth(f.parameters, i);
                    Identifier id = fparam.ident;
                    StorageClass stc = 0;
                    if (!id)
                    {
                        /* Generate identifier for un-named parameter,
                         * because we need it later on.
                         */
                        fparam.ident = id = Identifier.generateId("_param_", i);
                        stc |= STCtemp;
                    }
                    Type vtype = fparam.type;
                    auto v = new VarDeclaration(loc, vtype, id, null);
                    //printf("declaring parameter %s of type %s\n", v.toChars(), v.type.toChars());
                    stc |= STCparameter;
                    if (f.varargs == 2 && i + 1 == nparams)
                        stc |= STCvariadic;
                    if (flags & FUNCFLAGinferScope && !(fparam.storageClass & STCscope))
                        stc |= STCmaybescope;
                    stc |= fparam.storageClass & (STCin | STCout | STCref | STCreturn | STCscope | STClazy | STCfinal | STC_TYPECTOR | STCnodtor);
                    v.storage_class = stc;
                    v.semantic(sc2);
                    if (!sc2.insert(v))
                        error("parameter %s.%s is already defined", toChars(), v.toChars());
                    else
                        parameters.push(v);
                    localsymtab.insert(v);
                    v.parent = this;
                }
            }

            // Declare the tuple symbols and put them in the symbol table,
            // but not in parameters[].
            if (f.parameters)
            {
                for (size_t i = 0; i < f.parameters.dim; i++)
                {
                    Parameter fparam = (*f.parameters)[i];
                    if (!fparam.ident)
                        continue; // never used, so ignore
                    if (fparam.type.ty == Ttuple)
                    {
                        TypeTuple t = cast(TypeTuple)fparam.type;
                        size_t dim = Parameter.dim(t.arguments);
                        auto exps = new Objects();
                        exps.setDim(dim);
                        for (size_t j = 0; j < dim; j++)
                        {
                            Parameter narg = Parameter.getNth(t.arguments, j);
                            assert(narg.ident);
                            VarDeclaration v = sc2.search(Loc(), narg.ident, null).isVarDeclaration();
                            assert(v);
                            Expression e = new VarExp(v.loc, v);
                            (*exps)[j] = e;
                        }
                        assert(fparam.ident);
                        auto v = new TupleDeclaration(loc, fparam.ident, exps);
                        //printf("declaring tuple %s\n", v.toChars());
                        v.isexp = true;
                        if (!sc2.insert(v))
                            error("parameter %s.%s is already defined", toChars(), v.toChars());
                        localsymtab.insert(v);
                        v.parent = this;
                    }
                }
            }

            // Precondition invariant
            Statement fpreinv = null;
            if (addPreInvariant())
            {
                Expression e = addInvariant(loc, sc, ad, vthis, isDtorDeclaration() !is null);
                if (e)
                    fpreinv = new ExpStatement(Loc(), e);
            }

            // Postcondition invariant
            Statement fpostinv = null;
            if (addPostInvariant())
            {
                Expression e = addInvariant(loc, sc, ad, vthis, isCtorDeclaration() !is null);
                if (e)
                    fpostinv = new ExpStatement(Loc(), e);
            }

            Scope* scout = null;
            if (needEnsure || addPostInvariant())
            {
                /* https://issues.dlang.org/show_bug.cgi?id=3657
                 * Set the correct end line number for fensure scope.
                 */
                uint fensure_endlin = endloc.linnum;
                if (fensure)
                {
                    if (auto s = fensure.isScopeStatement())
                        fensure_endlin = s.endloc.linnum;
                }

                if ((needEnsure && global.params.useOut) || fpostinv)
                {
                    returnLabel = new LabelDsymbol(Id.returnLabel);
                }

                // scope of out contract (need for vresult.semantic)
                auto sym = new ScopeDsymbol();
                sym.parent = sc2.scopesym;
                sym.loc = loc;
                sym.endlinnum = fensure_endlin;
                scout = sc2.push(sym);
            }

            if (fbody)
            {
                auto sym = new ScopeDsymbol();
                sym.parent = sc2.scopesym;
                sym.loc = loc;
                sym.endlinnum = endloc.linnum;
                sc2 = sc2.push(sym);

                auto ad2 = isMember2();

                /* If this is a class constructor
                 */
                if (ad2 && isCtorDeclaration())
                {
                    sc2.allocFieldinit(ad2.fields.dim);
                    foreach (v; ad2.fields)
                    {
                        v.ctorinit = 0;
                    }
                }

                if (!inferRetType && retStyle(f) != RETstack)
                    nrvo_can = 0;

                bool inferRef = (f.isref && (storage_class & STCauto));

                fbody = fbody.semantic(sc2);
                if (!fbody)
                    fbody = new CompoundStatement(Loc(), new Statements());

                if (naked)
                {
                    fpreinv = null;         // can't accommodate with no stack frame
                    fpostinv = null;
                }

                assert(type == f || (type.ty == Tfunction && f.purity == PUREimpure && (cast(TypeFunction)type).purity >= PUREfwdref));
                f = cast(TypeFunction)type;

                if (inferRetType)
                {
                    // If no return type inferred yet, then infer a void
                    if (!f.next)
                        f.next = Type.tvoid;
                    if (f.checkRetType(loc))
                        fbody = new ErrorStatement();
                }
                if (global.params.vcomplex && f.next !is null)
                    f.next.checkComplexTransition(loc);

                if (returns && !fbody.isErrorStatement())
                {
                    for (size_t i = 0; i < returns.dim;)
                    {
                        Expression exp = (*returns)[i].exp;
                        if (exp.op == TOKvar && (cast(VarExp)exp).var == vresult)
                        {
                            if (f.next.ty == Tvoid && isMain())
                                exp.type = Type.tint32;
                            else
                                exp.type = f.next;
                            // Remove `return vresult;` from returns
                            returns.remove(i);
                            continue;
                        }
                        if (inferRef && f.isref && !exp.type.constConv(f.next)) // https://issues.dlang.org/show_bug.cgi?id=13336
                            f.isref = false;
                        i++;
                    }
                }
                if (f.isref) // Function returns a reference
                {
                    if (storage_class & STCauto)
                        storage_class &= ~STCauto;
                }
                if (retStyle(f) != RETstack)
                    nrvo_can = 0;

                if (fbody.isErrorStatement())
                {
                }
                else if (isStaticCtorDeclaration())
                {
                    /* It's a static constructor. Ensure that all
                     * ctor consts were initialized.
                     */
                    ScopeDsymbol pd = toParent().isScopeDsymbol();
                    for (size_t i = 0; i < pd.members.dim; i++)
                    {
                        Dsymbol s = (*pd.members)[i];
                        s.checkCtorConstInit();
                    }
                }
                else if (ad2 && isCtorDeclaration())
                {
                    ClassDeclaration cd = ad2.isClassDeclaration();

                    // Verify that all the ctorinit fields got initialized
                    if (!(sc2.callSuper & CSXthis_ctor))
                    {
                        foreach (i, v; ad2.fields)
                        {
                            if (v.isThisDeclaration())
                                continue;
                            if (v.ctorinit == 0)
                            {
                                /* Current bugs in the flow analysis:
                                 * 1. union members should not produce error messages even if
                                 *    not assigned to
                                 * 2. structs should recognize delegating opAssign calls as well
                                 *    as delegating calls to other constructors
                                 */
                                if (v.isCtorinit() && !v.type.isMutable() && cd)
                                    error("missing initializer for %s field %s", MODtoChars(v.type.mod), v.toChars());
                                else if (v.storage_class & STCnodefaultctor)
                                    .error(loc, "field %s must be initialized in constructor", v.toChars());
                                else if (v.type.needsNested())
                                    .error(loc, "field %s must be initialized in constructor, because it is nested struct", v.toChars());
                            }
                            else
                            {
                                bool mustInit = (v.storage_class & STCnodefaultctor || v.type.needsNested());
                                if (mustInit && !(sc2.fieldinit[i] & CSXthis_ctor))
                                {
                                    error("field %s must be initialized but skipped", v.toChars());
                                }
                            }
                        }
                    }
                    sc2.freeFieldinit();

                    if (cd && !(sc2.callSuper & CSXany_ctor) && cd.baseClass && cd.baseClass.ctor)
                    {
                        sc2.callSuper = 0;

                        // Insert implicit super() at start of fbody
                        FuncDeclaration fd = resolveFuncCall(Loc(), sc2, cd.baseClass.ctor, null, vthis.type, null, 1);
                        if (!fd)
                        {
                            error("no match for implicit super() call in constructor");
                        }
                        else if (fd.storage_class & STCdisable)
                        {
                            error("cannot call super() implicitly because it is annotated with @disable");
                        }
                        else
                        {
                            Expression e1 = new SuperExp(Loc());
                            Expression e = new CallExp(Loc(), e1);
                            e = e.semantic(sc2);
                            Statement s = new ExpStatement(Loc(), e);
                            fbody = new CompoundStatement(Loc(), s, fbody);
                        }
                    }
                    //printf("callSuper = x%x\n", sc2.callSuper);
                }

                int blockexit = BEnone;
                if (!fbody.isErrorStatement())
                {
                    // Check for errors related to 'nothrow'.
                    uint nothrowErrors = global.errors;
                    blockexit = fbody.blockExit(this, f.isnothrow);
                    if (f.isnothrow && (global.errors != nothrowErrors))
                        .error(loc, "nothrow %s `%s` may throw", kind(), toPrettyChars());
                    if (flags & FUNCFLAGnothrowInprocess)
                    {
                        if (type == f)
                            f = cast(TypeFunction)f.copy();
                        f.isnothrow = !(blockexit & BEthrow);
                    }
                }

                if (fbody.isErrorStatement())
                {
                }
                else if (ad2 && isCtorDeclaration())
                {
                    /* Append:
                     *  return this;
                     * to function body
                     */
                    if (blockexit & BEfallthru)
                    {
                        Statement s = new ReturnStatement(loc, null);
                        s = s.semantic(sc2);
                        fbody = new CompoundStatement(loc, fbody, s);
                        hasReturnExp |= (hasReturnExp & 1 ? 16 : 1);
                    }
                }
                else if (fes)
                {
                    // For foreach(){} body, append a return 0;
                    if (blockexit & BEfallthru)
                    {
                        Expression e = new IntegerExp(0);
                        Statement s = new ReturnStatement(Loc(), e);
                        fbody = new CompoundStatement(Loc(), fbody, s);
                        hasReturnExp |= (hasReturnExp & 1 ? 16 : 1);
                    }
                    assert(!returnLabel);
                }
                else
                {
                    const(bool) inlineAsm = (hasReturnExp & 8) != 0;
                    if ((blockexit & BEfallthru) && f.next.ty != Tvoid && !inlineAsm)
                    {
                        Expression e;
                        if (!hasReturnExp)
                            error("has no return statement, but is expected to return a value of type %s", f.next.toChars());
                        else
                            error("no return exp; or assert(0); at end of function");
                        if (global.params.useAssert && !global.params.useInline)
                        {
                            /* Add an assert(0, msg); where the missing return
                             * should be.
                             */
                            e = new AssertExp(endloc, new IntegerExp(0), new StringExp(loc, cast(char*)"missing return expression"));
                        }
                        else
                            e = new HaltExp(endloc);
                        e = new CommaExp(Loc(), e, f.next.defaultInit());
                        e = e.semantic(sc2);
                        Statement s = new ExpStatement(Loc(), e);
                        fbody = new CompoundStatement(Loc(), fbody, s);
                    }
                }

                if (returns)
                {
                    bool implicit0 = (f.next.ty == Tvoid && isMain());
                    Type tret = implicit0 ? Type.tint32 : f.next;
                    assert(tret.ty != Tvoid);
                    if (vresult || returnLabel)
                        buildResultVar(scout ? scout : sc2, tret);

                    /* Cannot move this loop into NrvoWalker, because
                     * returns[i] may be in the nested delegate for foreach-body.
                     */
                    for (size_t i = 0; i < returns.dim; i++)
                    {
                        ReturnStatement rs = (*returns)[i];
                        Expression exp = rs.exp;
                        if (exp.op == TOKerror)
                            continue;
                        if (tret.ty == Terror)
                        {
                            // https://issues.dlang.org/show_bug.cgi?id=13702
                            exp = checkGC(sc2, exp);
                            continue;
                        }

                        if (!exp.implicitConvTo(tret) && parametersIntersect(exp.type))
                        {
                            if (exp.type.immutableOf().implicitConvTo(tret))
                                exp = exp.castTo(sc2, exp.type.immutableOf());
                            else if (exp.type.wildOf().implicitConvTo(tret))
                                exp = exp.castTo(sc2, exp.type.wildOf());
                        }
                        exp = exp.implicitCastTo(sc2, tret);

                        if (f.isref)
                        {
                            // Function returns a reference
                            exp = exp.toLvalue(sc2, exp);
                            checkReturnEscapeRef(sc2, exp, false);
                        }
                        else
                        {
                            exp = exp.optimize(WANTvalue);

                            /* https://issues.dlang.org/show_bug.cgi?id=10789
                             * If NRVO is not possible, all returned lvalues should call their postblits.
                             */
                            if (!nrvo_can)
                                exp = doCopyOrMove(sc2, exp);

                            if (tret.hasPointers())
                                checkReturnEscape(sc2, exp, false);
                        }

                        exp = checkGC(sc2, exp);

                        if (vresult)
                        {
                            // Create: return vresult = exp;
                            exp = new BlitExp(rs.loc, vresult, exp);
                            exp.type = vresult.type;

                            if (rs.caseDim)
                                exp = Expression.combine(exp, new IntegerExp(rs.caseDim));
                        }
                        else if (tintro && !tret.equals(tintro.nextOf()))
                        {
                            exp = exp.implicitCastTo(sc2, tintro.nextOf());
                        }
                        rs.exp = exp;
                    }
                }
                if (nrvo_var || returnLabel)
                {
                    scope NrvoWalker nw = new NrvoWalker();
                    nw.fd = this;
                    nw.sc = sc2;
                    nw.visitStmt(fbody);
                }

                sc2 = sc2.pop();
            }

            /* https://issues.dlang.org/show_bug.cgi?id=17502
             * Wait until after the return type has been inferred before
             * generating the contracts for this function, and merging contracts
             * from overrides.
             *
             * This was originally at the end of the first semantic pass, but
             * required a fix-up to be done here for the '__result' variable
             * type of __ensure() inside auto functions, but this didn't work
             * if the out parameter was implicit.
             */
            if (isVirtual())
            {
                /* Rewrite contracts as nested functions, then call them.
                 * Doing it as nested functions means that overriding functions
                 * can call them.
                 */
                if (frequire)
                {
                    /*   in { ... }
                     * becomes:
                     *   void __require() { ... }
                     *   __require();
                     */
                    Loc loc = frequire.loc;
                    auto tf = new TypeFunction(null, Type.tvoid, 0, LINKd);
                    tf.isnothrow = f.isnothrow;
                    tf.isnogc = f.isnogc;
                    tf.purity = f.purity;
                    tf.trust = f.trust;
                    auto fd = new FuncDeclaration(loc, loc, Id.require, STCundefined, tf);
                    fd.fbody = frequire;
                    Statement s1 = new ExpStatement(loc, fd);
                    Expression e = new CallExp(loc, new VarExp(loc, fd, false), cast(Expressions*)null);
                    Statement s2 = new ExpStatement(loc, e);
                    frequire = new CompoundStatement(loc, s1, s2);
                    fdrequire = fd;
                }

                if (!outId && f.nextOf() && f.nextOf().toBasetype().ty != Tvoid)
                    outId = Id.result; // provide a default

                if (fensure)
                {
                    /*   out (result) { ... }
                     * becomes:
                     *   void __ensure(ref tret result) { ... }
                     *   __ensure(result);
                     */
                    Loc loc = fensure.loc;
                    auto fparams = new Parameters();
                    Parameter p = null;
                    if (outId)
                    {
                        p = new Parameter(STCref | STCconst, f.nextOf(), outId, null);
                        fparams.push(p);
                    }
                    auto tf = new TypeFunction(fparams, Type.tvoid, 0, LINKd);
                    tf.isnothrow = f.isnothrow;
                    tf.isnogc = f.isnogc;
                    tf.purity = f.purity;
                    tf.trust = f.trust;
                    auto fd = new FuncDeclaration(loc, loc, Id.ensure, STCundefined, tf);
                    fd.fbody = fensure;
                    Statement s1 = new ExpStatement(loc, fd);
                    Expression eresult = null;
                    if (outId)
                        eresult = new IdentifierExp(loc, outId);
                    Expression e = new CallExp(loc, new VarExp(loc, fd, false), eresult);
                    Statement s2 = new ExpStatement(loc, e);
                    fensure = new CompoundStatement(loc, s1, s2);
                    fdensure = fd;
                }
            }

            frequire = mergeFrequire(frequire);
            fensure = mergeFensure(fensure, outId);

            Statement freq = frequire;
            Statement fens = fensure;

            /* Do the semantic analysis on the [in] preconditions and
             * [out] postconditions.
             */
            if (freq)
            {
                /* frequire is composed of the [in] contracts
                 */
                auto sym = new ScopeDsymbol();
                sym.parent = sc2.scopesym;
                sym.loc = loc;
                sym.endlinnum = endloc.linnum;
                sc2 = sc2.push(sym);
                sc2.flags = (sc2.flags & ~SCOPEcontract) | SCOPErequire;

                // BUG: need to error if accessing out parameters
                // BUG: need to treat parameters as const
                // BUG: need to disallow returns and throws
                // BUG: verify that all in and ref parameters are read
                freq = freq.semantic(sc2);
                freq.blockExit(this, false);

                sc2 = sc2.pop();

                if (!global.params.useIn)
                    freq = null;
            }
            if (fens)
            {
                /* fensure is composed of the [out] contracts
                 */
                if (f.next.ty == Tvoid && outId)
                    error("void functions have no result");

                sc2 = scout; //push
                sc2.flags = (sc2.flags & ~SCOPEcontract) | SCOPEensure;

                // BUG: need to treat parameters as const
                // BUG: need to disallow returns and throws
                if (fensure && f.next.ty != Tvoid)
                    buildResultVar(scout, f.next);

                fens = fens.semantic(sc2);
                fens.blockExit(this, false);

                sc2 = sc2.pop();

                if (!global.params.useOut)
                    fens = null;
            }
            if (fbody && fbody.isErrorStatement())
            {
            }
            else
            {
                auto a = new Statements();
                // Merge in initialization of 'out' parameters
                if (parameters)
                {
                    for (size_t i = 0; i < parameters.dim; i++)
                    {
                        VarDeclaration v = (*parameters)[i];
                        if (v.storage_class & STCout)
                        {
                            assert(v._init);
                            ExpInitializer ie = v._init.isExpInitializer();
                            assert(ie);
                            if (ie.exp.op == TOKconstruct)
                                ie.exp.op = TOKassign; // construction occurred in parameter processing
                            a.push(new ExpStatement(Loc(), ie.exp));
                        }
                    }
                }

                if (_arguments)
                {
                    /* Advance to elements[] member of TypeInfo_Tuple with:
                     *  _arguments = v_arguments.elements;
                     */
                    Expression e = new VarExp(Loc(), v_arguments);
                    e = new DotIdExp(Loc(), e, Id.elements);
                    e = new ConstructExp(Loc(), _arguments, e);
                    e = e.semantic(sc2);

                    _arguments._init = new ExpInitializer(Loc(), e);
                    auto de = new DeclarationExp(Loc(), _arguments);
                    a.push(new ExpStatement(Loc(), de));
                }

                // Merge contracts together with body into one compound statement

                if (freq || fpreinv)
                {
                    if (!freq)
                        freq = fpreinv;
                    else if (fpreinv)
                        freq = new CompoundStatement(Loc(), freq, fpreinv);

                    a.push(freq);
                }

                if (fbody)
                    a.push(fbody);

                if (fens || fpostinv)
                {
                    if (!fens)
                        fens = fpostinv;
                    else if (fpostinv)
                        fens = new CompoundStatement(Loc(), fpostinv, fens);

                    auto ls = new LabelStatement(Loc(), Id.returnLabel, fens);
                    returnLabel.statement = ls;
                    a.push(returnLabel.statement);

                    if (f.next.ty != Tvoid && vresult)
                    {
                        // Create: return vresult;
                        Expression e = new VarExp(Loc(), vresult);
                        if (tintro)
                        {
                            e = e.implicitCastTo(sc, tintro.nextOf());
                            e = e.semantic(sc);
                        }
                        auto s = new ReturnStatement(Loc(), e);
                        a.push(s);
                    }
                }
                if (isMain() && f.next.ty == Tvoid)
                {
                    // Add a return 0; statement
                    Statement s = new ReturnStatement(Loc(), new IntegerExp(0));
                    a.push(s);
                }

                Statement sbody = new CompoundStatement(Loc(), a);

                /* Append destructor calls for parameters as finally blocks.
                 */
                if (parameters)
                {
                    foreach (v; *parameters)
                    {
                        if (v.storage_class & (STCref | STCout | STClazy))
                            continue;
                        if (v.needsScopeDtor())
                        {
                            // same with ExpStatement.scopeCode()
                            Statement s = new DtorExpStatement(Loc(), v.edtor, v);
                            v.storage_class |= STCnodtor;

                            s = s.semantic(sc2);

                            bool isnothrow = f.isnothrow & !(flags & FUNCFLAGnothrowInprocess);
                            int blockexit = s.blockExit(this, isnothrow);
                            if (f.isnothrow && isnothrow && blockexit & BEthrow)
                                .error(loc, "nothrow %s `%s` may throw", kind(), toPrettyChars());
                            if (flags & FUNCFLAGnothrowInprocess && blockexit & BEthrow)
                                f.isnothrow = false;

                            if (sbody.blockExit(this, f.isnothrow) == BEfallthru)
                                sbody = new CompoundStatement(Loc(), sbody, s);
                            else
                                sbody = new TryFinallyStatement(Loc(), sbody, s);
                        }
                    }
                }
                // from this point on all possible 'throwers' are checked
                flags &= ~FUNCFLAGnothrowInprocess;

                if (isSynchronized())
                {
                    /* Wrap the entire function body in a synchronized statement
                     */
                    ClassDeclaration cd = isThis() ? isThis().isClassDeclaration() : parent.isClassDeclaration();
                    if (cd)
                    {
                        if (!global.params.is64bit && global.params.isWindows && !isStatic() && !sbody.usesEH() && !global.params.trace)
                        {
                            /* The back end uses the "jmonitor" hack for syncing;
                             * no need to do the sync at this level.
                             */
                        }
                        else
                        {
                            Expression vsync;
                            if (isStatic())
                            {
                                // The monitor is in the ClassInfo
                                vsync = new DotIdExp(loc, resolve(loc, sc2, cd, false), Id.classinfo);
                            }
                            else
                            {
                                // 'this' is the monitor
                                vsync = new VarExp(loc, vthis);
                            }
                            sbody = new PeelStatement(sbody); // don't redo semantic()
                            sbody = new SynchronizedStatement(loc, vsync, sbody);
                            sbody = sbody.semantic(sc2);
                        }
                    }
                    else
                    {
                        error("synchronized function %s must be a member of a class", toChars());
                    }
                }

                // If declaration has no body, don't set sbody to prevent incorrect codegen.
                InterfaceDeclaration id = parent.isInterfaceDeclaration();
                if (fbody || id && (fdensure || fdrequire) && isVirtual())
                    fbody = sbody;
            }

            // Fix up forward-referenced gotos
            if (gotos)
            {
                for (size_t i = 0; i < gotos.dim; ++i)
                {
                    (*gotos)[i].checkLabel();
                }
            }

            if (naked && (fensure || frequire))
                error("naked assembly functions with contracts are not supported");

            sc2.callSuper = 0;
            sc2.pop();
        }

        if (checkClosure())
        {
            // We should be setting errors here instead of relying on the global error count.
            //errors = true;
        }

        /* If function survived being marked as impure, then it is pure
         */
        if (flags & FUNCFLAGpurityInprocess)
        {
            flags &= ~FUNCFLAGpurityInprocess;
            if (type == f)
                f = cast(TypeFunction)f.copy();
            f.purity = PUREfwdref;
        }

        if (flags & FUNCFLAGsafetyInprocess)
        {
            flags &= ~FUNCFLAGsafetyInprocess;
            if (type == f)
                f = cast(TypeFunction)f.copy();
            f.trust = TRUSTsafe;
        }

        if (flags & FUNCFLAGnogcInprocess)
        {
            flags &= ~FUNCFLAGnogcInprocess;
            if (type == f)
                f = cast(TypeFunction)f.copy();
            f.isnogc = true;
        }

        if (flags & FUNCFLAGreturnInprocess)
        {
            flags &= ~FUNCFLAGreturnInprocess;
            if (storage_class & STCreturn)
            {
                if (type == f)
                    f = cast(TypeFunction)f.copy();
                f.isreturn = true;
            }
        }

        flags &= ~FUNCFLAGinferScope;

        // Infer STCscope
        if (parameters)
        {
            size_t nfparams = Parameter.dim(f.parameters);
            assert(nfparams == parameters.dim);
            foreach (u, v; *parameters)
            {
                if (v.storage_class & STCmaybescope)
                {
                    //printf("Inferring scope for %s\n", v.toChars());
                    Parameter p = Parameter.getNth(f.parameters, u);
                    v.storage_class &= ~STCmaybescope;
                    v.storage_class |= STCscope | STCscopeinferred;
                    p.storageClass |= STCscope | STCscopeinferred;
                    assert(!(p.storageClass & STCmaybescope));
                }
            }
        }

        if (vthis && vthis.storage_class & STCmaybescope)
        {
            vthis.storage_class &= ~STCmaybescope;
            vthis.storage_class |= STCscope | STCscopeinferred;
            f.isscope = true;
            f.isscopeinferred = true;
        }

        // reset deco to apply inference result to mangled name
        if (f != type)
            f.deco = null;

        // Do semantic type AFTER pure/nothrow inference.
        if (!f.deco && ident != Id.xopEquals && ident != Id.xopCmp)
        {
            sc = sc.push();
            if (isCtorDeclaration()) // https://issues.dlang.org/show_bug.cgi?id=#15665
                sc.flags |= SCOPEctor;
            sc.stc = 0;
            sc.linkage = linkage; // https://issues.dlang.org/show_bug.cgi?id=8496
            type = f.semantic(loc, sc);
            sc = sc.pop();
        }

        /* If this function had instantiated with gagging, error reproduction will be
         * done by TemplateInstance::semantic.
         * Otherwise, error gagging should be temporarily ungagged by functionSemantic3.
         */
        semanticRun = PASSsemantic3done;
        semantic3Errors = (global.errors != oldErrors) || (fbody && fbody.isErrorStatement());
        if (type.ty == Terror)
            errors = true;
        //printf("-FuncDeclaration::semantic3('%s.%s', sc = %p, loc = %s)\n", parent.toChars(), toChars(), sc, loc.toChars());
        //fflush(stdout);
    }

>>>>>>> 2f6609bb
    /****************************************************
     * Resolve forward reference of function signature -
     * parameter types, return type, and attributes.
     * Returns false if any errors exist in the signature.
     */
    final bool functionSemantic()
    {
        if (!_scope)
            return !errors;

        if (!originalType) // semantic not yet run
        {
            TemplateInstance spec = isSpeculative();
            uint olderrs = global.errors;
            uint oldgag = global.gag;
            if (global.gag && !spec)
                global.gag = 0;
            semantic(this, _scope);
            global.gag = oldgag;
            if (spec && global.errors != olderrs)
                spec.errors = (global.errors - olderrs != 0);
            if (olderrs != global.errors) // if errors compiling this function
                return false;
        }

        // if inferring return type, sematic3 needs to be run
        // - When the function body contains any errors, we cannot assume
        //   the inferred return type is valid.
        //   So, the body errors should become the function signature error.
        if (inferRetType && type && !type.nextOf())
            return functionSemantic3();

        TemplateInstance ti;
        if (isInstantiated() && !isVirtualMethod() &&
            ((ti = parent.isTemplateInstance()) is null || ti.isTemplateMixin() || ti.tempdecl.ident == ident))
        {
            AggregateDeclaration ad = isMember2();
            if (ad && ad.sizeok != SIZEOKdone)
            {
                /* Currently dmd cannot resolve forward references per methods,
                 * then setting SIZOKfwd is too conservative and would break existing code.
                 * So, just stop method attributes inference until ad.semantic() done.
                 */
                //ad.sizeok = SIZEOKfwd;
            }
            else
                return functionSemantic3() || !errors;
        }

        if (storage_class & STCinference)
            return functionSemantic3() || !errors;

        return !errors;
    }

    /****************************************************
     * Resolve forward reference of function body.
     * Returns false if any errors exist in the body.
     */
    final bool functionSemantic3()
    {
        if (semanticRun < PASSsemantic3 && _scope)
        {
            /* Forward reference - we need to run semantic3 on this function.
             * If errors are gagged, and it's not part of a template instance,
             * we need to temporarily ungag errors.
             */
            TemplateInstance spec = isSpeculative();
            uint olderrs = global.errors;
            uint oldgag = global.gag;
            if (global.gag && !spec)
                global.gag = 0;
            semantic3(this, _scope);
            global.gag = oldgag;

            // If it is a speculatively-instantiated template, and errors occur,
            // we need to mark the template as having errors.
            if (spec && global.errors != olderrs)
                spec.errors = (global.errors - olderrs != 0);
            if (olderrs != global.errors) // if errors compiling this function
                return false;
        }

        return !errors && !semantic3Errors;
    }

    /****************************************************
     * Check that this function type is properly resolved.
     * If not, report "forward reference error" and return true.
     */
    final bool checkForwardRef(Loc loc)
    {
        if (!functionSemantic())
            return true;

        /* No deco means the functionSemantic() call could not resolve
         * forward referenes in the type of this function.
         */
        if (!type.deco)
        {
            bool inSemantic3 = (inferRetType && semanticRun >= PASSsemantic3);
            .error(loc, "forward reference to %s'%s'",
                (inSemantic3 ? "inferred return type of function " : "").ptr,
                toChars());
            return true;
        }
        return false;
    }

    // called from semantic3
    final VarDeclaration declareThis(Scope* sc, AggregateDeclaration ad)
    {
        if (ad)
        {
            //printf("declareThis() %s\n", toChars());
            Type thandle = ad.handleType();
            assert(thandle);
            thandle = thandle.addMod(type.mod);
            thandle = thandle.addStorageClass(storage_class);
            VarDeclaration v = new ThisDeclaration(loc, thandle);
            v.storage_class |= STCparameter;
            if (thandle.ty == Tstruct)
            {
                v.storage_class |= STCref;
                // if member function is marked 'inout', then 'this' is 'return ref'
                if (type.ty == Tfunction && (cast(TypeFunction)type).iswild & 2)
                    v.storage_class |= STCreturn;
            }
            if (type.ty == Tfunction)
            {
                TypeFunction tf = cast(TypeFunction)type;
                if (tf.isreturn)
                    v.storage_class |= STCreturn;
                if (tf.isscope)
                    v.storage_class |= STCscope;
            }
            if (flags & FUNCFLAGinferScope && !(v.storage_class & STCscope))
                v.storage_class |= STCmaybescope;

            v.semantic(sc);
            if (!sc.insert(v))
                assert(0);
            v.parent = this;
            return v;
        }
        if (isNested())
        {
            /* The 'this' for a nested function is the link to the
             * enclosing function's stack frame.
             * Note that nested functions and member functions are disjoint.
             */
            VarDeclaration v = new ThisDeclaration(loc, Type.tvoid.pointerTo());
            v.storage_class |= STCparameter;
            if (type.ty == Tfunction)
            {
                TypeFunction tf = cast(TypeFunction)type;
                if (tf.isreturn)
                    v.storage_class |= STCreturn;
                if (tf.isscope)
                    v.storage_class |= STCscope;
            }
            if (flags & FUNCFLAGinferScope && !(v.storage_class & STCscope))
                v.storage_class |= STCmaybescope;

            v.semantic(sc);
            if (!sc.insert(v))
                assert(0);
            v.parent = this;
            return v;
        }
        return null;
    }

    override final bool equals(RootObject o)
    {
        if (this == o)
            return true;

        Dsymbol s = isDsymbol(o);
        if (s)
        {
            FuncDeclaration fd1 = this;
            FuncDeclaration fd2 = s.isFuncDeclaration();
            if (!fd2)
                return false;

            FuncAliasDeclaration fa1 = fd1.isFuncAliasDeclaration();
            FuncAliasDeclaration fa2 = fd2.isFuncAliasDeclaration();
            if (fa1 && fa2)
            {
                return fa1.toAliasFunc().equals(fa2.toAliasFunc()) && fa1.hasOverloads == fa2.hasOverloads;
            }

            if (fa1 && (fd1 = fa1.toAliasFunc()).isUnique() && !fa1.hasOverloads)
                fa1 = null;
            if (fa2 && (fd2 = fa2.toAliasFunc()).isUnique() && !fa2.hasOverloads)
                fa2 = null;
            if ((fa1 !is null) != (fa2 !is null))
                return false;

            return fd1.toParent().equals(fd2.toParent()) && fd1.ident.equals(fd2.ident) && fd1.type.equals(fd2.type);
        }
        return false;
    }

    /****************************************************
     * Determine if 'this' overrides fd.
     * Return !=0 if it does.
     */
    final int overrides(FuncDeclaration fd)
    {
        int result = 0;
        if (fd.ident == ident)
        {
            int cov = type.covariant(fd.type);
            if (cov)
            {
                ClassDeclaration cd1 = toParent().isClassDeclaration();
                ClassDeclaration cd2 = fd.toParent().isClassDeclaration();
                if (cd1 && cd2 && cd2.isBaseOf(cd1, null))
                    result = 1;
            }
        }
        return result;
    }

    /*************************************************
     * Find index of function in vtbl[0..dim] that
     * this function overrides.
     * Prefer an exact match to a covariant one.
     * Params:
     *      fix17349 = enable fix https://issues.dlang.org/show_bug.cgi?id=17349
     * Returns:
     *      -1      didn't find one
     *      -2      can't determine because of forward references
     */
    final int findVtblIndex(Dsymbols* vtbl, int dim, bool fix17349 = true)
    {
        //printf("findVtblIndex() %s\n", toChars());
        FuncDeclaration mismatch = null;
        StorageClass mismatchstc = 0;
        int mismatchvi = -1;
        int exactvi = -1;
        int bestvi = -1;
        for (int vi = 0; vi < dim; vi++)
        {
            FuncDeclaration fdv = (*vtbl)[vi].isFuncDeclaration();
            if (fdv && fdv.ident == ident)
            {
                if (type.equals(fdv.type)) // if exact match
                {
                    if (fdv.parent.isClassDeclaration())
                    {
                        if (fdv.isFuture())
                        {
                            bestvi = vi;
                            continue;           // keep looking
                        }
                        return vi; // no need to look further
                    }

                    if (exactvi >= 0)
                    {
                        error("cannot determine overridden function");
                        return exactvi;
                    }
                    exactvi = vi;
                    bestvi = vi;
                    continue;
                }

                StorageClass stc = 0;
                int cov = type.covariant(fdv.type, &stc, fix17349);
                //printf("\tbaseclass cov = %d\n", cov);
                switch (cov)
                {
                case 0:
                    // types are distinct
                    break;

                case 1:
                    bestvi = vi; // covariant, but not identical
                    break;
                    // keep looking for an exact match

                case 2:
                    mismatchvi = vi;
                    mismatchstc = stc;
                    mismatch = fdv; // overrides, but is not covariant
                    break;
                    // keep looking for an exact match

                case 3:
                    return -2; // forward references

                default:
                    assert(0);
                }
            }
        }
        if (bestvi == -1 && mismatch)
        {
            //type.print();
            //mismatch.type.print();
            //printf("%s %s\n", type.deco, mismatch.type.deco);
            //printf("stc = %llx\n", mismatchstc);
            if (mismatchstc)
            {
                // Fix it by modifying the type to add the storage classes
                type = type.addStorageClass(mismatchstc);
                bestvi = mismatchvi;
            }
        }
        return bestvi;
    }

    /*********************************
     * If function a function in a base class,
     * return that base class.
     * Params:
     *  cd = class that function is in
     * Returns:
     *  base class if overriding, null if not
     */
    final BaseClass* overrideInterface()
    {
        ClassDeclaration cd = parent.isClassDeclaration();
        foreach (b; cd.interfaces)
        {
            auto v = findVtblIndex(&b.sym.vtbl, cast(int)b.sym.vtbl.dim);
            if (v >= 0)
                return b;
        }
        return null;
    }

    /****************************************************
     * Overload this FuncDeclaration with the new one f.
     * Return true if successful; i.e. no conflict.
     */
    override bool overloadInsert(Dsymbol s)
    {
        //printf("FuncDeclaration::overloadInsert(s = %s) this = %s\n", s.toChars(), toChars());
        assert(s != this);
        AliasDeclaration ad = s.isAliasDeclaration();
        if (ad)
        {
            if (overnext)
                return overnext.overloadInsert(ad);
            if (!ad.aliassym && ad.type.ty != Tident && ad.type.ty != Tinstance)
            {
                //printf("\tad = '%s'\n", ad.type.toChars());
                return false;
            }
            overnext = ad;
            //printf("\ttrue: no conflict\n");
            return true;
        }
        TemplateDeclaration td = s.isTemplateDeclaration();
        if (td)
        {
            if (!td.funcroot)
                td.funcroot = this;
            if (overnext)
                return overnext.overloadInsert(td);
            overnext = td;
            return true;
        }
        FuncDeclaration fd = s.isFuncDeclaration();
        if (!fd)
            return false;

        version (none)
        {
            /* Disable this check because:
             *  const void foo();
             * semantic() isn't run yet on foo(), so the const hasn't been
             * applied yet.
             */
            if (type)
            {
                printf("type = %s\n", type.toChars());
                printf("fd.type = %s\n", fd.type.toChars());
            }
            // fd.type can be NULL for overloaded constructors
            if (type && fd.type && fd.type.covariant(type) && fd.type.mod == type.mod && !isFuncAliasDeclaration())
            {
                //printf("\tfalse: conflict %s\n", kind());
                return false;
            }
        }

        if (overnext)
        {
            td = overnext.isTemplateDeclaration();
            if (td)
                fd.overloadInsert(td);
            else
                return overnext.overloadInsert(fd);
        }
        overnext = fd;
        //printf("\ttrue: no conflict\n");
        return true;
    }

    /********************************************
     * Find function in overload list that exactly matches t.
     */
    final FuncDeclaration overloadExactMatch(Type t)
    {
        FuncDeclaration fd;
        overloadApply(this, (Dsymbol s)
        {
            auto f = s.isFuncDeclaration();
            if (!f)
                return 0;
            if (t.equals(f.type))
            {
                fd = f;
                return 1;
            }

            /* Allow covariant matches, as long as the return type
             * is just a const conversion.
             * This allows things like pure functions to match with an impure function type.
             */
            if (t.ty == Tfunction)
            {
                auto tf = cast(TypeFunction)f.type;
                if (tf.covariant(t) == 1 &&
                    tf.nextOf().implicitConvTo(t.nextOf()) >= MATCHconst)
                {
                    fd = f;
                    return 1;
                }
            }
            return 0;
        });
        return fd;
    }

    /********************************************
     * Find function in overload list that matches to the 'this' modifier.
     * There's four result types.
     *
     * 1. If the 'tthis' matches only one candidate, it's an "exact match".
     *    Returns the function and 'hasOverloads' is set to false.
     *      eg. If 'tthis" is mutable and there's only one mutable method.
     * 2. If there's two or more match candidates, but a candidate function will be
     *    a "better match".
     *    Returns the better match function but 'hasOverloads' is set to true.
     *      eg. If 'tthis' is mutable, and there's both mutable and const methods,
     *          the mutable method will be a better match.
     * 3. If there's two or more match candidates, but there's no better match,
     *    Returns null and 'hasOverloads' is set to true to represent "ambiguous match".
     *      eg. If 'tthis' is mutable, and there's two or more mutable methods.
     * 4. If there's no candidates, it's "no match" and returns null with error report.
     *      e.g. If 'tthis' is const but there's no const methods.
     */
    final FuncDeclaration overloadModMatch(Loc loc, Type tthis, ref bool hasOverloads)
    {
        //printf("FuncDeclaration::overloadModMatch('%s')\n", toChars());
        Match m;
        m.last = MATCHnomatch;
        overloadApply(this, (Dsymbol s)
        {
            auto f = s.isFuncDeclaration();
            if (!f || f == m.lastf) // skip duplicates
                return 0;
            m.anyf = f;

            auto tf = f.type.toTypeFunction();
            //printf("tf = %s\n", tf.toChars());

            MATCH match;
            if (tthis) // non-static functions are preferred than static ones
            {
                if (f.needThis())
                    match = f.isCtorDeclaration() ? MATCHexact : MODmethodConv(tthis.mod, tf.mod);
                else
                    match = MATCHconst; // keep static function in overload candidates
            }
            else // static functions are preferred than non-static ones
            {
                if (f.needThis())
                    match = MATCHconvert;
                else
                    match = MATCHexact;
            }
            if (match == MATCHnomatch)
                return 0;

            if (match > m.last) goto LcurrIsBetter;
            if (match < m.last) goto LlastIsBetter;

            // See if one of the matches overrides the other.
            if (m.lastf.overrides(f)) goto LlastIsBetter;
            if (f.overrides(m.lastf)) goto LcurrIsBetter;

        Lambiguous:
            //printf("\tambiguous\n");
            m.nextf = f;
            m.count++;
            return 0;

        LlastIsBetter:
            //printf("\tlastbetter\n");
            m.count++; // count up
            return 0;

        LcurrIsBetter:
            //printf("\tisbetter\n");
            if (m.last <= MATCHconvert)
            {
                // clear last secondary matching
                m.nextf = null;
                m.count = 0;
            }
            m.last = match;
            m.lastf = f;
            m.count++; // count up
            return 0;
        });

        if (m.count == 1)       // exact match
        {
            hasOverloads = false;
        }
        else if (m.count > 1)   // better or ambiguous match
        {
            hasOverloads = true;
        }
        else                    // no match
        {
            hasOverloads = true;
            auto tf = this.type.toTypeFunction();
            assert(tthis);
            assert(!MODimplicitConv(tthis.mod, tf.mod)); // modifier mismatch
            {
                OutBuffer thisBuf, funcBuf;
                MODMatchToBuffer(&thisBuf, tthis.mod, tf.mod);
                MODMatchToBuffer(&funcBuf, tf.mod, tthis.mod);
                .error(loc, "%smethod %s is not callable using a %sobject",
                    funcBuf.peekString(), this.toPrettyChars(), thisBuf.peekString());
            }
        }
        return m.lastf;
    }

    /********************************************
     * find function template root in overload list
     */
    final TemplateDeclaration findTemplateDeclRoot()
    {
        FuncDeclaration f = this;
        while (f && f.overnext)
        {
            //printf("f.overnext = %p %s\n", f.overnext, f.overnext.toChars());
            TemplateDeclaration td = f.overnext.isTemplateDeclaration();
            if (td)
                return td;
            f = f.overnext.isFuncDeclaration();
        }
        return null;
    }

    /********************************************
     * Returns true if function was declared
     * directly or indirectly in a unittest block
     */
    final bool inUnittest()
    {
        Dsymbol f = this;
        do
        {
            if (f.isUnitTestDeclaration())
                return true;
            f = f.toParent();
        }
        while (f);
        return false;
    }

    /*************************************
     * Determine partial specialization order of 'this' vs g.
     * This is very similar to TemplateDeclaration::leastAsSpecialized().
     * Returns:
     *      match   'this' is at least as specialized as g
     *      0       g is more specialized than 'this'
     */
    final MATCH leastAsSpecialized(FuncDeclaration g)
    {
        enum LOG_LEASTAS = 0;
        static if (LOG_LEASTAS)
        {
            printf("%s.leastAsSpecialized(%s)\n", toChars(), g.toChars());
            printf("%s, %s\n", type.toChars(), g.type.toChars());
        }

        /* This works by calling g() with f()'s parameters, and
         * if that is possible, then f() is at least as specialized
         * as g() is.
         */

        TypeFunction tf = type.toTypeFunction();
        TypeFunction tg = g.type.toTypeFunction();
        size_t nfparams = Parameter.dim(tf.parameters);

        /* If both functions have a 'this' pointer, and the mods are not
         * the same and g's is not const, then this is less specialized.
         */
        if (needThis() && g.needThis() && tf.mod != tg.mod)
        {
            if (isCtorDeclaration())
            {
                if (!MODimplicitConv(tg.mod, tf.mod))
                    return MATCHnomatch;
            }
            else
            {
                if (!MODimplicitConv(tf.mod, tg.mod))
                    return MATCHnomatch;
            }
        }

        /* Create a dummy array of arguments out of the parameters to f()
         */
        Expressions args;
        args.setDim(nfparams);
        for (size_t u = 0; u < nfparams; u++)
        {
            Parameter p = Parameter.getNth(tf.parameters, u);
            Expression e;
            if (p.storageClass & (STCref | STCout))
            {
                e = new IdentifierExp(Loc(), p.ident);
                e.type = p.type;
            }
            else
                e = p.type.defaultInitLiteral(Loc());
            args[u] = e;
        }

        MATCH m = tg.callMatch(null, &args, 1);
        if (m > MATCHnomatch)
        {
            /* A variadic parameter list is less specialized than a
             * non-variadic one.
             */
            if (tf.varargs && !tg.varargs)
                goto L1; // less specialized

            static if (LOG_LEASTAS)
            {
                printf("  matches %d, so is least as specialized\n", m);
            }
            return m;
        }
    L1:
        static if (LOG_LEASTAS)
        {
            printf("  doesn't match, so is not as specialized\n");
        }
        return MATCHnomatch;
    }

    /********************************
     * Labels are in a separate scope, one per function.
     */
    final LabelDsymbol searchLabel(Identifier ident)
    {
        Dsymbol s;
        if (!labtab)
            labtab = new DsymbolTable(); // guess we need one

        s = labtab.lookup(ident);
        if (!s)
        {
            s = new LabelDsymbol(ident);
            labtab.insert(s);
        }
        return cast(LabelDsymbol)s;
    }

    /*****************************************
     * Determine lexical level difference from 'this' to nested function 'fd'.
     * Error if this cannot call fd.
     * Returns:
     *      0       same level
     *      >0      decrease nesting by number
     *      -1      increase nesting by 1 (fd is nested within 'this')
     *      -2      error
     */
    final int getLevel(Loc loc, Scope* sc, FuncDeclaration fd)
    {
        int level;
        Dsymbol s;
        Dsymbol fdparent;

        //printf("FuncDeclaration::getLevel(fd = '%s')\n", fd.toChars());
        fdparent = fd.toParent2();
        if (fdparent == this)
            return -1;
        s = this;
        level = 0;
        while (fd != s && fdparent != s.toParent2())
        {
            //printf("\ts = %s, '%s'\n", s.kind(), s.toChars());
            FuncDeclaration thisfd = s.isFuncDeclaration();
            if (thisfd)
            {
                if (!thisfd.isNested() && !thisfd.vthis && !sc.intypeof)
                    goto Lerr;
            }
            else
            {
                AggregateDeclaration thiscd = s.isAggregateDeclaration();
                if (thiscd)
                {
                    /* AggregateDeclaration::isNested returns true only when
                     * it has a hidden pointer.
                     * But, calling the function belongs unrelated lexical scope
                     * is still allowed inside typeof.
                     *
                     * struct Map(alias fun) {
                     *   typeof({ return fun(); }) RetType;
                     *   // No member function makes Map struct 'not nested'.
                     * }
                     */
                    if (!thiscd.isNested() && !sc.intypeof)
                        goto Lerr;
                }
                else
                    goto Lerr;
            }

            s = s.toParent2();
            assert(s);
            level++;
        }
        return level;

    Lerr:
        // Don't give error if in template constraint
        if (!(sc.flags & SCOPEconstraint))
        {
            const(char)* xstatic = isStatic() ? "static " : "";
            // better diagnostics for static functions
            .error(loc, "%s%s %s cannot access frame of function %s", xstatic, kind(), toPrettyChars(), fd.toPrettyChars());
            return -2;
        }
        return 1;
    }

    override const(char)* toPrettyChars(bool QualifyTypes = false)
    {
        if (isMain())
            return "D main";
        else
            return Dsymbol.toPrettyChars(QualifyTypes);
    }

    /** for diagnostics, e.g. 'int foo(int x, int y) pure' */
    final const(char)* toFullSignature()
    {
        OutBuffer buf;
        functionToBufferWithIdent(type.toTypeFunction(), &buf, toChars());
        return buf.extractString();
    }

    final bool isMain()
    {
        return ident == Id.main && linkage != LINKc && !isMember() && !isNested();
    }

    final bool isCMain()
    {
        return ident == Id.main && linkage == LINKc && !isMember() && !isNested();
    }

    final bool isWinMain()
    {
        //printf("FuncDeclaration::isWinMain() %s\n", toChars());
        version (none)
        {
            bool x = ident == Id.WinMain && linkage != LINKc && !isMember();
            printf("%s\n", x ? "yes" : "no");
            return x;
        }
        else
        {
            return ident == Id.WinMain && linkage != LINKc && !isMember();
        }
    }

    final bool isDllMain()
    {
        return ident == Id.DllMain && linkage != LINKc && !isMember();
    }

    final bool isRtInit()
    {
        return ident == Id.rt_init && linkage == LINKc && !isMember() && !isNested();
    }

    override final bool isExport()
    {
        return protection.kind == PROTexport;
    }

    override final bool isImportedSymbol()
    {
        //printf("isImportedSymbol()\n");
        //printf("protection = %d\n", protection);
        return (protection.kind == PROTexport) && !fbody;
    }

    override final bool isCodeseg()
    {
        return true; // functions are always in the code segment
    }

    override final bool isOverloadable()
    {
        return true; // functions can be overloaded
    }

    /**********************************
     * Decide if attributes for this function can be inferred from examining
     * the function body.
     * Returns:
     *  true if can
     */
    final bool canInferAttributes(Scope* sc)
    {
        if (!fbody)
            return false;

        if (isVirtualMethod())
            return false;               // since they may be overridden

        if (sc.func &&
            /********** this is for backwards compatibility for the moment ********/
            (!isMember() || sc.func.isSafeBypassingInference() && !isInstantiated()))
            return true;

        if (isFuncLiteralDeclaration() ||               // externs are not possible with literals
            (storage_class & STCinference) ||           // do attribute inference
            (inferRetType && !isCtorDeclaration()))
            return true;

        if (isInstantiated())
        {
            TemplateInstance ti = parent.isTemplateInstance();
            if (ti is null || ti.isTemplateMixin() || ti.tempdecl.ident == ident)
                return true;
        }

        return false;
    }

    /*****************************************
     * Initialize for inferring the attributes of this function.
     */
    final void initInferAttributes()
    {
        //printf("initInferAttributes() for %s\n", toPrettyChars());
        TypeFunction tf = type.toTypeFunction();
        if (tf.purity == PUREimpure) // purity not specified
            flags |= FUNCFLAGpurityInprocess;

        if (tf.trust == TRUSTdefault)
            flags |= FUNCFLAGsafetyInprocess;

        if (!tf.isnothrow)
            flags |= FUNCFLAGnothrowInprocess;

        if (!tf.isnogc)
            flags |= FUNCFLAGnogcInprocess;

        if (!isVirtual() || introducing)
            flags |= FUNCFLAGreturnInprocess;

        // Initialize for inferring STCscope
        if (global.params.vsafe)
            flags |= FUNCFLAGinferScope;
    }

    final PURE isPure()
    {
        //printf("FuncDeclaration::isPure() '%s'\n", toChars());
        TypeFunction tf = type.toTypeFunction();
        if (flags & FUNCFLAGpurityInprocess)
            setImpure();
        if (tf.purity == PUREfwdref)
            tf.purityLevel();
        PURE purity = tf.purity;
        if (purity > PUREweak && isNested())
            purity = PUREweak;
        if (purity > PUREweak && needThis())
        {
            // The attribute of the 'this' reference affects purity strength
            if (type.mod & MODimmutable)
            {
            }
            else if (type.mod & (MODconst | MODwild) && purity >= PUREconst)
                purity = PUREconst;
            else
                purity = PUREweak;
        }
        tf.purity = purity;
        // ^ This rely on the current situation that every FuncDeclaration has a
        //   unique TypeFunction.
        return purity;
    }

    final PURE isPureBypassingInference()
    {
        if (flags & FUNCFLAGpurityInprocess)
            return PUREfwdref;
        else
            return isPure();
    }

    /**************************************
     * The function is doing something impure,
     * so mark it as impure.
     * If there's a purity error, return true.
     */
    final bool setImpure()
    {
        if (flags & FUNCFLAGpurityInprocess)
        {
            flags &= ~FUNCFLAGpurityInprocess;
            if (fes)
                fes.func.setImpure();
        }
        else if (isPure())
            return true;
        return false;
    }

    final bool isSafe()
    {
        if (flags & FUNCFLAGsafetyInprocess)
            setUnsafe();
        return type.toTypeFunction().trust == TRUSTsafe;
    }

    final bool isSafeBypassingInference()
    {
        return !(flags & FUNCFLAGsafetyInprocess) && isSafe();
    }

    final bool isTrusted()
    {
        if (flags & FUNCFLAGsafetyInprocess)
            setUnsafe();
        return type.toTypeFunction().trust == TRUSTtrusted;
    }

    /**************************************
     * The function is doing something unsave,
     * so mark it as unsafe.
     * If there's a safe error, return true.
     */
    final bool setUnsafe()
    {
        if (flags & FUNCFLAGsafetyInprocess)
        {
            flags &= ~FUNCFLAGsafetyInprocess;
            type.toTypeFunction().trust = TRUSTsystem;
            if (fes)
                fes.func.setUnsafe();
        }
        else if (isSafe())
            return true;
        return false;
    }

    final bool isNogc()
    {
        if (flags & FUNCFLAGnogcInprocess)
            setGC();
        return type.toTypeFunction().isnogc;
    }

    final bool isNogcBypassingInference()
    {
        return !(flags & FUNCFLAGnogcInprocess) && isNogc();
    }

    /**************************************
     * The function is doing something that may allocate with the GC,
     * so mark it as not nogc (not no-how).
     * Returns:
     *      true if function is marked as @nogc, meaning a user error occurred
     */
    final bool setGC()
    {
        if (flags & FUNCFLAGnogcInprocess)
        {
            flags &= ~FUNCFLAGnogcInprocess;
            type.toTypeFunction().isnogc = false;
            if (fes)
                fes.func.setGC();
        }
        else if (isNogc())
            return true;
        return false;
    }

    final void printGCUsage(Loc loc, const(char)* warn)
    {
        if (!global.params.vgc)
            return;

        Module m = getModule();
        if (m && m.isRoot() && !inUnittest())
        {
            fprintf(global.stdmsg, "%s: vgc: %s\n", loc.toChars(), warn);
        }
    }

    /********************************************
     * Returns true if the function return value has no indirection
     * which comes from the parameters.
     */
    final bool isolateReturn()
    {
        TypeFunction tf = type.toTypeFunction();
        assert(tf.next);

        Type treti = tf.next;
        treti = tf.isref ? treti : getIndirection(treti);
        if (!treti)
            return true; // target has no mutable indirection
        return parametersIntersect(treti);
    }

    /********************************************
     * Returns true if an object typed t can have indirections
     * which come from the parameters.
     */
    final bool parametersIntersect(Type t)
    {
        assert(t);
        if (!isPureBypassingInference() || isNested())
            return false;

        TypeFunction tf = type.toTypeFunction();

        //printf("parametersIntersect(%s) t = %s\n", tf.toChars(), t.toChars());

        size_t dim = Parameter.dim(tf.parameters);
        for (size_t i = 0; i < dim; i++)
        {
            Parameter fparam = Parameter.getNth(tf.parameters, i);
            if (!fparam.type)
                continue;
            Type tprmi = (fparam.storageClass & (STClazy | STCout | STCref)) ? fparam.type : getIndirection(fparam.type);
            if (!tprmi)
                continue; // there is no mutable indirection

            //printf("\t[%d] tprmi = %d %s\n", i, tprmi.ty, tprmi.toChars());
            if (traverseIndirections(tprmi, t))
                return false;
        }
        if (AggregateDeclaration ad = isCtorDeclaration() ? null : isThis())
        {
            Type tthis = ad.getType().addMod(tf.mod);
            //printf("\ttthis = %s\n", tthis.toChars());
            if (traverseIndirections(tthis, t))
                return false;
        }

        return true;
    }

    /****************************************
     * Determine if function needs a static frame pointer.
     * Returns:
     *  `true` if function is really nested within other function.
     * Contracts:
     *  If isNested() returns true, isThis() should return false.
     */
    bool isNested()
    {
        auto f = toAliasFunc();
        //printf("\ttoParent2() = '%s'\n", f.toParent2().toChars());
        return ((f.storage_class & STCstatic) == 0) &&
                (f.linkage == LINKd) &&
                (f.toParent2().isFuncDeclaration() !is null);
    }

    /****************************************
     * Determine if function is a non-static member function
     * that has an implicit 'this' expression.
     * Returns:
     *  The aggregate it is a member of, or null.
     * Contracts:
     *  If isThis() returns true, isNested() should return false.
     */
    override AggregateDeclaration isThis()
    {
        //printf("+FuncDeclaration::isThis() '%s'\n", toChars());
        auto ad = (storage_class & STCstatic) ? null : isMember2();
        //printf("-FuncDeclaration::isThis() %p\n", ad);
        return ad;
    }

    override final bool needThis()
    {
        //printf("FuncDeclaration::needThis() '%s'\n", toChars());
        return toAliasFunc().isThis() !is null;
    }

    // Determine if a function is pedantically virtual
    final bool isVirtualMethod()
    {
        if (toAliasFunc() != this)
            return toAliasFunc().isVirtualMethod();

        //printf("FuncDeclaration::isVirtualMethod() %s\n", toChars());
        if (!isVirtual())
            return false;
        // If it's a final method, and does not override anything, then it is not virtual
        if (isFinalFunc() && foverrides.dim == 0)
        {
            return false;
        }
        return true;
    }

    // Determine if function goes into virtual function pointer table
    bool isVirtual()
    {
        if (toAliasFunc() != this)
            return toAliasFunc().isVirtual();

        Dsymbol p = toParent();
        version (none)
        {
            printf("FuncDeclaration::isVirtual(%s)\n", toChars());
            printf("isMember:%p isStatic:%d private:%d ctor:%d !Dlinkage:%d\n", isMember(), isStatic(), protection == PROTprivate, isCtorDeclaration(), linkage != LINKd);
            printf("result is %d\n", isMember() && !(isStatic() || protection == PROTprivate || protection == PROTpackage) && p.isClassDeclaration() && !(p.isInterfaceDeclaration() && isFinalFunc()));
        }
        return isMember() && !(isStatic() || protection.kind == PROTprivate || protection.kind == PROTpackage) && p.isClassDeclaration() && !(p.isInterfaceDeclaration() && isFinalFunc());
    }

    bool isFinalFunc()
    {
        if (toAliasFunc() != this)
            return toAliasFunc().isFinalFunc();

        ClassDeclaration cd;
        version (none)
        {
            printf("FuncDeclaration::isFinalFunc(%s), %x\n", toChars(), Declaration.isFinal());
            printf("%p %d %d %d\n", isMember(), isStatic(), Declaration.isFinal(), ((cd = toParent().isClassDeclaration()) !is null && cd.storage_class & STCfinal));
            printf("result is %d\n", isMember() && (Declaration.isFinal() || ((cd = toParent().isClassDeclaration()) !is null && cd.storage_class & STCfinal)));
            if (cd)
                printf("\tmember of %s\n", cd.toChars());
        }
        return isMember() && (Declaration.isFinal() || ((cd = toParent().isClassDeclaration()) !is null && cd.storage_class & STCfinal));
    }

    bool addPreInvariant()
    {
        AggregateDeclaration ad = isThis();
        ClassDeclaration cd = ad ? ad.isClassDeclaration() : null;
        return (ad && !(cd && cd.isCPPclass()) && global.params.useInvariants && (protection.kind == PROTprotected || protection.kind == PROTpublic || protection.kind == PROTexport) && !naked);
    }

    bool addPostInvariant()
    {
        AggregateDeclaration ad = isThis();
        ClassDeclaration cd = ad ? ad.isClassDeclaration() : null;
        return (ad && !(cd && cd.isCPPclass()) && ad.inv && global.params.useInvariants && (protection.kind == PROTprotected || protection.kind == PROTpublic || protection.kind == PROTexport) && !naked);
    }

    override const(char)* kind() const
    {
        return generated ? "generated function" : "function";
    }

    /********************************************
     * If there are no overloads of function f, return that function,
     * otherwise return NULL.
     */
    final FuncDeclaration isUnique()
    {
        FuncDeclaration result = null;
        overloadApply(this, (Dsymbol s)
        {
            auto f = s.isFuncDeclaration();
            if (!f)
                return 0;
            if (result)
            {
                result = null;
                return 1; // ambiguous, done
            }
            else
            {
                result = f;
                return 0;
            }
        });
        return result;
    }

    /*********************************************
     * In the current function, we are calling 'this' function.
     * 1. Check to see if the current function can call 'this' function, issue error if not.
     * 2. If the current function is not the parent of 'this' function, then add
     *    the current function to the list of siblings of 'this' function.
     * 3. If the current function is a literal, and it's accessing an uplevel scope,
     *    then mark it as a delegate.
     * Returns true if error occurs.
     */
    final bool checkNestedReference(Scope* sc, Loc loc)
    {
        //printf("FuncDeclaration::checkNestedReference() %s\n", toPrettyChars());

        if (auto fld = this.isFuncLiteralDeclaration())
        {
            if (fld.tok == TOKreserved)
            {
                fld.tok = TOKfunction;
                fld.vthis = null;
            }
        }

        if (!parent || parent == sc.parent)
            return false;
        if (ident == Id.require || ident == Id.ensure)
            return false;
        if (!isThis() && !isNested())
            return false;

        // The current function
        FuncDeclaration fdthis = sc.parent.isFuncDeclaration();
        if (!fdthis)
            return false; // out of function scope

        Dsymbol p = toParent2();

        // Function literals from fdthis to p must be delegates
        ensureStaticLinkTo(fdthis, p);

        if (isNested())
        {
            // The function that this function is in
            FuncDeclaration fdv = p.isFuncDeclaration();
            if (!fdv)
                return false;
            if (fdv == fdthis)
                return false;

            //printf("this = %s in [%s]\n", this.toChars(), this.loc.toChars());
            //printf("fdv  = %s in [%s]\n", fdv .toChars(), fdv .loc.toChars());
            //printf("fdthis = %s in [%s]\n", fdthis.toChars(), fdthis.loc.toChars());

            // Add this function to the list of those which called us
            if (fdthis != this)
            {
                bool found = false;
                for (size_t i = 0; i < siblingCallers.dim; ++i)
                {
                    if (siblingCallers[i] == fdthis)
                        found = true;
                }
                if (!found)
                {
                    //printf("\tadding sibling %s\n", fdthis.toPrettyChars());
                    if (!sc.intypeof && !(sc.flags & SCOPEcompile))
                        siblingCallers.push(fdthis);
                }
            }

            int lv = fdthis.getLevel(loc, sc, fdv);
            if (lv == -2)
                return true; // error
            if (lv == -1)
                return false; // downlevel call
            if (lv == 0)
                return false; // same level call

            // Uplevel call
        }
        return false;
    }

    /*******************************
     * Look at all the variables in this function that are referenced
     * by nested functions, and determine if a closure needs to be
     * created for them.
     */
    final bool needsClosure()
    {
        /* Need a closure for all the closureVars[] if any of the
         * closureVars[] are accessed by a
         * function that escapes the scope of this function.
         * We take the conservative approach and decide that a function needs
         * a closure if it:
         * 1) is a virtual function
         * 2) has its address taken
         * 3) has a parent that escapes
         * 4) calls another nested function that needs a closure
         *
         * Note that since a non-virtual function can be called by
         * a virtual one, if that non-virtual function accesses a closure
         * var, the closure still has to be taken. Hence, we check for isThis()
         * instead of isVirtual(). (thanks to David Friedman)
         *
         * When the function returns a local struct or class, `requiresClosure`
         * is already set to `true` upon entering this function when the
         * struct/class refers to a local variable and a closure is needed.
         */

        //printf("FuncDeclaration::needsClosure() %s\n", toChars());

        if (requiresClosure)
            goto Lyes;

        for (size_t i = 0; i < closureVars.dim; i++)
        {
            VarDeclaration v = closureVars[i];
            //printf("\tv = %s\n", v.toChars());

            for (size_t j = 0; j < v.nestedrefs.dim; j++)
            {
                FuncDeclaration f = v.nestedrefs[j];
                assert(f != this);

                //printf("\t\tf = %p, %s, isVirtual=%d, isThis=%p, tookAddressOf=%d\n", f, f.toChars(), f.isVirtual(), f.isThis(), f.tookAddressOf);

                /* Look to see if f escapes. We consider all parents of f within
                 * this, and also all siblings which call f; if any of them escape,
                 * so does f.
                 * Mark all affected functions as requiring closures.
                 */
                for (Dsymbol s = f; s && s != this; s = s.parent)
                {
                    FuncDeclaration fx = s.isFuncDeclaration();
                    if (!fx)
                        continue;
                    if (fx.isThis() || fx.tookAddressOf)
                    {
                        //printf("\t\tfx = %s, isVirtual=%d, isThis=%p, tookAddressOf=%d\n", fx.toChars(), fx.isVirtual(), fx.isThis(), fx.tookAddressOf);

                        /* Mark as needing closure any functions between this and f
                         */
                        markAsNeedingClosure((fx == f) ? fx.parent : fx, this);

                        requiresClosure = true;
                    }

                    /* We also need to check if any sibling functions that
                     * called us, have escaped. This is recursive: we need
                     * to check the callers of our siblings.
                     */
                    if (checkEscapingSiblings(fx, this))
                        requiresClosure = true;

                    /* https://issues.dlang.org/show_bug.cgi?id=12406
                     * Iterate all closureVars to mark all descendant
                     * nested functions that access to the closing context of this function.
                     */
                }
            }
        }
        if (requiresClosure)
            goto Lyes;

        return false;

    Lyes:
        //printf("\tneeds closure\n");
        return true;
    }

    /***********************************************
     * Check that the function contains any closure.
     * If it's @nogc, report suitable errors.
     * This is mostly consistent with FuncDeclaration::needsClosure().
     *
     * Returns:
     *      true if any errors occur.
     */
    final bool checkClosure()
    {
        if (!needsClosure())
            return false;

        if (setGC())
        {
            error("is @nogc yet allocates closures with the GC");
            if (global.gag)     // need not report supplemental errors
                return true;
        }
        else
        {
            printGCUsage(loc, "using closure causes GC allocation");
            return false;
        }

        FuncDeclarations a;
        foreach (v; closureVars)
        {
            foreach (f; v.nestedrefs)
            {
                assert(f !is this);

            LcheckAncestorsOfANestedRef:
                for (Dsymbol s = f; s && s !is this; s = s.parent)
                {
                    auto fx = s.isFuncDeclaration();
                    if (!fx)
                        continue;
                    if (fx.isThis() ||
                        fx.tookAddressOf ||
                        checkEscapingSiblings(fx, this))
                    {
                        foreach (f2; a)
                        {
                            if (f2 == f)
                                break LcheckAncestorsOfANestedRef;
                        }
                        a.push(f);
                        .errorSupplemental(f.loc, "%s closes over variable %s at %s",
                            f.toPrettyChars(), v.toChars(), v.loc.toChars());
                        break LcheckAncestorsOfANestedRef;
                    }
                }
            }
        }

        return true;
    }

    /***********************************************
     * Determine if function's variables are referenced by a function
     * nested within it.
     */
    final bool hasNestedFrameRefs()
    {
        if (closureVars.dim)
            return true;

        /* If a virtual function has contracts, assume its variables are referenced
         * by those contracts, even if they aren't. Because they might be referenced
         * by the overridden or overriding function's contracts.
         * This can happen because frequire and fensure are implemented as nested functions,
         * and they can be called directly by an overriding function and the overriding function's
         * context had better match, or
         * https://issues.dlang.org/show_bug.cgi?id=7335 will bite.
         */
        if (fdrequire || fdensure)
            return true;

        if (foverrides.dim && isVirtualMethod())
        {
            for (size_t i = 0; i < foverrides.dim; i++)
            {
                FuncDeclaration fdv = foverrides[i];
                if (fdv.hasNestedFrameRefs())
                    return true;
            }
        }
        return false;
    }

    /****************************************************
     * Declare result variable lazily.
     */
    final void buildResultVar(Scope* sc, Type tret)
    {
        if (!vresult)
        {
            Loc loc = fensure ? fensure.loc : this.loc;

            /* If inferRetType is true, tret may not be a correct return type yet.
             * So, in here it may be a temporary type for vresult, and after
             * fbody.semantic() running, vresult.type might be modified.
             */
            vresult = new VarDeclaration(loc, tret, outId ? outId : Id.result, null);
            vresult.storage_class |= STCnodtor;

            if (outId == Id.result)
                vresult.storage_class |= STCtemp;
            if (!isVirtual())
                vresult.storage_class |= STCconst;
            vresult.storage_class |= STCresult;

            // set before the semantic() for checkNestedReference()
            vresult.parent = this;
        }

        if (sc && vresult.semanticRun == PASSinit)
        {
            TypeFunction tf = type.toTypeFunction();
            if (tf.isref)
                vresult.storage_class |= STCref;
            vresult.type = tret;

            vresult.semantic(sc);

            if (!sc.insert(vresult))
                error("out result %s is already defined", vresult.toChars());
            assert(vresult.parent == this);
        }
    }

    /****************************************************
     * Merge into this function the 'in' contracts of all it overrides.
     * 'in's are OR'd together, i.e. only one of them needs to pass.
     */
    final Statement mergeFrequire(Statement sf)
    {
        /* If a base function and its override both have an IN contract, then
         * only one of them needs to succeed. This is done by generating:
         *
         * void derived.in() {
         *  try {
         *    base.in();
         *  }
         *  catch () {
         *    ... body of derived.in() ...
         *  }
         * }
         *
         * So if base.in() doesn't throw, derived.in() need not be executed, and the contract is valid.
         * If base.in() throws, then derived.in()'s body is executed.
         */

        /* Implementing this is done by having the overriding function call
         * nested functions (the fdrequire functions) nested inside the overridden
         * function. This requires that the stack layout of the calling function's
         * parameters and 'this' pointer be in the same place (as the nested
         * function refers to them).
         * This is easy for the parameters, as they are all on the stack in the same
         * place by definition, since it's an overriding function. The problem is
         * getting the 'this' pointer in the same place, since it is a local variable.
         * We did some hacks in the code generator to make this happen:
         *  1. always generate exception handler frame, or at least leave space for it
         *     in the frame (Windows 32 SEH only)
         *  2. always generate an EBP style frame
         *  3. since 'this' is passed in a register that is subsequently copied into
         *     a stack local, allocate that local immediately following the exception
         *     handler block, so it is always at the same offset from EBP.
         */
        foreach (fdv; foverrides)
        {
            /* The semantic pass on the contracts of the overridden functions must
             * be completed before code generation occurs.
             * https://issues.dlang.org/show_bug.cgi?id=3602
             */
            if (fdv.frequire && fdv.semanticRun != PASSsemantic3done)
            {
                assert(fdv._scope);
                Scope* sc = fdv._scope.push();
                sc.stc &= ~STCoverride;
                fdv.semantic3(sc);
                sc.pop();
            }

            sf = fdv.mergeFrequire(sf);
            if (sf && fdv.fdrequire)
            {
                //printf("fdv.frequire: %s\n", fdv.frequire.toChars());
                /* Make the call:
                 *   try { __require(); }
                 *   catch (Throwable) { frequire; }
                 */
                Expression eresult = null;
                Expression e = new CallExp(loc, new VarExp(loc, fdv.fdrequire, false), eresult);
                Statement s2 = new ExpStatement(loc, e);

                auto c = new Catch(loc, getThrowable(), null, sf);
                c.internalCatch = true;
                auto catches = new Catches();
                catches.push(c);
                sf = new TryCatchStatement(loc, s2, catches);
            }
            else
                return null;
        }
        return sf;
    }

    /****************************************************
     * Merge into this function the 'out' contracts of all it overrides.
     * 'out's are AND'd together, i.e. all of them need to pass.
     */
    final Statement mergeFensure(Statement sf, Identifier oid)
    {
        /* Same comments as for mergeFrequire(), except that we take care
         * of generating a consistent reference to the 'result' local by
         * explicitly passing 'result' to the nested function as a reference
         * argument.
         * This won't work for the 'this' parameter as it would require changing
         * the semantic code for the nested function so that it looks on the parameter
         * list for the 'this' pointer, something that would need an unknown amount
         * of tweaking of various parts of the compiler that I'd rather leave alone.
         */
        foreach (fdv; foverrides)
        {
            /* The semantic pass on the contracts of the overridden functions must
             * be completed before code generation occurs.
             * https://issues.dlang.org/show_bug.cgi?id=3602 and
             * https://issues.dlang.org/show_bug.cgi?id=5230
             */
            if (needsFensure(fdv) && fdv.semanticRun != PASSsemantic3done)
            {
                assert(fdv._scope);
                Scope* sc = fdv._scope.push();
                sc.stc &= ~STCoverride;
                fdv.semantic3(sc);
                sc.pop();
            }

            sf = fdv.mergeFensure(sf, oid);
            if (fdv.fdensure)
            {
                //printf("fdv.fensure: %s\n", fdv.fensure.toChars());
                // Make the call: __ensure(result)
                Expression eresult = null;
                if (outId)
                {
                    eresult = new IdentifierExp(loc, oid);

                    Type t1 = fdv.type.nextOf().toBasetype();
                    Type t2 = this.type.nextOf().toBasetype();
                    if (t1.isBaseOf(t2, null))
                    {
                        /* Making temporary reference variable is necessary
                         * in covariant return.
                         * https://issues.dlang.org/show_bug.cgi?id=5204
                         * https://issues.dlang.org/show_bug.cgi?id=10479
                         */
                        auto ei = new ExpInitializer(Loc(), eresult);
                        auto v = new VarDeclaration(Loc(), t1, Identifier.generateId("__covres"), ei);
                        v.storage_class |= STCtemp;
                        auto de = new DeclarationExp(Loc(), v);
                        auto ve = new VarExp(Loc(), v);
                        eresult = new CommaExp(Loc(), de, ve);
                    }
                }
                Expression e = new CallExp(loc, new VarExp(loc, fdv.fdensure, false), eresult);
                Statement s2 = new ExpStatement(loc, e);

                if (sf)
                {
                    sf = new CompoundStatement(sf.loc, s2, sf);
                }
                else
                    sf = s2;
            }
        }
        return sf;
    }

    /*********************************************
     * Return the function's parameter list, and whether
     * it is variadic or not.
     */
    final Parameters* getParameters(int* pvarargs)
    {
        Parameters* fparameters = null;
        int fvarargs = 0;

        if (type)
        {
            TypeFunction fdtype = type.toTypeFunction();
            fparameters = fdtype.parameters;
            fvarargs = fdtype.varargs;
        }
        if (pvarargs)
            *pvarargs = fvarargs;

        return fparameters;
    }

    /**********************************
     * Generate a FuncDeclaration for a runtime library function.
     */
    static FuncDeclaration genCfunc(Parameters* fparams, Type treturn, const(char)* name, StorageClass stc = 0)
    {
        return genCfunc(fparams, treturn, Identifier.idPool(name, strlen(name)), stc);
    }

    static FuncDeclaration genCfunc(Parameters* fparams, Type treturn, Identifier id, StorageClass stc = 0)
    {
        FuncDeclaration fd;
        TypeFunction tf;
        Dsymbol s;
        static __gshared DsymbolTable st = null;

        //printf("genCfunc(name = '%s')\n", id.toChars());
        //printf("treturn\n\t"); treturn.print();

        // See if already in table
        if (!st)
            st = new DsymbolTable();
        s = st.lookup(id);
        if (s)
        {
            fd = s.isFuncDeclaration();
            assert(fd);
            assert(fd.type.nextOf().equals(treturn));
        }
        else
        {
            tf = new TypeFunction(fparams, treturn, 0, LINKc, stc);
            fd = new FuncDeclaration(Loc(), Loc(), id, STCstatic, tf);
            fd.protection = Prot(PROTpublic);
            fd.linkage = LINKc;

            st.insert(fd);
        }
        return fd;
    }

    /******************
     * Check parameters and return type of D main() function.
     * Issue error messages.
     */
    final void checkDmain()
    {
        TypeFunction tf = type.toTypeFunction();
        const nparams = Parameter.dim(tf.parameters);
        bool argerr;
        if (nparams == 1)
        {
            auto fparam0 = Parameter.getNth(tf.parameters, 0);
            auto t = fparam0.type.toBasetype();
            if (t.ty != Tarray ||
                t.nextOf().ty != Tarray ||
                t.nextOf().nextOf().ty != Tchar ||
                fparam0.storageClass & (STCout | STCref | STClazy))
            {
                argerr = true;
            }
        }

        if (!tf.nextOf())
            error("must return int or void");
        else if (tf.nextOf().ty != Tint32 && tf.nextOf().ty != Tvoid)
            error("must return int or void, not %s", tf.nextOf().toChars());
        else if (tf.varargs || nparams >= 2 || argerr)
            error("parameters must be main() or main(string[] args)");
    }

    override final inout(FuncDeclaration) isFuncDeclaration() inout
    {
        return this;
    }

    FuncDeclaration toAliasFunc()
    {
        return this;
    }

    override void accept(Visitor v)
    {
        v.visit(this);
    }
}

/********************************************************
 * Generate Expression to call the invariant.
 * Input:
 *      ad      aggregate with the invariant
 *      vthis   variable with 'this'
 * Returns:
 *      void expression that calls the invariant
 */
extern (C++) Expression addInvariant(Loc loc, Scope* sc, AggregateDeclaration ad, VarDeclaration vthis)
{
    Expression e = null;
    // Call invariant directly only if it exists
    FuncDeclaration inv = ad.inv;
    ClassDeclaration cd = ad.isClassDeclaration();

    while (!inv && cd)
    {
        cd = cd.baseClass;
        if (!cd)
            break;
        inv = cd.inv;
    }
    if (inv)
    {
        version (all)
        {
            // Workaround for https://issues.dlang.org/show_bug.cgi?id=13394
            // For the correct mangling,
            // run attribute inference on inv if needed.
            inv.functionSemantic();
        }

        //e = new DsymbolExp(Loc(), inv);
        //e = new CallExp(Loc(), e);
        //e = e.semantic(sc2);

        /* https://issues.dlang.org/show_bug.cgi?id=13113
         * Currently virtual invariant calls completely
         * bypass attribute enforcement.
         * Change the behavior of pre-invariant call by following it.
         */
        e = new ThisExp(Loc());
        e.type = vthis.type;
        e = new DotVarExp(Loc(), e, inv, false);
        e.type = inv.type;
        e = new CallExp(Loc(), e);
        e.type = Type.tvoid;
    }
    return e;
}

/***************************************************
 * Visit each overloaded function/template in turn, and call dg(s) on it.
 * Exit when no more, or dg(s) returns nonzero.
 * Returns:
 *      ==0     continue
 *      !=0     done
 */
extern (D) int overloadApply(Dsymbol fstart, scope int delegate(Dsymbol) dg)
{
    Dsymbol next;
    for (Dsymbol d = fstart; d; d = next)
    {
        if (auto od = d.isOverDeclaration())
        {
            if (od.hasOverloads)
            {
                if (int r = overloadApply(od.aliassym, dg))
                    return r;
            }
            else
            {
                if (int r = dg(od.aliassym))
                    return r;
            }
            next = od.overnext;
        }
        else if (auto fa = d.isFuncAliasDeclaration())
        {
            if (fa.hasOverloads)
            {
                if (int r = overloadApply(fa.funcalias, dg))
                    return r;
            }
            else if (auto fd = fa.toAliasFunc())
            {
                if (int r = dg(fd))
                    return r;
            }
            else
            {
                d.error("is aliased to a function");
                break;
            }
            next = fa.overnext;
        }
        else if (auto ad = d.isAliasDeclaration())
        {
            next = ad.toAlias();
            if (next == ad)
                break;
            if (next == fstart)
                break;
        }
        else if (auto td = d.isTemplateDeclaration())
        {
            if (int r = dg(td))
                return r;
            next = td.overnext;
        }
        else if (auto fd = d.isFuncDeclaration())
        {
            if (int r = dg(fd))
                return r;
            next = fd.overnext;
        }
        else
        {
            d.error("is aliased to a function");
            break;
            // BUG: should print error message?
        }
    }
    return 0;
}

extern (C++) int overloadApply(Dsymbol fstart, void* param, int function(void*, Dsymbol) fp)
{
    return overloadApply(fstart, s => (*fp)(param, s));
}

void MODMatchToBuffer(OutBuffer* buf, ubyte lhsMod, ubyte rhsMod)
{
    bool bothMutable = ((lhsMod & rhsMod) == 0);
    bool sharedMismatch = ((lhsMod ^ rhsMod) & MODshared) != 0;
    bool sharedMismatchOnly = ((lhsMod ^ rhsMod) == MODshared);

    if (lhsMod & MODshared)
        buf.writestring("shared ");
    else if (sharedMismatch && !(lhsMod & MODimmutable))
        buf.writestring("non-shared ");

    if (bothMutable && sharedMismatchOnly)
    {
    }
    else if (lhsMod & MODimmutable)
        buf.writestring("immutable ");
    else if (lhsMod & MODconst)
        buf.writestring("const ");
    else if (lhsMod & MODwild)
        buf.writestring("inout ");
    else
        buf.writestring("mutable ");
}

private const(char)* prependSpace(const(char)* str)
{
    if (!str || !*str) return "";

    return (" " ~ str[0 .. strlen(str)] ~ "\0").ptr;
}

/*******************************************
 * Given a symbol that could be either a FuncDeclaration or
 * a function template, resolve it to a function symbol.
 * Params:
 *      loc =           instantiation location
 *      sc =            instantiation scope
 *      tiargs =        initial list of template arguments
 *      tthis =         if !NULL, the `this` argument type
 *      fargs =         arguments to function
 *      flags =         1: do not issue error message on no match, just return NULL
 *                      2: overloadResolve only
 * Returns:
 *      if match is found, then function symbol, else null
 */
extern (C++) FuncDeclaration resolveFuncCall(Loc loc, Scope* sc, Dsymbol s,
    Objects* tiargs, Type tthis, Expressions* fargs, int flags = 0)
{
    if (!s)
        return null; // no match

    version (none)
    {
        printf("resolveFuncCall('%s')\n", s.toChars());
        if (tthis)
            printf("\tthis: %s\n", tthis.toChars());
        if (fargs)
        {
            for (size_t i = 0; i < fargs.dim; i++)
            {
                Expression arg = (*fargs)[i];
                assert(arg.type);
                printf("\t%s: ", arg.toChars());
                arg.type.print();
            }
        }
    }

    if (tiargs && arrayObjectIsError(tiargs) ||
        fargs && arrayObjectIsError(cast(Objects*)fargs))
    {
        return null;
    }

    Match m;
    m.last = MATCHnomatch;

    functionResolve(&m, s, loc, sc, tiargs, tthis, fargs);

    if (m.last > MATCHnomatch && m.lastf)
    {
        if (m.count == 1) // exactly one match
        {
            if (!(flags & 1))
                m.lastf.functionSemantic();
            return m.lastf;
        }
        if ((flags & 2) && !tthis && m.lastf.needThis())
        {
            return m.lastf;
        }
    }

    /* Failed to find a best match.
     * Do nothing or print error.
     */
    if (m.last <= MATCHnomatch)
    {
        // error was caused on matched function
        if (m.count == 1)
            return m.lastf;

        // if do not print error messages
        if (flags & 1)
            return null; // no match
    }

    auto fd = s.isFuncDeclaration();
    auto od = s.isOverDeclaration();
    auto td = s.isTemplateDeclaration();
    if (td && td.funcroot)
        s = fd = td.funcroot;

    OutBuffer tiargsBuf;
    arrayObjectsToBuffer(&tiargsBuf, tiargs);

    OutBuffer fargsBuf;
    fargsBuf.writeByte('(');
    argExpTypesToCBuffer(&fargsBuf, fargs);
    fargsBuf.writeByte(')');
    if (tthis)
        tthis.modToBuffer(&fargsBuf);

    // max num of overloads to print (-v overrides this).
    enum int numOverloadsDisplay = 5;

    if (!m.lastf && !(flags & 1)) // no match
    {
        if (td && !fd) // all of overloads are templates
        {
            .error(loc, "%s %s.%s cannot deduce function from argument types !(%s)%s, candidates are:",
                td.kind(), td.parent.toPrettyChars(), td.ident.toChars(),
                tiargsBuf.peekString(), fargsBuf.peekString());

            // Display candidate templates (even if there are no multiple overloads)
            int numToDisplay = numOverloadsDisplay;
            overloadApply(td, (Dsymbol s)
            {
                auto td = s.isTemplateDeclaration();
                if (!td)
                    return 0;
                .errorSupplemental(td.loc, "%s", td.toPrettyChars());
                if (global.params.verbose || --numToDisplay != 0 || !td.overnext)
                    return 0;

                // Too many overloads to sensibly display.
                // Just show count of remaining overloads.
                int num = 0;
                overloadApply(td.overnext, (s) { ++num; return 0; });
                if (num > 0)
                    .errorSupplemental(loc, "... (%d more, -v to show) ...", num);
                return 1;   // stop iterating
            });
        }
        else if (od)
        {
            .error(loc, "none of the overloads of '%s' are callable using argument types !(%s)%s",
                od.ident.toChars(), tiargsBuf.peekString(), fargsBuf.peekString());
        }
        else
        {
            assert(fd);

            bool hasOverloads = fd.overnext !is null;
            auto tf = fd.type.toTypeFunction();
            if (tthis && !MODimplicitConv(tthis.mod, tf.mod)) // modifier mismatch
            {
                OutBuffer thisBuf, funcBuf;
                MODMatchToBuffer(&thisBuf, tthis.mod, tf.mod);
                MODMatchToBuffer(&funcBuf, tf.mod, tthis.mod);
                if (hasOverloads)
                {
                    .error(loc, "none of the overloads of '%s' are callable using a %sobject, candidates are:",
                        fd.ident.toChars(), thisBuf.peekString());
                }
                else
                {
                    .error(loc, "%smethod %s is not callable using a %sobject",
                        funcBuf.peekString(), fd.toPrettyChars(),
                        thisBuf.peekString());
                }
            }
            else
            {
                //printf("tf = %s, args = %s\n", tf.deco, (*fargs)[0].type.deco);
                if (hasOverloads)
                {
                    .error(loc, "none of the overloads of '%s' are callable using argument types %s, candidates are:",
                        fd.ident.toChars(), fargsBuf.peekString());
                }
                else
                {
                    fd.error(loc, "%s%s is not callable using argument types %s",
                        parametersTypeToChars(tf.parameters, tf.varargs),
                        tf.modToChars(), fargsBuf.peekString());
                }
            }

            // Display candidate functions
            int numToDisplay = numOverloadsDisplay;
            overloadApply(hasOverloads ? fd : null, (Dsymbol s)
            {
                auto fd = s.isFuncDeclaration();
                auto td = s.isTemplateDeclaration();
                if (fd)
                {
                    if (fd.errors || fd.type.ty == Terror)
                        return 0;

                    auto tf = cast(TypeFunction)fd.type;
                    .errorSupplemental(fd.loc, "%s%s", fd.toPrettyChars(),
                        parametersTypeToChars(tf.parameters, tf.varargs));
                }
                else
                {
                    .errorSupplemental(td.loc, "%s", td.toPrettyChars());
                }

                if (global.params.verbose || --numToDisplay != 0 || !fd)
                    return 0;

                // Too many overloads to sensibly display.
                int num = 0;
                overloadApply(fd.overnext, (s){ ++num; return 0; });
                if (num > 0)
                    .errorSupplemental(loc, "... (%d more, -v to show) ...", num);
                return 1;   // stop iterating
            });
        }
    }
    else if (m.nextf)
    {
        TypeFunction tf1 = m.lastf.type.toTypeFunction();
        TypeFunction tf2 = m.nextf.type.toTypeFunction();
        const(char)* lastprms = parametersTypeToChars(tf1.parameters, tf1.varargs);
        const(char)* nextprms = parametersTypeToChars(tf2.parameters, tf2.varargs);

        const(char)* mod1 = prependSpace(MODtoChars(tf1.mod));
        const(char)* mod2 = prependSpace(MODtoChars(tf2.mod));

        .error(loc, "%s.%s called with argument types %s matches both:\n%s:     %s%s%s\nand:\n%s:     %s%s%s",
            s.parent.toPrettyChars(), s.ident.toChars(),
            fargsBuf.peekString(),
            m.lastf.loc.toChars(), m.lastf.toPrettyChars(), lastprms, mod1,
            m.nextf.loc.toChars(), m.nextf.toPrettyChars(), nextprms, mod2);
    }
    return null;
}

/**************************************
 * Returns an indirect type one step from t.
 */
extern (C++) Type getIndirection(Type t)
{
    t = t.baseElemOf();
    if (t.ty == Tarray || t.ty == Tpointer)
        return t.nextOf().toBasetype();
    if (t.ty == Taarray || t.ty == Tclass)
        return t;
    if (t.ty == Tstruct)
        return t.hasPointers() ? t : null; // TODO

    // should consider TypeDelegate?
    return null;
}

/**************************************
 * Returns true if memory reachable through a reference B to a value of type tb,
 * which has been constructed with a reference A to a value of type ta
 * available, can alias memory reachable from A based on the types involved
 * (either directly or via any number of indirections).
 *
 * This relation is not symmetric in the two arguments. For example,
 * a const(int) reference can point to a pre-existing int, but not the other
 * way round.
 *
 * Returns:
 *      true if so
 */
private bool traverseIndirections(Type ta, Type tb, void* p = null, bool reversePass = false)
{
    Type source = ta;
    Type target = tb;
    if (reversePass)
    {
        source = tb;
        target = ta;
    }

    if (source.constConv(target))
        return true;
    else if (target.ty == Tvoid && MODimplicitConv(source.mod, target.mod))
        return true;

    // No direct match, so try breaking up one of the types (starting with tb).
    Type tbb = tb.toBasetype().baseElemOf();
    if (tbb != tb)
        return traverseIndirections(ta, tbb, p, reversePass);

    // context data to detect circular look up
    static struct Ctxt
    {
        Ctxt* prev;
        Type type;
    }

    Ctxt* ctxt = cast(Ctxt*)p;
    if (tb.ty == Tclass || tb.ty == Tstruct)
    {
        for (Ctxt* c = ctxt; c; c = c.prev)
            if (tb == c.type)
                return false;
        Ctxt c;
        c.prev = ctxt;
        c.type = tb;

        AggregateDeclaration sym = tb.toDsymbol(null).isAggregateDeclaration();
        for (size_t i = 0; i < sym.fields.dim; i++)
        {
            VarDeclaration v = sym.fields[i];
            Type tprmi = v.type.addMod(tb.mod);
            //printf("\ttb = %s, tprmi = %s\n", tb.toChars(), tprmi.toChars());
            if (traverseIndirections(ta, tprmi, &c, reversePass))
                return true;
        }
    }
    else if (tb.ty == Tarray || tb.ty == Taarray || tb.ty == Tpointer)
    {
        Type tind = tb.nextOf();
        if (traverseIndirections(ta, tind, ctxt, reversePass))
            return true;
    }
    else if (tb.hasPointers())
    {
        // FIXME: function pointer/delegate types should be considered.
        return true;
    }

    // Still no match, so try breaking up ta if we have note done so yet.
    if (!reversePass)
        return traverseIndirections(tb, ta, ctxt, true);

    return false;
}

/* For all functions between outerFunc and f, mark them as needing
 * a closure.
 */
private void markAsNeedingClosure(Dsymbol f, FuncDeclaration outerFunc)
{
    for (Dsymbol sx = f; sx && sx != outerFunc; sx = sx.parent)
    {
        FuncDeclaration fy = sx.isFuncDeclaration();
        if (fy && fy.closureVars.dim)
        {
            /* fy needs a closure if it has closureVars[],
             * because the frame pointer in the closure will be accessed.
             */
            fy.requiresClosure = true;
        }
    }
}

/********
 * Given a nested function f inside a function outerFunc, check
 * if any sibling callers of f have escaped. If so, mark
 * all the enclosing functions as needing closures.
 * This is recursive: we need to check the callers of our siblings.
 * Note that nested functions can only call lexically earlier nested
 * functions, so loops are impossible.
 * Params:
 *      f = inner function (nested within outerFunc)
 *      outerFunc = outer function
 *      p = for internal recursion use
 * Returns:
 *      true if any closures were needed
 */
private bool checkEscapingSiblings(FuncDeclaration f, FuncDeclaration outerFunc, void* p = null)
{
    static struct PrevSibling
    {
        PrevSibling* p;
        FuncDeclaration f;
    }

    PrevSibling ps;
    ps.p = cast(PrevSibling*)p;
    ps.f = f;

    //printf("checkEscapingSiblings(f = %s, outerfunc = %s)\n", f.toChars(), outerFunc.toChars());
    bool bAnyClosures = false;
    for (size_t i = 0; i < f.siblingCallers.dim; ++i)
    {
        FuncDeclaration g = f.siblingCallers[i];
        if (g.isThis() || g.tookAddressOf)
        {
            markAsNeedingClosure(g, outerFunc);
            bAnyClosures = true;
        }

        PrevSibling* prev = cast(PrevSibling*)p;
        while (1)
        {
            if (!prev)
            {
                bAnyClosures |= checkEscapingSiblings(g, outerFunc, &ps);
                break;
            }
            if (prev.f == g)
                break;
            prev = prev.p;
        }
    }
    //printf("\t%d\n", bAnyClosures);
    return bAnyClosures;
}

/***********************************************************
 * Used as a way to import a set of functions from another scope into this one.
 */
extern (C++) final class FuncAliasDeclaration : FuncDeclaration
{
    FuncDeclaration funcalias;
    bool hasOverloads;

    extern (D) this(Identifier ident, FuncDeclaration funcalias, bool hasOverloads = true)
    {
        super(funcalias.loc, funcalias.endloc, ident, funcalias.storage_class, funcalias.type);
        assert(funcalias != this);
        this.funcalias = funcalias;

        this.hasOverloads = hasOverloads;
        if (hasOverloads)
        {
            if (FuncAliasDeclaration fad = funcalias.isFuncAliasDeclaration())
                this.hasOverloads = fad.hasOverloads;
        }
        else
        {
            // for internal use
            assert(!funcalias.isFuncAliasDeclaration());
            this.hasOverloads = false;
        }
        userAttribDecl = funcalias.userAttribDecl;
    }

    override inout(FuncAliasDeclaration) isFuncAliasDeclaration() inout
    {
        return this;
    }

    override const(char)* kind() const
    {
        return "function alias";
    }

    override FuncDeclaration toAliasFunc()
    {
        return funcalias.toAliasFunc();
    }

    override void accept(Visitor v)
    {
        v.visit(this);
    }
}

/***********************************************************
 */
extern (C++) final class FuncLiteralDeclaration : FuncDeclaration
{
    TOK tok;        // TOKfunction or TOKdelegate
    Type treq;      // target of return type inference

    // backend
    bool deferToObj;

    extern (D) this(Loc loc, Loc endloc, Type type, TOK tok, ForeachStatement fes, Identifier id = null)
    {
        super(loc, endloc, null, STCundefined, type);
        this.ident = id ? id : Id.empty;
        this.tok = tok;
        this.fes = fes;
        //printf("FuncLiteralDeclaration() id = '%s', type = '%s'\n", this.ident.toChars(), type.toChars());
    }

    override Dsymbol syntaxCopy(Dsymbol s)
    {
        //printf("FuncLiteralDeclaration::syntaxCopy('%s')\n", toChars());
        assert(!s);
        auto f = new FuncLiteralDeclaration(loc, endloc, type.syntaxCopy(), tok, fes, ident);
        f.treq = treq; // don't need to copy
        return FuncDeclaration.syntaxCopy(f);
    }

    override bool isNested()
    {
        //printf("FuncLiteralDeclaration::isNested() '%s'\n", toChars());
        return (tok != TOKfunction) && !isThis();
    }

    override AggregateDeclaration isThis()
    {
        return tok == TOKdelegate ? super.isThis() : null;
    }

    override bool isVirtual()
    {
        return false;
    }

    override bool addPreInvariant()
    {
        return false;
    }

    override bool addPostInvariant()
    {
        return false;
    }

    /*******************************
     * Modify all expression type of return statements to tret.
     *
     * On function literals, return type may be modified based on the context type
     * after its semantic3 is done, in FuncExp::implicitCastTo.
     *
     *  A function() dg = (){ return new B(); } // OK if is(B : A) == true
     *
     * If B to A conversion is convariant that requires offseet adjusting,
     * all return statements should be adjusted to return expressions typed A.
     */
    void modifyReturns(Scope* sc, Type tret)
    {
        import ddmd.statement_rewrite_walker;

        extern (C++) final class RetWalker : StatementRewriteWalker
        {
            alias visit = super.visit;
        public:
            Scope* sc;
            Type tret;
            FuncLiteralDeclaration fld;

            override void visit(ReturnStatement s)
            {
                Expression exp = s.exp;
                if (exp && !exp.type.equals(tret))
                {
                    s.exp = exp.castTo(sc, tret);
                }
            }
        }

        if (semanticRun < PASSsemantic3done)
            return;

        if (fes)
            return;

        scope RetWalker w = new RetWalker();
        w.sc = sc;
        w.tret = tret;
        w.fld = this;
        fbody.accept(w);

        // Also update the inferred function type to match the new return type.
        // This is required so the code generator does not try to cast the
        // modified returns back to the original type.
        if (inferRetType && type.nextOf() != tret)
            type.toTypeFunction().next = tret;
    }

    override inout(FuncLiteralDeclaration) isFuncLiteralDeclaration() inout
    {
        return this;
    }

    override const(char)* kind() const
    {
        // GCC requires the (char*) casts
        return (tok != TOKfunction) ? cast(char*)"delegate" : cast(char*)"function";
    }

    override const(char)* toPrettyChars(bool QualifyTypes = false)
    {
        if (parent)
        {
            TemplateInstance ti = parent.isTemplateInstance();
            if (ti)
                return ti.tempdecl.toPrettyChars(QualifyTypes);
        }
        return Dsymbol.toPrettyChars(QualifyTypes);
    }

    override void accept(Visitor v)
    {
        v.visit(this);
    }
}

/***********************************************************
 */
extern (C++) final class CtorDeclaration : FuncDeclaration
{
    extern (D) this(Loc loc, Loc endloc, StorageClass stc, Type type)
    {
        super(loc, endloc, Id.ctor, stc, type);
        //printf("CtorDeclaration(loc = %s) %s\n", loc.toChars(), toChars());
    }

    override Dsymbol syntaxCopy(Dsymbol s)
    {
        assert(!s);
        auto f = new CtorDeclaration(loc, endloc, storage_class, type.syntaxCopy());
        return FuncDeclaration.syntaxCopy(f);
    }

    override const(char)* kind() const
    {
        return "constructor";
    }

    override const(char)* toChars() const
    {
        return "this";
    }

    override bool isVirtual()
    {
        return false;
    }

    override bool addPreInvariant()
    {
        return false;
    }

    override bool addPostInvariant()
    {
        return (isThis() && vthis && global.params.useInvariants);
    }

    override inout(CtorDeclaration) isCtorDeclaration() inout
    {
        return this;
    }

    override void accept(Visitor v)
    {
        v.visit(this);
    }
}

/***********************************************************
 */
extern (C++) final class PostBlitDeclaration : FuncDeclaration
{
    extern (D) this(Loc loc, Loc endloc, StorageClass stc, Identifier id)
    {
        super(loc, endloc, id, stc, null);
    }

    override Dsymbol syntaxCopy(Dsymbol s)
    {
        assert(!s);
        auto dd = new PostBlitDeclaration(loc, endloc, storage_class, ident);
        return FuncDeclaration.syntaxCopy(dd);
    }

    override bool isVirtual()
    {
        return false;
    }

    override bool addPreInvariant()
    {
        return false;
    }

    override bool addPostInvariant()
    {
        return (isThis() && vthis && global.params.useInvariants);
    }

    override bool overloadInsert(Dsymbol s)
    {
        return false; // cannot overload postblits
    }

    override inout(PostBlitDeclaration) isPostBlitDeclaration() inout
    {
        return this;
    }

    override void accept(Visitor v)
    {
        v.visit(this);
    }
}

/***********************************************************
 */
extern (C++) final class DtorDeclaration : FuncDeclaration
{
    extern (D) this(Loc loc, Loc endloc)
    {
        super(loc, endloc, Id.dtor, STCundefined, null);
    }

    extern (D) this(Loc loc, Loc endloc, StorageClass stc, Identifier id)
    {
        super(loc, endloc, id, stc, null);
    }

    override Dsymbol syntaxCopy(Dsymbol s)
    {
        assert(!s);
        auto dd = new DtorDeclaration(loc, endloc, storage_class, ident);
        return FuncDeclaration.syntaxCopy(dd);
    }

    override const(char)* kind() const
    {
        return "destructor";
    }

    override const(char)* toChars() const
    {
        return "~this";
    }

    override bool isVirtual()
    {
        // false so that dtor's don't get put into the vtbl[]
        return false;
    }

    override bool addPreInvariant()
    {
        return (isThis() && vthis && global.params.useInvariants);
    }

    override bool addPostInvariant()
    {
        return false;
    }

    override bool overloadInsert(Dsymbol s)
    {
        return false; // cannot overload destructors
    }

    override inout(DtorDeclaration) isDtorDeclaration() inout
    {
        return this;
    }

    override void accept(Visitor v)
    {
        v.visit(this);
    }
}

/***********************************************************
 */
extern (C++) class StaticCtorDeclaration : FuncDeclaration
{
    final extern (D) this(Loc loc, Loc endloc, StorageClass stc)
    {
        super(loc, endloc, Identifier.generateId("_staticCtor"), STCstatic | stc, null);
    }

    final extern (D) this(Loc loc, Loc endloc, const(char)* name, StorageClass stc)
    {
        super(loc, endloc, Identifier.generateId(name), STCstatic | stc, null);
    }

    override Dsymbol syntaxCopy(Dsymbol s)
    {
        assert(!s);
        auto scd = new StaticCtorDeclaration(loc, endloc, storage_class);
        return FuncDeclaration.syntaxCopy(scd);
    }

    override final AggregateDeclaration isThis()
    {
        return null;
    }

    override final bool isVirtual()
    {
        return false;
    }

    override final bool addPreInvariant()
    {
        return false;
    }

    override final bool addPostInvariant()
    {
        return false;
    }

    override final bool hasStaticCtorOrDtor()
    {
        return true;
    }

    override final inout(StaticCtorDeclaration) isStaticCtorDeclaration() inout
    {
        return this;
    }

    override void accept(Visitor v)
    {
        v.visit(this);
    }
}

/***********************************************************
 */
extern (C++) final class SharedStaticCtorDeclaration : StaticCtorDeclaration
{
    extern (D) this(Loc loc, Loc endloc, StorageClass stc)
    {
        super(loc, endloc, "_sharedStaticCtor", stc);
    }

    override Dsymbol syntaxCopy(Dsymbol s)
    {
        assert(!s);
        auto scd = new SharedStaticCtorDeclaration(loc, endloc, storage_class);
        return FuncDeclaration.syntaxCopy(scd);
    }

    override inout(SharedStaticCtorDeclaration) isSharedStaticCtorDeclaration() inout
    {
        return this;
    }

    override void accept(Visitor v)
    {
        v.visit(this);
    }
}

/***********************************************************
 */
extern (C++) class StaticDtorDeclaration : FuncDeclaration
{
    VarDeclaration vgate; // 'gate' variable

    final extern (D) this(Loc loc, Loc endloc, StorageClass stc)
    {
        super(loc, endloc, Identifier.generateId("_staticDtor"), STCstatic | stc, null);
    }

    final extern (D) this(Loc loc, Loc endloc, const(char)* name, StorageClass stc)
    {
        super(loc, endloc, Identifier.generateId(name), STCstatic | stc, null);
    }

    override Dsymbol syntaxCopy(Dsymbol s)
    {
        assert(!s);
        auto sdd = new StaticDtorDeclaration(loc, endloc, storage_class);
        return FuncDeclaration.syntaxCopy(sdd);
    }

    override final AggregateDeclaration isThis()
    {
        return null;
    }

    override final bool isVirtual()
    {
        return false;
    }

    override final bool hasStaticCtorOrDtor()
    {
        return true;
    }

    override final bool addPreInvariant()
    {
        return false;
    }

    override final bool addPostInvariant()
    {
        return false;
    }

    override final inout(StaticDtorDeclaration) isStaticDtorDeclaration() inout
    {
        return this;
    }

    override void accept(Visitor v)
    {
        v.visit(this);
    }
}

/***********************************************************
 */
extern (C++) final class SharedStaticDtorDeclaration : StaticDtorDeclaration
{
    extern (D) this(Loc loc, Loc endloc, StorageClass stc)
    {
        super(loc, endloc, "_sharedStaticDtor", stc);
    }

    override Dsymbol syntaxCopy(Dsymbol s)
    {
        assert(!s);
        auto sdd = new SharedStaticDtorDeclaration(loc, endloc, storage_class);
        return FuncDeclaration.syntaxCopy(sdd);
    }

    override inout(SharedStaticDtorDeclaration) isSharedStaticDtorDeclaration() inout
    {
        return this;
    }

    override void accept(Visitor v)
    {
        v.visit(this);
    }
}

/***********************************************************
 */
extern (C++) final class InvariantDeclaration : FuncDeclaration
{
    extern (D) this(Loc loc, Loc endloc, StorageClass stc, Identifier id, Statement fbody)
    {
        super(loc, endloc, id ? id : Identifier.generateId("__invariant"), stc, null);
        this.fbody = fbody;
    }

    override Dsymbol syntaxCopy(Dsymbol s)
    {
        assert(!s);
        auto id = new InvariantDeclaration(loc, endloc, storage_class, null, null);
        return FuncDeclaration.syntaxCopy(id);
    }

    override bool isVirtual()
    {
        return false;
    }

    override bool addPreInvariant()
    {
        return false;
    }

    override bool addPostInvariant()
    {
        return false;
    }

    override inout(InvariantDeclaration) isInvariantDeclaration() inout
    {
        return this;
    }

    override void accept(Visitor v)
    {
        v.visit(this);
    }
}


/***********************************************************
 */
extern (C++) final class UnitTestDeclaration : FuncDeclaration
{
    char* codedoc;      // for documented unittest

    // toObjFile() these nested functions after this one
    FuncDeclarations deferredNested;

    extern (D) this(Loc loc, Loc endloc, StorageClass stc, char* codedoc)
    {
        // Id.empty can cause certain things to fail, so we create a
        // temporary one here that serves for most purposes with
        // createIdentifier. There is no scope to pass so we pass null.
        super(loc, endloc, createIdentifier(loc, null), stc, null);
        this.codedoc = codedoc;
    }

    override Dsymbol syntaxCopy(Dsymbol s)
    {
        assert(!s);
        auto utd = new UnitTestDeclaration(loc, endloc, storage_class, codedoc);
        return FuncDeclaration.syntaxCopy(utd);
    }

    /**
       Sets the "real" identifier, replacing the one created in the contructor.
       The reason for this is that the "real" identifier can only be generated
       properly in the semantic pass. See:
       https://issues.dlang.org/show_bug.cgi?id=16995
     */
    final void setIdentifier()
    {
        ident = createIdentifier(loc, _scope);
    }

    /***********************************************************
     * Generate unique unittest function Id so we can have multiple
     * instances per module.
     */
    private static Identifier createIdentifier(Loc loc, Scope* sc)
    {
        OutBuffer buf;
        auto index = sc ? sc._module.unitTestCounter++ : 0;
        buf.printf("__unittest_%s_%u_%d", loc.filename, loc.linnum, index);

        // replace characters that demangle can't handle
        auto str = buf.peekString;
        for(int i = 0; str[i] != 0; ++i)
            if(str[i] == '/' || str[i] == '\\' || str[i] == '.') str[i] = '_';

        return Identifier.idPool(buf.peekSlice());
    }

    override AggregateDeclaration isThis()
    {
        return null;
    }

    override bool isVirtual()
    {
        return false;
    }

    override bool addPreInvariant()
    {
        return false;
    }

    override bool addPostInvariant()
    {
        return false;
    }

    override inout(UnitTestDeclaration) isUnitTestDeclaration() inout
    {
        return this;
    }

    override void accept(Visitor v)
    {
        v.visit(this);
    }
}

/***********************************************************
 */
extern (C++) final class NewDeclaration : FuncDeclaration
{
    Parameters* parameters;
    int varargs;

    extern (D) this(Loc loc, Loc endloc, StorageClass stc, Parameters* fparams, int varargs)
    {
        super(loc, endloc, Id.classNew, STCstatic | stc, null);
        this.parameters = fparams;
        this.varargs = varargs;
    }

    override Dsymbol syntaxCopy(Dsymbol s)
    {
        assert(!s);
        auto f = new NewDeclaration(loc, endloc, storage_class, Parameter.arraySyntaxCopy(parameters), varargs);
        return FuncDeclaration.syntaxCopy(f);
    }

    override const(char)* kind() const
    {
        return "allocator";
    }

    override bool isVirtual()
    {
        return false;
    }

    override bool addPreInvariant()
    {
        return false;
    }

    override bool addPostInvariant()
    {
        return false;
    }

    override inout(NewDeclaration) isNewDeclaration() inout
    {
        return this;
    }

    override void accept(Visitor v)
    {
        v.visit(this);
    }
}

/***********************************************************
 */
extern (C++) final class DeleteDeclaration : FuncDeclaration
{
    Parameters* parameters;

    extern (D) this(Loc loc, Loc endloc, StorageClass stc, Parameters* fparams)
    {
        super(loc, endloc, Id.classDelete, STCstatic | stc, null);
        this.parameters = fparams;
    }

    override Dsymbol syntaxCopy(Dsymbol s)
    {
        assert(!s);
        auto f = new DeleteDeclaration(loc, endloc, storage_class, Parameter.arraySyntaxCopy(parameters));
        return FuncDeclaration.syntaxCopy(f);
    }

    override const(char)* kind() const
    {
        return "deallocator";
    }

    override bool isDelete()
    {
        return true;
    }

    override bool isVirtual()
    {
        return false;
    }

    override bool addPreInvariant()
    {
        return false;
    }

    override bool addPostInvariant()
    {
        return false;
    }

    override inout(DeleteDeclaration) isDeleteDeclaration() inout
    {
        return this;
    }

    override void accept(Visitor v)
    {
        v.visit(this);
    }
}<|MERGE_RESOLUTION|>--- conflicted
+++ resolved
@@ -151,28 +151,6 @@
 enum FUNCFLAGinferScope       = 0x40;   /// infer 'scope' for parameters
 
 
-/****************************************************
- * Determine whether an 'out' contract is declared inside
- * the given function or any of its overrides.
- * Params:
- *      fd = the function to search
- * Returns:
- *      true    found an 'out' contract
- */
-private bool needsFensure(FuncDeclaration fd)
-{
-    if (fd.fensure)
-        return true;
-
-    foreach (fdv; fd.foverrides)
-    {
-        if (needsFensure(fdv))
-            return true;
-    }
-    return false;
-}
-
-
 /***********************************************************
  */
 extern (C++) class FuncDeclaration : Declaration
@@ -303,1817 +281,6 @@
         return f;
     }
 
-<<<<<<< HEAD
-=======
-    /// Do the semantic analysis on the external interface to the function.
-    override void semantic(Scope* sc)
-    {
-        TypeFunction f;
-        AggregateDeclaration ad;
-        InterfaceDeclaration id;
-
-        version (none)
-        {
-            printf("FuncDeclaration::semantic(sc = %p, this = %p, '%s', linkage = %d)\n", sc, this, toPrettyChars(), sc.linkage);
-            if (isFuncLiteralDeclaration())
-                printf("\tFuncLiteralDeclaration()\n");
-            printf("sc.parent = %s, parent = %s\n", sc.parent.toChars(), parent ? parent.toChars() : "");
-            printf("type: %p, %s\n", type, type.toChars());
-        }
-
-        if (semanticRun != PASSinit && isFuncLiteralDeclaration())
-        {
-            /* Member functions that have return types that are
-             * forward references can have semantic() run more than
-             * once on them.
-             * See test\interface2.d, test20
-             */
-            return;
-        }
-
-        if (semanticRun >= PASSsemanticdone)
-            return;
-        assert(semanticRun <= PASSsemantic);
-        semanticRun = PASSsemantic;
-
-        if (_scope)
-        {
-            sc = _scope;
-            _scope = null;
-        }
-
-        if (!sc || errors)
-            return;
-
-        parent = sc.parent;
-        Dsymbol parent = toParent();
-
-        foverrides.setDim(0); // reset in case semantic() is being retried for this function
-
-        storage_class |= sc.stc & ~STCref;
-        ad = isThis();
-        // Don't nest structs b/c of generated methods which should not access the outer scopes.
-        // https://issues.dlang.org/show_bug.cgi?id=16627
-        if (ad && !generated)
-        {
-            storage_class |= ad.storage_class & (STC_TYPECTOR | STCsynchronized);
-            ad.makeNested();
-        }
-        if (sc.func)
-            storage_class |= sc.func.storage_class & STCdisable;
-        // Remove prefix storage classes silently.
-        if ((storage_class & STC_TYPECTOR) && !(ad || isNested()))
-            storage_class &= ~STC_TYPECTOR;
-
-        //printf("function storage_class = x%llx, sc.stc = x%llx, %x\n", storage_class, sc.stc, Declaration::isFinal());
-
-        FuncLiteralDeclaration fld = isFuncLiteralDeclaration();
-        if (fld && fld.treq)
-        {
-            Type treq = fld.treq;
-            assert(treq.nextOf().ty == Tfunction);
-            if (treq.ty == Tdelegate)
-                fld.tok = TOKdelegate;
-            else if (treq.ty == Tpointer && treq.nextOf().ty == Tfunction)
-                fld.tok = TOKfunction;
-            else
-                assert(0);
-            linkage = treq.nextOf().toTypeFunction().linkage;
-        }
-        else
-            linkage = sc.linkage;
-        inlining = sc.inlining;
-        protection = sc.protection;
-        userAttribDecl = sc.userAttribDecl;
-
-        if (!originalType)
-            originalType = type.syntaxCopy();
-        if (type.ty != Tfunction)
-        {
-            if (type.ty != Terror)
-            {
-                error("%s must be a function instead of %s", toChars(), type.toChars());
-                type = Type.terror;
-            }
-            errors = true;
-            return;
-        }
-        if (!type.deco)
-        {
-            sc = sc.push();
-            sc.stc |= storage_class & (STCdisable | STCdeprecated); // forward to function type
-
-            TypeFunction tf = type.toTypeFunction();
-            if (sc.func)
-            {
-                /* If the nesting parent is pure without inference,
-                 * then this function defaults to pure too.
-                 *
-                 *  auto foo() pure {
-                 *    auto bar() {}     // become a weak purity function
-                 *    class C {         // nested class
-                 *      auto baz() {}   // become a weak purity function
-                 *    }
-                 *
-                 *    static auto boo() {}   // typed as impure
-                 *    // Even though, boo cannot call any impure functions.
-                 *    // See also Expression::checkPurity().
-                 *  }
-                 */
-                if (tf.purity == PUREimpure && (isNested() || isThis()))
-                {
-                    FuncDeclaration fd = null;
-                    for (Dsymbol p = toParent2(); p; p = p.toParent2())
-                    {
-                        if (AggregateDeclaration adx = p.isAggregateDeclaration())
-                        {
-                            if (adx.isNested())
-                                continue;
-                            break;
-                        }
-                        if ((fd = p.isFuncDeclaration()) !is null)
-                            break;
-                    }
-
-                    /* If the parent's purity is inferred, then this function's purity needs
-                     * to be inferred first.
-                     */
-                    if (fd && fd.isPureBypassingInference() >= PUREweak && !isInstantiated())
-                    {
-                        tf.purity = PUREfwdref; // default to pure
-                    }
-                }
-            }
-
-            if (tf.isref)
-                sc.stc |= STCref;
-            if (tf.isscope)
-                sc.stc |= STCscope;
-            if (tf.isnothrow)
-                sc.stc |= STCnothrow;
-            if (tf.isnogc)
-                sc.stc |= STCnogc;
-            if (tf.isproperty)
-                sc.stc |= STCproperty;
-            if (tf.purity == PUREfwdref)
-                sc.stc |= STCpure;
-            if (tf.trust != TRUSTdefault)
-                sc.stc &= ~(STCsafe | STCsystem | STCtrusted);
-            if (tf.trust == TRUSTsafe)
-                sc.stc |= STCsafe;
-            if (tf.trust == TRUSTsystem)
-                sc.stc |= STCsystem;
-            if (tf.trust == TRUSTtrusted)
-                sc.stc |= STCtrusted;
-
-            if (isCtorDeclaration())
-            {
-                sc.flags |= SCOPEctor;
-                Type tret = ad.handleType();
-                assert(tret);
-                tret = tret.addStorageClass(storage_class | sc.stc);
-                tret = tret.addMod(type.mod);
-                tf.next = tret;
-                if (ad.isStructDeclaration())
-                    sc.stc |= STCref;
-            }
-
-            // 'return' on a non-static class member function implies 'scope' as well
-            if (ad && ad.isClassDeclaration() && (tf.isreturn || sc.stc & STCreturn) && !(sc.stc & STCstatic))
-                sc.stc |= STCscope;
-
-            // If 'this' has no pointers, remove 'scope' as it has no meaning
-            if (sc.stc & STCscope && ad && ad.isStructDeclaration() && !ad.type.hasPointers())
-            {
-                sc.stc &= ~STCscope;
-                tf.isscope = false;
-            }
-
-            sc.linkage = linkage;
-
-            if (!tf.isNaked() && !(isThis() || isNested()))
-            {
-                OutBuffer buf;
-                MODtoBuffer(&buf, tf.mod);
-                error("without 'this' cannot be %s", buf.peekString());
-                tf.mod = 0; // remove qualifiers
-            }
-
-            /* Apply const, immutable, wild and shared storage class
-             * to the function type. Do this before type semantic.
-             */
-            auto stc = storage_class;
-            if (type.isImmutable())
-                stc |= STCimmutable;
-            if (type.isConst())
-                stc |= STCconst;
-            if (type.isShared() || storage_class & STCsynchronized)
-                stc |= STCshared;
-            if (type.isWild())
-                stc |= STCwild;
-            type = type.addSTC(stc);
-
-            type = type.semantic(loc, sc);
-            sc = sc.pop();
-        }
-        if (type.ty != Tfunction)
-        {
-            if (type.ty != Terror)
-            {
-                error("%s must be a function instead of %s", toChars(), type.toChars());
-                type = Type.terror;
-            }
-            errors = true;
-            return;
-        }
-        else
-        {
-            // Merge back function attributes into 'originalType'.
-            // It's used for mangling, ddoc, and json output.
-            TypeFunction tfo = originalType.toTypeFunction();
-            TypeFunction tfx = type.toTypeFunction();
-            tfo.mod = tfx.mod;
-            tfo.isscope = tfx.isscope;
-            tfo.isscopeinferred = tfx.isscopeinferred;
-            tfo.isref = tfx.isref;
-            tfo.isnothrow = tfx.isnothrow;
-            tfo.isnogc = tfx.isnogc;
-            tfo.isproperty = tfx.isproperty;
-            tfo.purity = tfx.purity;
-            tfo.trust = tfx.trust;
-
-            storage_class &= ~(STC_TYPECTOR | STC_FUNCATTR);
-        }
-
-        f = cast(TypeFunction)type;
-        size_t nparams = Parameter.dim(f.parameters);
-
-        if ((storage_class & STCauto) && !f.isref && !inferRetType)
-            error("storage class 'auto' has no effect if return type is not inferred");
-
-        /* Functions can only be 'scope' if they have a 'this'
-         */
-        if (f.isscope && !isNested() && !ad)
-        {
-            error("functions cannot be scope");
-        }
-
-        if (f.isreturn && !needThis() && !isNested())
-        {
-            /* Non-static nested functions have a hidden 'this' pointer to which
-             * the 'return' applies
-             */
-            error("static member has no 'this' to which 'return' can apply");
-        }
-
-        if (isAbstract() && !isVirtual())
-        {
-            const(char)* sfunc;
-            if (isStatic())
-                sfunc = "static";
-            else if (protection.kind == PROTprivate || protection.kind == PROTpackage)
-                sfunc = protectionToChars(protection.kind);
-            else
-                sfunc = "non-virtual";
-            error("%s functions cannot be abstract", sfunc);
-        }
-
-        if (isOverride() && !isVirtual())
-        {
-            PROTKIND kind = prot().kind;
-            if ((kind == PROTprivate || kind == PROTpackage) && isMember())
-                error("%s method is not virtual and cannot override", protectionToChars(kind));
-            else
-                error("cannot override a non-virtual function");
-        }
-
-        if (isAbstract() && isFinalFunc())
-            error("cannot be both final and abstract");
-        version (none)
-        {
-            if (isAbstract() && fbody)
-                error("abstract functions cannot have bodies");
-        }
-
-        version (none)
-        {
-            if (isStaticConstructor() || isStaticDestructor())
-            {
-                if (!isStatic() || type.nextOf().ty != Tvoid)
-                    error("static constructors / destructors must be static void");
-                if (f.arguments && f.arguments.dim)
-                    error("static constructors / destructors must have empty parameter list");
-                // BUG: check for invalid storage classes
-            }
-        }
-
-        id = parent.isInterfaceDeclaration();
-        if (id)
-        {
-            storage_class |= STCabstract;
-            if (isCtorDeclaration() || isPostBlitDeclaration() || isDtorDeclaration() || isInvariantDeclaration() || isNewDeclaration() || isDelete())
-                error("constructors, destructors, postblits, invariants, new and delete functions are not allowed in interface %s", id.toChars());
-            if (fbody && isVirtual())
-                error("function body only allowed in final functions in interface %s", id.toChars());
-        }
-        if (UnionDeclaration ud = parent.isUnionDeclaration())
-        {
-            if (isPostBlitDeclaration() || isDtorDeclaration() || isInvariantDeclaration())
-                error("destructors, postblits and invariants are not allowed in union %s", ud.toChars());
-        }
-
-        /* Contracts can only appear without a body when they are virtual interface functions
-         */
-        if (!fbody && (fensure || frequire) && !(id && isVirtual()))
-            error("in and out contracts require function body");
-
-        if (StructDeclaration sd = parent.isStructDeclaration())
-        {
-            if (isCtorDeclaration())
-            {
-                goto Ldone;
-            }
-        }
-
-        if (ClassDeclaration cd = parent.isClassDeclaration())
-        {
-            if (isCtorDeclaration())
-            {
-                goto Ldone;
-            }
-
-            if (storage_class & STCabstract)
-                cd.isabstract = ABSyes;
-
-            // if static function, do not put in vtbl[]
-            if (!isVirtual())
-            {
-                //printf("\tnot virtual\n");
-                goto Ldone;
-            }
-            // Suppress further errors if the return type is an error
-            if (type.nextOf() == Type.terror)
-                goto Ldone;
-
-            bool may_override = false;
-            for (size_t i = 0; i < cd.baseclasses.dim; i++)
-            {
-                BaseClass* b = (*cd.baseclasses)[i];
-                ClassDeclaration cbd = b.type.toBasetype().isClassHandle();
-                if (!cbd)
-                    continue;
-                for (size_t j = 0; j < cbd.vtbl.dim; j++)
-                {
-                    FuncDeclaration f2 = cbd.vtbl[j].isFuncDeclaration();
-                    if (!f2 || f2.ident != ident)
-                        continue;
-                    if (cbd.parent && cbd.parent.isTemplateInstance())
-                    {
-                        if (!f2.functionSemantic())
-                            goto Ldone;
-                    }
-                    may_override = true;
-                }
-            }
-            if (may_override && type.nextOf() is null)
-            {
-                /* If same name function exists in base class but 'this' is auto return,
-                 * cannot find index of base class's vtbl[] to override.
-                 */
-                error("return type inference is not supported if may override base class function");
-            }
-
-            /* Find index of existing function in base class's vtbl[] to override
-             * (the index will be the same as in cd's current vtbl[])
-             */
-            int vi = cd.baseClass ? findVtblIndex(&cd.baseClass.vtbl, cast(int)cd.baseClass.vtbl.dim) : -1;
-
-            bool doesoverride = false;
-            switch (vi)
-            {
-            case -1:
-            Lintro:
-                /* Didn't find one, so
-                 * This is an 'introducing' function which gets a new
-                 * slot in the vtbl[].
-                 */
-
-                // Verify this doesn't override previous final function
-                if (cd.baseClass)
-                {
-                    Dsymbol s = cd.baseClass.search(loc, ident);
-                    if (s)
-                    {
-                        FuncDeclaration f2 = s.isFuncDeclaration();
-                        if (f2)
-                        {
-                            f2 = f2.overloadExactMatch(type);
-                            if (f2 && f2.isFinalFunc() && f2.prot().kind != PROTprivate)
-                                error("cannot override final function %s", f2.toPrettyChars());
-                        }
-                    }
-                }
-
-                /* These quirky conditions mimic what VC++ appears to do
-                 */
-                if (global.params.mscoff && cd.cpp &&
-                    cd.baseClass && cd.baseClass.vtbl.dim)
-                {
-                    /* if overriding an interface function, then this is not
-                     * introducing and don't put it in the class vtbl[]
-                     */
-                    interfaceVirtual = overrideInterface();
-                    if (interfaceVirtual)
-                    {
-                        //printf("\tinterface function %s\n", toChars());
-                        cd.vtblFinal.push(this);
-                        goto Linterfaces;
-                    }
-                }
-
-                if (isFinalFunc())
-                {
-                    // Don't check here, as it may override an interface function
-                    //if (isOverride())
-                    //    error("is marked as override, but does not override any function");
-                    cd.vtblFinal.push(this);
-                }
-                else
-                {
-                    //printf("\tintroducing function %s\n", toChars());
-                    introducing = 1;
-                    if (cd.cpp && Target.reverseCppOverloads)
-                    {
-                        // with dmc, overloaded functions are grouped and in reverse order
-                        vtblIndex = cast(int)cd.vtbl.dim;
-                        for (size_t i = 0; i < cd.vtbl.dim; i++)
-                        {
-                            if (cd.vtbl[i].ident == ident && cd.vtbl[i].parent == parent)
-                            {
-                                vtblIndex = cast(int)i;
-                                break;
-                            }
-                        }
-                        // shift all existing functions back
-                        for (size_t i = cd.vtbl.dim; i > vtblIndex; i--)
-                        {
-                            FuncDeclaration fd = cd.vtbl[i - 1].isFuncDeclaration();
-                            assert(fd);
-                            fd.vtblIndex++;
-                        }
-                        cd.vtbl.insert(vtblIndex, this);
-                    }
-                    else
-                    {
-                        // Append to end of vtbl[]
-                        vi = cast(int)cd.vtbl.dim;
-                        cd.vtbl.push(this);
-                        vtblIndex = vi;
-                    }
-                }
-                break;
-
-            case -2:
-                // can't determine because of forward references
-                errors = true;
-                return;
-
-            default:
-                {
-                    FuncDeclaration fdv = cd.baseClass.vtbl[vi].isFuncDeclaration();
-                    FuncDeclaration fdc = cd.vtbl[vi].isFuncDeclaration();
-                    // This function is covariant with fdv
-
-                    if (fdc == this)
-                    {
-                        doesoverride = true;
-                        break;
-                    }
-
-                    if (fdc.toParent() == parent)
-                    {
-                        //printf("vi = %d,\tthis = %p %s %s @ [%s]\n\tfdc  = %p %s %s @ [%s]\n\tfdv  = %p %s %s @ [%s]\n",
-                        //        vi, this, this.toChars(), this.type.toChars(), this.loc.toChars(),
-                        //            fdc,  fdc .toChars(), fdc .type.toChars(), fdc .loc.toChars(),
-                        //            fdv,  fdv .toChars(), fdv .type.toChars(), fdv .loc.toChars());
-
-                        // fdc overrides fdv exactly, then this introduces new function.
-                        if (fdc.type.mod == fdv.type.mod && this.type.mod != fdv.type.mod)
-                            goto Lintro;
-                    }
-
-                    // This function overrides fdv
-                    if (fdv.isFinalFunc())
-                        error("cannot override final function %s", fdv.toPrettyChars());
-
-                    if (!isOverride())
-                    {
-                        if (fdv.isFuture())
-                        {
-                            .deprecation(loc, "@future base class method %s is being overridden by %s; rename the latter", fdv.toPrettyChars(), toPrettyChars());
-                            // Treat 'this' as an introducing function, giving it a separate hierarchy in the vtbl[]
-                            goto Lintro;
-                        }
-                        else
-                        {
-                            int vi2 = findVtblIndex(&cd.baseClass.vtbl, cast(int)cd.baseClass.vtbl.dim, false);
-                            if (vi2 < 0)
-                                // https://issues.dlang.org/show_bug.cgi?id=17349
-                                .deprecation(loc, "cannot implicitly override base class method `%s` with `%s`; add `override` attribute", fdv.toPrettyChars(), toPrettyChars());
-                            else
-                                .error(loc, "cannot implicitly override base class method %s with %s; add 'override' attribute", fdv.toPrettyChars(), toPrettyChars());
-                        }
-                    }
-                    doesoverride = true;
-                    if (fdc.toParent() == parent)
-                    {
-                        // If both are mixins, or both are not, then error.
-                        // If either is not, the one that is not overrides the other.
-                        bool thismixin = this.parent.isClassDeclaration() !is null;
-                        bool fdcmixin = fdc.parent.isClassDeclaration() !is null;
-                        if (thismixin == fdcmixin)
-                        {
-                            error("multiple overrides of same function");
-                        }
-                        else if (!thismixin) // fdc overrides fdv
-                        {
-                            // this doesn't override any function
-                            break;
-                        }
-                    }
-                    cd.vtbl[vi] = this;
-                    vtblIndex = vi;
-
-                    /* Remember which functions this overrides
-                     */
-                    foverrides.push(fdv);
-
-                    /* This works by whenever this function is called,
-                     * it actually returns tintro, which gets dynamically
-                     * cast to type. But we know that tintro is a base
-                     * of type, so we could optimize it by not doing a
-                     * dynamic cast, but just subtracting the isBaseOf()
-                     * offset if the value is != null.
-                     */
-
-                    if (fdv.tintro)
-                        tintro = fdv.tintro;
-                    else if (!type.equals(fdv.type))
-                    {
-                        /* Only need to have a tintro if the vptr
-                         * offsets differ
-                         */
-                        int offset;
-                        if (fdv.type.nextOf().isBaseOf(type.nextOf(), &offset))
-                        {
-                            tintro = fdv.type;
-                        }
-                    }
-                    break;
-                }
-            }
-
-            /* Go through all the interface bases.
-             * If this function is covariant with any members of those interface
-             * functions, set the tintro.
-             */
-        Linterfaces:
-            foreach (b; cd.interfaces)
-            {
-                vi = findVtblIndex(&b.sym.vtbl, cast(int)b.sym.vtbl.dim);
-                switch (vi)
-                {
-                case -1:
-                    break;
-
-                case -2:
-                    // can't determine because of forward references
-                    errors = true;
-                    return;
-
-                default:
-                    {
-                        auto fdv = cast(FuncDeclaration)b.sym.vtbl[vi];
-                        Type ti = null;
-
-                        /* Remember which functions this overrides
-                         */
-                        foverrides.push(fdv);
-
-                        /* Should we really require 'override' when implementing
-                         * an interface function?
-                         */
-                        //if (!isOverride())
-                        //    warning(loc, "overrides base class function %s, but is not marked with 'override'", fdv.toPrettyChars());
-
-                        if (fdv.tintro)
-                            ti = fdv.tintro;
-                        else if (!type.equals(fdv.type))
-                        {
-                            /* Only need to have a tintro if the vptr
-                             * offsets differ
-                             */
-                            int offset;
-                            if (fdv.type.nextOf().isBaseOf(type.nextOf(), &offset))
-                            {
-                                ti = fdv.type;
-                            }
-                        }
-                        if (ti)
-                        {
-                            if (tintro)
-                            {
-                                if (!tintro.nextOf().equals(ti.nextOf()) && !tintro.nextOf().isBaseOf(ti.nextOf(), null) && !ti.nextOf().isBaseOf(tintro.nextOf(), null))
-                                {
-                                    error("incompatible covariant types %s and %s", tintro.toChars(), ti.toChars());
-                                }
-                            }
-                            tintro = ti;
-                        }
-                        goto L2;
-                    }
-                }
-            }
-
-            if (!doesoverride && isOverride() && (type.nextOf() || !may_override))
-            {
-                BaseClass* bc = null;
-                Dsymbol s = null;
-                for (size_t i = 0; i < cd.baseclasses.dim; i++)
-                {
-                    bc = (*cd.baseclasses)[i];
-                    s = bc.sym.search_correct(ident);
-                    if (s)
-                        break;
-                }
-
-                if (s)
-                    error("does not override any function, did you mean to override '%s%s'?",
-                        bc.sym.isCPPclass() ? "extern (C++) ".ptr : "".ptr, s.toPrettyChars());
-                else
-                    error("does not override any function");
-            }
-
-        L2:
-            /* Go through all the interface bases.
-             * Disallow overriding any final functions in the interface(s).
-             */
-            foreach (b; cd.interfaces)
-            {
-                if (b.sym)
-                {
-                    Dsymbol s = search_function(b.sym, ident);
-                    if (s)
-                    {
-                        FuncDeclaration f2 = s.isFuncDeclaration();
-                        if (f2)
-                        {
-                            f2 = f2.overloadExactMatch(type);
-                            if (f2 && f2.isFinalFunc() && f2.prot().kind != PROTprivate)
-                                error("cannot override final function %s.%s", b.sym.toChars(), f2.toPrettyChars());
-                        }
-                    }
-                }
-            }
-
-            if (isOverride)
-            {
-                if (storage_class & STCdisable)
-                    deprecation("overridden functions cannot be annotated @disable");
-                if (isDeprecated)
-                    deprecation("deprecated functions cannot be annotated @disable");
-            }
-
-        }
-        else if (isOverride() && !parent.isTemplateInstance())
-            error("override only applies to class member functions");
-
-        // Reflect this.type to f because it could be changed by findVtblIndex
-        f = type.toTypeFunction();
-
-        /* Do not allow template instances to add virtual functions
-         * to a class.
-         */
-        if (isVirtual())
-        {
-            TemplateInstance ti = parent.isTemplateInstance();
-            if (ti)
-            {
-                // Take care of nested templates
-                while (1)
-                {
-                    TemplateInstance ti2 = ti.tempdecl.parent.isTemplateInstance();
-                    if (!ti2)
-                        break;
-                    ti = ti2;
-                }
-
-                // If it's a member template
-                ClassDeclaration cd = ti.tempdecl.isClassMember();
-                if (cd)
-                {
-                    error("cannot use template to add virtual function to class '%s'", cd.toChars());
-                }
-            }
-        }
-
-        if (isMain())
-            checkDmain();       // Check main() parameters and return type
-
-    Ldone:
-        /* Purity and safety can be inferred for some functions by examining
-         * the function body.
-         */
-        if (canInferAttributes(sc))
-            initInferAttributes();
-
-        Module.dprogress++;
-        semanticRun = PASSsemanticdone;
-
-        /* Save scope for possible later use (if we need the
-         * function internals)
-         */
-        _scope = sc.copy();
-        _scope.setNoFree();
-
-        static __gshared bool printedMain = false; // semantic might run more than once
-        if (global.params.verbose && !printedMain)
-        {
-            const(char)* type = isMain() ? "main" : isWinMain() ? "winmain" : isDllMain() ? "dllmain" : cast(const(char)*)null;
-            Module mod = sc._module;
-
-            if (type && mod)
-            {
-                printedMain = true;
-                const(char)* name = FileName.searchPath(global.path, mod.srcfile.toChars(), true);
-                fprintf(global.stdmsg, "entry     %-10s\t%s\n", type, name);
-            }
-        }
-
-        if (fbody && isMain() && sc._module.isRoot())
-            genCmain(sc);
-
-        assert(type.ty != Terror || errors);
-    }
-
-    override final void semantic2(Scope* sc)
-    {
-        if (semanticRun >= PASSsemantic2done)
-            return;
-        assert(semanticRun <= PASSsemantic2);
-
-        semanticRun = PASSsemantic2;
-
-        objc.setSelector(this, sc);
-        objc.validateSelector(this);
-        if (ClassDeclaration cd = parent.isClassDeclaration())
-        {
-            objc.checkLinkage(this);
-        }
-    }
-
-    // Do the semantic analysis on the internals of the function.
-    override final void semantic3(Scope* sc)
-    {
-        VarDeclaration _arguments = null;
-
-        if (!parent)
-        {
-            if (global.errors)
-                return;
-            //printf("FuncDeclaration::semantic3(%s '%s', sc = %p)\n", kind(), toChars(), sc);
-            assert(0);
-        }
-        if (errors || isError(parent))
-        {
-            errors = true;
-            return;
-        }
-        //printf("FuncDeclaration::semantic3('%s.%s', %p, sc = %p, loc = %s)\n", parent.toChars(), toChars(), this, sc, loc.toChars());
-        //fflush(stdout);
-        //printf("storage class = x%x %x\n", sc.stc, storage_class);
-        //{ static int x; if (++x == 2) *(char*)0=0; }
-        //printf("\tlinkage = %d\n", sc.linkage);
-
-        if (ident == Id.assign && !inuse)
-        {
-            if (storage_class & STCinference)
-            {
-                /* https://issues.dlang.org/show_bug.cgi?id=15044
-                 * For generated opAssign function, any errors
-                 * from its body need to be gagged.
-                 */
-                uint oldErrors = global.startGagging();
-                ++inuse;
-                semantic3(sc);
-                --inuse;
-                if (global.endGagging(oldErrors))   // if errors happened
-                {
-                    // Disable generated opAssign, because some members forbid identity assignment.
-                    storage_class |= STCdisable;
-                    fbody = null;   // remove fbody which contains the error
-                    semantic3Errors = false;
-                }
-                return;
-            }
-        }
-
-        //printf(" sc.incontract = %d\n", (sc.flags & SCOPEcontract));
-        if (semanticRun >= PASSsemantic3)
-            return;
-        semanticRun = PASSsemantic3;
-        semantic3Errors = false;
-
-        if (!type || type.ty != Tfunction)
-            return;
-        TypeFunction f = cast(TypeFunction)type;
-        if (!inferRetType && f.next.ty == Terror)
-            return;
-
-        if (!fbody && inferRetType && !f.next)
-        {
-            error("has no function body with return type inference");
-            return;
-        }
-
-        uint oldErrors = global.errors;
-
-        if (frequire)
-        {
-            for (size_t i = 0; i < foverrides.dim; i++)
-            {
-                FuncDeclaration fdv = foverrides[i];
-                if (fdv.fbody && !fdv.frequire)
-                {
-                    error("cannot have an in contract when overridden function %s does not have an in contract", fdv.toPrettyChars());
-                    break;
-                }
-            }
-        }
-
-        // Remember whether we need to generate an 'out' contract.
-        bool needEnsure = needsFensure(this);
-
-        if (fbody || frequire || needEnsure)
-        {
-            /* Symbol table into which we place parameters and nested functions,
-             * solely to diagnose name collisions.
-             */
-            localsymtab = new DsymbolTable();
-
-            // Establish function scope
-            auto ss = new ScopeDsymbol();
-            // find enclosing scope symbol, might skip symbol-less CTFE and/or FuncExp scopes
-            for (auto scx = sc; ; scx = scx.enclosing)
-            {
-                if (scx.scopesym)
-                {
-                    ss.parent = scx.scopesym;
-                    break;
-                }
-            }
-            ss.loc = loc;
-            ss.endlinnum = endloc.linnum;
-            Scope* sc2 = sc.push(ss);
-            sc2.func = this;
-            sc2.parent = this;
-            sc2.callSuper = 0;
-            sc2.sbreak = null;
-            sc2.scontinue = null;
-            sc2.sw = null;
-            sc2.fes = fes;
-            sc2.linkage = LINKd;
-            sc2.stc &= ~(STCauto | STCscope | STCstatic | STCabstract | STCdeprecated | STCoverride | STC_TYPECTOR | STCfinal | STCtls | STCgshared | STCref | STCreturn | STCproperty | STCnothrow | STCpure | STCsafe | STCtrusted | STCsystem);
-            sc2.protection = Prot(PROTpublic);
-            sc2.explicitProtection = 0;
-            sc2.aligndecl = null;
-            if (this.ident != Id.require && this.ident != Id.ensure)
-                sc2.flags = sc.flags & ~SCOPEcontract;
-            sc2.flags &= ~SCOPEcompile;
-            sc2.tf = null;
-            sc2.os = null;
-            sc2.noctor = 0;
-            sc2.userAttribDecl = null;
-            if (sc2.intypeof == 1)
-                sc2.intypeof = 2;
-            sc2.fieldinit = null;
-            sc2.fieldinit_dim = 0;
-
-            /* Note: When a lambda is defined immediately under aggregate member
-             * scope, it should be contextless due to prevent interior pointers.
-             * e.g.
-             *      // dg points 'this' - it's interior pointer
-             *      class C { int x; void delegate() dg = (){ this.x = 1; }; }
-             *
-             * However, lambdas could be used inside typeof, in order to check
-             * some expressions validity at compile time. For such case the lambda
-             * body can access aggregate instance members.
-             * e.g.
-             *      class C { int x; static assert(is(typeof({ this.x = 1; }))); }
-             *
-             * To properly accept it, mark these lambdas as member functions.
-             */
-            if (auto fld = isFuncLiteralDeclaration())
-            {
-                if (auto ad = isMember2())
-                {
-                    if (!sc.intypeof)
-                    {
-                        if (fld.tok == TOKdelegate)
-                            error("cannot be %s members", ad.kind());
-                        else
-                            fld.tok = TOKfunction;
-                    }
-                    else
-                    {
-                        if (fld.tok != TOKfunction)
-                            fld.tok = TOKdelegate;
-                    }
-                }
-            }
-
-            // Declare 'this'
-            auto ad = isThis();
-            vthis = declareThis(sc2, ad);
-            //printf("[%s] ad = %p vthis = %p\n", loc.toChars(), ad, vthis);
-            //if (vthis) printf("\tvthis.type = %s\n", vthis.type.toChars());
-
-            // Declare hidden variable _arguments[] and _argptr
-            if (f.varargs == 1)
-            {
-                if (f.linkage == LINKd)
-                {
-                    // Declare _arguments[]
-                    v_arguments = new VarDeclaration(Loc(), Type.typeinfotypelist.type, Id._arguments_typeinfo, null);
-                    v_arguments.storage_class |= STCtemp | STCparameter;
-                    v_arguments.semantic(sc2);
-                    sc2.insert(v_arguments);
-                    v_arguments.parent = this;
-
-                    //Type *t = Type::typeinfo.type.constOf().arrayOf();
-                    Type t = Type.dtypeinfo.type.arrayOf();
-                    _arguments = new VarDeclaration(Loc(), t, Id._arguments, null);
-                    _arguments.storage_class |= STCtemp;
-                    _arguments.semantic(sc2);
-                    sc2.insert(_arguments);
-                    _arguments.parent = this;
-                }
-                if (f.linkage == LINKd || (f.parameters && Parameter.dim(f.parameters)))
-                {
-                    // Declare _argptr
-                    Type t = Type.tvalist;
-                    // Init is handled in FuncDeclaration_toObjFile
-                    v_argptr = new VarDeclaration(Loc(), t, Id._argptr, new VoidInitializer(loc));
-                    v_argptr.storage_class |= STCtemp;
-                    v_argptr.semantic(sc2);
-                    sc2.insert(v_argptr);
-                    v_argptr.parent = this;
-                }
-            }
-
-            /* Declare all the function parameters as variables
-             * and install them in parameters[]
-             */
-            size_t nparams = Parameter.dim(f.parameters);
-            if (nparams)
-            {
-                /* parameters[] has all the tuples removed, as the back end
-                 * doesn't know about tuples
-                 */
-                parameters = new VarDeclarations();
-                parameters.reserve(nparams);
-                for (size_t i = 0; i < nparams; i++)
-                {
-                    Parameter fparam = Parameter.getNth(f.parameters, i);
-                    Identifier id = fparam.ident;
-                    StorageClass stc = 0;
-                    if (!id)
-                    {
-                        /* Generate identifier for un-named parameter,
-                         * because we need it later on.
-                         */
-                        fparam.ident = id = Identifier.generateId("_param_", i);
-                        stc |= STCtemp;
-                    }
-                    Type vtype = fparam.type;
-                    auto v = new VarDeclaration(loc, vtype, id, null);
-                    //printf("declaring parameter %s of type %s\n", v.toChars(), v.type.toChars());
-                    stc |= STCparameter;
-                    if (f.varargs == 2 && i + 1 == nparams)
-                        stc |= STCvariadic;
-                    if (flags & FUNCFLAGinferScope && !(fparam.storageClass & STCscope))
-                        stc |= STCmaybescope;
-                    stc |= fparam.storageClass & (STCin | STCout | STCref | STCreturn | STCscope | STClazy | STCfinal | STC_TYPECTOR | STCnodtor);
-                    v.storage_class = stc;
-                    v.semantic(sc2);
-                    if (!sc2.insert(v))
-                        error("parameter %s.%s is already defined", toChars(), v.toChars());
-                    else
-                        parameters.push(v);
-                    localsymtab.insert(v);
-                    v.parent = this;
-                }
-            }
-
-            // Declare the tuple symbols and put them in the symbol table,
-            // but not in parameters[].
-            if (f.parameters)
-            {
-                for (size_t i = 0; i < f.parameters.dim; i++)
-                {
-                    Parameter fparam = (*f.parameters)[i];
-                    if (!fparam.ident)
-                        continue; // never used, so ignore
-                    if (fparam.type.ty == Ttuple)
-                    {
-                        TypeTuple t = cast(TypeTuple)fparam.type;
-                        size_t dim = Parameter.dim(t.arguments);
-                        auto exps = new Objects();
-                        exps.setDim(dim);
-                        for (size_t j = 0; j < dim; j++)
-                        {
-                            Parameter narg = Parameter.getNth(t.arguments, j);
-                            assert(narg.ident);
-                            VarDeclaration v = sc2.search(Loc(), narg.ident, null).isVarDeclaration();
-                            assert(v);
-                            Expression e = new VarExp(v.loc, v);
-                            (*exps)[j] = e;
-                        }
-                        assert(fparam.ident);
-                        auto v = new TupleDeclaration(loc, fparam.ident, exps);
-                        //printf("declaring tuple %s\n", v.toChars());
-                        v.isexp = true;
-                        if (!sc2.insert(v))
-                            error("parameter %s.%s is already defined", toChars(), v.toChars());
-                        localsymtab.insert(v);
-                        v.parent = this;
-                    }
-                }
-            }
-
-            // Precondition invariant
-            Statement fpreinv = null;
-            if (addPreInvariant())
-            {
-                Expression e = addInvariant(loc, sc, ad, vthis, isDtorDeclaration() !is null);
-                if (e)
-                    fpreinv = new ExpStatement(Loc(), e);
-            }
-
-            // Postcondition invariant
-            Statement fpostinv = null;
-            if (addPostInvariant())
-            {
-                Expression e = addInvariant(loc, sc, ad, vthis, isCtorDeclaration() !is null);
-                if (e)
-                    fpostinv = new ExpStatement(Loc(), e);
-            }
-
-            Scope* scout = null;
-            if (needEnsure || addPostInvariant())
-            {
-                /* https://issues.dlang.org/show_bug.cgi?id=3657
-                 * Set the correct end line number for fensure scope.
-                 */
-                uint fensure_endlin = endloc.linnum;
-                if (fensure)
-                {
-                    if (auto s = fensure.isScopeStatement())
-                        fensure_endlin = s.endloc.linnum;
-                }
-
-                if ((needEnsure && global.params.useOut) || fpostinv)
-                {
-                    returnLabel = new LabelDsymbol(Id.returnLabel);
-                }
-
-                // scope of out contract (need for vresult.semantic)
-                auto sym = new ScopeDsymbol();
-                sym.parent = sc2.scopesym;
-                sym.loc = loc;
-                sym.endlinnum = fensure_endlin;
-                scout = sc2.push(sym);
-            }
-
-            if (fbody)
-            {
-                auto sym = new ScopeDsymbol();
-                sym.parent = sc2.scopesym;
-                sym.loc = loc;
-                sym.endlinnum = endloc.linnum;
-                sc2 = sc2.push(sym);
-
-                auto ad2 = isMember2();
-
-                /* If this is a class constructor
-                 */
-                if (ad2 && isCtorDeclaration())
-                {
-                    sc2.allocFieldinit(ad2.fields.dim);
-                    foreach (v; ad2.fields)
-                    {
-                        v.ctorinit = 0;
-                    }
-                }
-
-                if (!inferRetType && retStyle(f) != RETstack)
-                    nrvo_can = 0;
-
-                bool inferRef = (f.isref && (storage_class & STCauto));
-
-                fbody = fbody.semantic(sc2);
-                if (!fbody)
-                    fbody = new CompoundStatement(Loc(), new Statements());
-
-                if (naked)
-                {
-                    fpreinv = null;         // can't accommodate with no stack frame
-                    fpostinv = null;
-                }
-
-                assert(type == f || (type.ty == Tfunction && f.purity == PUREimpure && (cast(TypeFunction)type).purity >= PUREfwdref));
-                f = cast(TypeFunction)type;
-
-                if (inferRetType)
-                {
-                    // If no return type inferred yet, then infer a void
-                    if (!f.next)
-                        f.next = Type.tvoid;
-                    if (f.checkRetType(loc))
-                        fbody = new ErrorStatement();
-                }
-                if (global.params.vcomplex && f.next !is null)
-                    f.next.checkComplexTransition(loc);
-
-                if (returns && !fbody.isErrorStatement())
-                {
-                    for (size_t i = 0; i < returns.dim;)
-                    {
-                        Expression exp = (*returns)[i].exp;
-                        if (exp.op == TOKvar && (cast(VarExp)exp).var == vresult)
-                        {
-                            if (f.next.ty == Tvoid && isMain())
-                                exp.type = Type.tint32;
-                            else
-                                exp.type = f.next;
-                            // Remove `return vresult;` from returns
-                            returns.remove(i);
-                            continue;
-                        }
-                        if (inferRef && f.isref && !exp.type.constConv(f.next)) // https://issues.dlang.org/show_bug.cgi?id=13336
-                            f.isref = false;
-                        i++;
-                    }
-                }
-                if (f.isref) // Function returns a reference
-                {
-                    if (storage_class & STCauto)
-                        storage_class &= ~STCauto;
-                }
-                if (retStyle(f) != RETstack)
-                    nrvo_can = 0;
-
-                if (fbody.isErrorStatement())
-                {
-                }
-                else if (isStaticCtorDeclaration())
-                {
-                    /* It's a static constructor. Ensure that all
-                     * ctor consts were initialized.
-                     */
-                    ScopeDsymbol pd = toParent().isScopeDsymbol();
-                    for (size_t i = 0; i < pd.members.dim; i++)
-                    {
-                        Dsymbol s = (*pd.members)[i];
-                        s.checkCtorConstInit();
-                    }
-                }
-                else if (ad2 && isCtorDeclaration())
-                {
-                    ClassDeclaration cd = ad2.isClassDeclaration();
-
-                    // Verify that all the ctorinit fields got initialized
-                    if (!(sc2.callSuper & CSXthis_ctor))
-                    {
-                        foreach (i, v; ad2.fields)
-                        {
-                            if (v.isThisDeclaration())
-                                continue;
-                            if (v.ctorinit == 0)
-                            {
-                                /* Current bugs in the flow analysis:
-                                 * 1. union members should not produce error messages even if
-                                 *    not assigned to
-                                 * 2. structs should recognize delegating opAssign calls as well
-                                 *    as delegating calls to other constructors
-                                 */
-                                if (v.isCtorinit() && !v.type.isMutable() && cd)
-                                    error("missing initializer for %s field %s", MODtoChars(v.type.mod), v.toChars());
-                                else if (v.storage_class & STCnodefaultctor)
-                                    .error(loc, "field %s must be initialized in constructor", v.toChars());
-                                else if (v.type.needsNested())
-                                    .error(loc, "field %s must be initialized in constructor, because it is nested struct", v.toChars());
-                            }
-                            else
-                            {
-                                bool mustInit = (v.storage_class & STCnodefaultctor || v.type.needsNested());
-                                if (mustInit && !(sc2.fieldinit[i] & CSXthis_ctor))
-                                {
-                                    error("field %s must be initialized but skipped", v.toChars());
-                                }
-                            }
-                        }
-                    }
-                    sc2.freeFieldinit();
-
-                    if (cd && !(sc2.callSuper & CSXany_ctor) && cd.baseClass && cd.baseClass.ctor)
-                    {
-                        sc2.callSuper = 0;
-
-                        // Insert implicit super() at start of fbody
-                        FuncDeclaration fd = resolveFuncCall(Loc(), sc2, cd.baseClass.ctor, null, vthis.type, null, 1);
-                        if (!fd)
-                        {
-                            error("no match for implicit super() call in constructor");
-                        }
-                        else if (fd.storage_class & STCdisable)
-                        {
-                            error("cannot call super() implicitly because it is annotated with @disable");
-                        }
-                        else
-                        {
-                            Expression e1 = new SuperExp(Loc());
-                            Expression e = new CallExp(Loc(), e1);
-                            e = e.semantic(sc2);
-                            Statement s = new ExpStatement(Loc(), e);
-                            fbody = new CompoundStatement(Loc(), s, fbody);
-                        }
-                    }
-                    //printf("callSuper = x%x\n", sc2.callSuper);
-                }
-
-                int blockexit = BEnone;
-                if (!fbody.isErrorStatement())
-                {
-                    // Check for errors related to 'nothrow'.
-                    uint nothrowErrors = global.errors;
-                    blockexit = fbody.blockExit(this, f.isnothrow);
-                    if (f.isnothrow && (global.errors != nothrowErrors))
-                        .error(loc, "nothrow %s `%s` may throw", kind(), toPrettyChars());
-                    if (flags & FUNCFLAGnothrowInprocess)
-                    {
-                        if (type == f)
-                            f = cast(TypeFunction)f.copy();
-                        f.isnothrow = !(blockexit & BEthrow);
-                    }
-                }
-
-                if (fbody.isErrorStatement())
-                {
-                }
-                else if (ad2 && isCtorDeclaration())
-                {
-                    /* Append:
-                     *  return this;
-                     * to function body
-                     */
-                    if (blockexit & BEfallthru)
-                    {
-                        Statement s = new ReturnStatement(loc, null);
-                        s = s.semantic(sc2);
-                        fbody = new CompoundStatement(loc, fbody, s);
-                        hasReturnExp |= (hasReturnExp & 1 ? 16 : 1);
-                    }
-                }
-                else if (fes)
-                {
-                    // For foreach(){} body, append a return 0;
-                    if (blockexit & BEfallthru)
-                    {
-                        Expression e = new IntegerExp(0);
-                        Statement s = new ReturnStatement(Loc(), e);
-                        fbody = new CompoundStatement(Loc(), fbody, s);
-                        hasReturnExp |= (hasReturnExp & 1 ? 16 : 1);
-                    }
-                    assert(!returnLabel);
-                }
-                else
-                {
-                    const(bool) inlineAsm = (hasReturnExp & 8) != 0;
-                    if ((blockexit & BEfallthru) && f.next.ty != Tvoid && !inlineAsm)
-                    {
-                        Expression e;
-                        if (!hasReturnExp)
-                            error("has no return statement, but is expected to return a value of type %s", f.next.toChars());
-                        else
-                            error("no return exp; or assert(0); at end of function");
-                        if (global.params.useAssert && !global.params.useInline)
-                        {
-                            /* Add an assert(0, msg); where the missing return
-                             * should be.
-                             */
-                            e = new AssertExp(endloc, new IntegerExp(0), new StringExp(loc, cast(char*)"missing return expression"));
-                        }
-                        else
-                            e = new HaltExp(endloc);
-                        e = new CommaExp(Loc(), e, f.next.defaultInit());
-                        e = e.semantic(sc2);
-                        Statement s = new ExpStatement(Loc(), e);
-                        fbody = new CompoundStatement(Loc(), fbody, s);
-                    }
-                }
-
-                if (returns)
-                {
-                    bool implicit0 = (f.next.ty == Tvoid && isMain());
-                    Type tret = implicit0 ? Type.tint32 : f.next;
-                    assert(tret.ty != Tvoid);
-                    if (vresult || returnLabel)
-                        buildResultVar(scout ? scout : sc2, tret);
-
-                    /* Cannot move this loop into NrvoWalker, because
-                     * returns[i] may be in the nested delegate for foreach-body.
-                     */
-                    for (size_t i = 0; i < returns.dim; i++)
-                    {
-                        ReturnStatement rs = (*returns)[i];
-                        Expression exp = rs.exp;
-                        if (exp.op == TOKerror)
-                            continue;
-                        if (tret.ty == Terror)
-                        {
-                            // https://issues.dlang.org/show_bug.cgi?id=13702
-                            exp = checkGC(sc2, exp);
-                            continue;
-                        }
-
-                        if (!exp.implicitConvTo(tret) && parametersIntersect(exp.type))
-                        {
-                            if (exp.type.immutableOf().implicitConvTo(tret))
-                                exp = exp.castTo(sc2, exp.type.immutableOf());
-                            else if (exp.type.wildOf().implicitConvTo(tret))
-                                exp = exp.castTo(sc2, exp.type.wildOf());
-                        }
-                        exp = exp.implicitCastTo(sc2, tret);
-
-                        if (f.isref)
-                        {
-                            // Function returns a reference
-                            exp = exp.toLvalue(sc2, exp);
-                            checkReturnEscapeRef(sc2, exp, false);
-                        }
-                        else
-                        {
-                            exp = exp.optimize(WANTvalue);
-
-                            /* https://issues.dlang.org/show_bug.cgi?id=10789
-                             * If NRVO is not possible, all returned lvalues should call their postblits.
-                             */
-                            if (!nrvo_can)
-                                exp = doCopyOrMove(sc2, exp);
-
-                            if (tret.hasPointers())
-                                checkReturnEscape(sc2, exp, false);
-                        }
-
-                        exp = checkGC(sc2, exp);
-
-                        if (vresult)
-                        {
-                            // Create: return vresult = exp;
-                            exp = new BlitExp(rs.loc, vresult, exp);
-                            exp.type = vresult.type;
-
-                            if (rs.caseDim)
-                                exp = Expression.combine(exp, new IntegerExp(rs.caseDim));
-                        }
-                        else if (tintro && !tret.equals(tintro.nextOf()))
-                        {
-                            exp = exp.implicitCastTo(sc2, tintro.nextOf());
-                        }
-                        rs.exp = exp;
-                    }
-                }
-                if (nrvo_var || returnLabel)
-                {
-                    scope NrvoWalker nw = new NrvoWalker();
-                    nw.fd = this;
-                    nw.sc = sc2;
-                    nw.visitStmt(fbody);
-                }
-
-                sc2 = sc2.pop();
-            }
-
-            /* https://issues.dlang.org/show_bug.cgi?id=17502
-             * Wait until after the return type has been inferred before
-             * generating the contracts for this function, and merging contracts
-             * from overrides.
-             *
-             * This was originally at the end of the first semantic pass, but
-             * required a fix-up to be done here for the '__result' variable
-             * type of __ensure() inside auto functions, but this didn't work
-             * if the out parameter was implicit.
-             */
-            if (isVirtual())
-            {
-                /* Rewrite contracts as nested functions, then call them.
-                 * Doing it as nested functions means that overriding functions
-                 * can call them.
-                 */
-                if (frequire)
-                {
-                    /*   in { ... }
-                     * becomes:
-                     *   void __require() { ... }
-                     *   __require();
-                     */
-                    Loc loc = frequire.loc;
-                    auto tf = new TypeFunction(null, Type.tvoid, 0, LINKd);
-                    tf.isnothrow = f.isnothrow;
-                    tf.isnogc = f.isnogc;
-                    tf.purity = f.purity;
-                    tf.trust = f.trust;
-                    auto fd = new FuncDeclaration(loc, loc, Id.require, STCundefined, tf);
-                    fd.fbody = frequire;
-                    Statement s1 = new ExpStatement(loc, fd);
-                    Expression e = new CallExp(loc, new VarExp(loc, fd, false), cast(Expressions*)null);
-                    Statement s2 = new ExpStatement(loc, e);
-                    frequire = new CompoundStatement(loc, s1, s2);
-                    fdrequire = fd;
-                }
-
-                if (!outId && f.nextOf() && f.nextOf().toBasetype().ty != Tvoid)
-                    outId = Id.result; // provide a default
-
-                if (fensure)
-                {
-                    /*   out (result) { ... }
-                     * becomes:
-                     *   void __ensure(ref tret result) { ... }
-                     *   __ensure(result);
-                     */
-                    Loc loc = fensure.loc;
-                    auto fparams = new Parameters();
-                    Parameter p = null;
-                    if (outId)
-                    {
-                        p = new Parameter(STCref | STCconst, f.nextOf(), outId, null);
-                        fparams.push(p);
-                    }
-                    auto tf = new TypeFunction(fparams, Type.tvoid, 0, LINKd);
-                    tf.isnothrow = f.isnothrow;
-                    tf.isnogc = f.isnogc;
-                    tf.purity = f.purity;
-                    tf.trust = f.trust;
-                    auto fd = new FuncDeclaration(loc, loc, Id.ensure, STCundefined, tf);
-                    fd.fbody = fensure;
-                    Statement s1 = new ExpStatement(loc, fd);
-                    Expression eresult = null;
-                    if (outId)
-                        eresult = new IdentifierExp(loc, outId);
-                    Expression e = new CallExp(loc, new VarExp(loc, fd, false), eresult);
-                    Statement s2 = new ExpStatement(loc, e);
-                    fensure = new CompoundStatement(loc, s1, s2);
-                    fdensure = fd;
-                }
-            }
-
-            frequire = mergeFrequire(frequire);
-            fensure = mergeFensure(fensure, outId);
-
-            Statement freq = frequire;
-            Statement fens = fensure;
-
-            /* Do the semantic analysis on the [in] preconditions and
-             * [out] postconditions.
-             */
-            if (freq)
-            {
-                /* frequire is composed of the [in] contracts
-                 */
-                auto sym = new ScopeDsymbol();
-                sym.parent = sc2.scopesym;
-                sym.loc = loc;
-                sym.endlinnum = endloc.linnum;
-                sc2 = sc2.push(sym);
-                sc2.flags = (sc2.flags & ~SCOPEcontract) | SCOPErequire;
-
-                // BUG: need to error if accessing out parameters
-                // BUG: need to treat parameters as const
-                // BUG: need to disallow returns and throws
-                // BUG: verify that all in and ref parameters are read
-                freq = freq.semantic(sc2);
-                freq.blockExit(this, false);
-
-                sc2 = sc2.pop();
-
-                if (!global.params.useIn)
-                    freq = null;
-            }
-            if (fens)
-            {
-                /* fensure is composed of the [out] contracts
-                 */
-                if (f.next.ty == Tvoid && outId)
-                    error("void functions have no result");
-
-                sc2 = scout; //push
-                sc2.flags = (sc2.flags & ~SCOPEcontract) | SCOPEensure;
-
-                // BUG: need to treat parameters as const
-                // BUG: need to disallow returns and throws
-                if (fensure && f.next.ty != Tvoid)
-                    buildResultVar(scout, f.next);
-
-                fens = fens.semantic(sc2);
-                fens.blockExit(this, false);
-
-                sc2 = sc2.pop();
-
-                if (!global.params.useOut)
-                    fens = null;
-            }
-            if (fbody && fbody.isErrorStatement())
-            {
-            }
-            else
-            {
-                auto a = new Statements();
-                // Merge in initialization of 'out' parameters
-                if (parameters)
-                {
-                    for (size_t i = 0; i < parameters.dim; i++)
-                    {
-                        VarDeclaration v = (*parameters)[i];
-                        if (v.storage_class & STCout)
-                        {
-                            assert(v._init);
-                            ExpInitializer ie = v._init.isExpInitializer();
-                            assert(ie);
-                            if (ie.exp.op == TOKconstruct)
-                                ie.exp.op = TOKassign; // construction occurred in parameter processing
-                            a.push(new ExpStatement(Loc(), ie.exp));
-                        }
-                    }
-                }
-
-                if (_arguments)
-                {
-                    /* Advance to elements[] member of TypeInfo_Tuple with:
-                     *  _arguments = v_arguments.elements;
-                     */
-                    Expression e = new VarExp(Loc(), v_arguments);
-                    e = new DotIdExp(Loc(), e, Id.elements);
-                    e = new ConstructExp(Loc(), _arguments, e);
-                    e = e.semantic(sc2);
-
-                    _arguments._init = new ExpInitializer(Loc(), e);
-                    auto de = new DeclarationExp(Loc(), _arguments);
-                    a.push(new ExpStatement(Loc(), de));
-                }
-
-                // Merge contracts together with body into one compound statement
-
-                if (freq || fpreinv)
-                {
-                    if (!freq)
-                        freq = fpreinv;
-                    else if (fpreinv)
-                        freq = new CompoundStatement(Loc(), freq, fpreinv);
-
-                    a.push(freq);
-                }
-
-                if (fbody)
-                    a.push(fbody);
-
-                if (fens || fpostinv)
-                {
-                    if (!fens)
-                        fens = fpostinv;
-                    else if (fpostinv)
-                        fens = new CompoundStatement(Loc(), fpostinv, fens);
-
-                    auto ls = new LabelStatement(Loc(), Id.returnLabel, fens);
-                    returnLabel.statement = ls;
-                    a.push(returnLabel.statement);
-
-                    if (f.next.ty != Tvoid && vresult)
-                    {
-                        // Create: return vresult;
-                        Expression e = new VarExp(Loc(), vresult);
-                        if (tintro)
-                        {
-                            e = e.implicitCastTo(sc, tintro.nextOf());
-                            e = e.semantic(sc);
-                        }
-                        auto s = new ReturnStatement(Loc(), e);
-                        a.push(s);
-                    }
-                }
-                if (isMain() && f.next.ty == Tvoid)
-                {
-                    // Add a return 0; statement
-                    Statement s = new ReturnStatement(Loc(), new IntegerExp(0));
-                    a.push(s);
-                }
-
-                Statement sbody = new CompoundStatement(Loc(), a);
-
-                /* Append destructor calls for parameters as finally blocks.
-                 */
-                if (parameters)
-                {
-                    foreach (v; *parameters)
-                    {
-                        if (v.storage_class & (STCref | STCout | STClazy))
-                            continue;
-                        if (v.needsScopeDtor())
-                        {
-                            // same with ExpStatement.scopeCode()
-                            Statement s = new DtorExpStatement(Loc(), v.edtor, v);
-                            v.storage_class |= STCnodtor;
-
-                            s = s.semantic(sc2);
-
-                            bool isnothrow = f.isnothrow & !(flags & FUNCFLAGnothrowInprocess);
-                            int blockexit = s.blockExit(this, isnothrow);
-                            if (f.isnothrow && isnothrow && blockexit & BEthrow)
-                                .error(loc, "nothrow %s `%s` may throw", kind(), toPrettyChars());
-                            if (flags & FUNCFLAGnothrowInprocess && blockexit & BEthrow)
-                                f.isnothrow = false;
-
-                            if (sbody.blockExit(this, f.isnothrow) == BEfallthru)
-                                sbody = new CompoundStatement(Loc(), sbody, s);
-                            else
-                                sbody = new TryFinallyStatement(Loc(), sbody, s);
-                        }
-                    }
-                }
-                // from this point on all possible 'throwers' are checked
-                flags &= ~FUNCFLAGnothrowInprocess;
-
-                if (isSynchronized())
-                {
-                    /* Wrap the entire function body in a synchronized statement
-                     */
-                    ClassDeclaration cd = isThis() ? isThis().isClassDeclaration() : parent.isClassDeclaration();
-                    if (cd)
-                    {
-                        if (!global.params.is64bit && global.params.isWindows && !isStatic() && !sbody.usesEH() && !global.params.trace)
-                        {
-                            /* The back end uses the "jmonitor" hack for syncing;
-                             * no need to do the sync at this level.
-                             */
-                        }
-                        else
-                        {
-                            Expression vsync;
-                            if (isStatic())
-                            {
-                                // The monitor is in the ClassInfo
-                                vsync = new DotIdExp(loc, resolve(loc, sc2, cd, false), Id.classinfo);
-                            }
-                            else
-                            {
-                                // 'this' is the monitor
-                                vsync = new VarExp(loc, vthis);
-                            }
-                            sbody = new PeelStatement(sbody); // don't redo semantic()
-                            sbody = new SynchronizedStatement(loc, vsync, sbody);
-                            sbody = sbody.semantic(sc2);
-                        }
-                    }
-                    else
-                    {
-                        error("synchronized function %s must be a member of a class", toChars());
-                    }
-                }
-
-                // If declaration has no body, don't set sbody to prevent incorrect codegen.
-                InterfaceDeclaration id = parent.isInterfaceDeclaration();
-                if (fbody || id && (fdensure || fdrequire) && isVirtual())
-                    fbody = sbody;
-            }
-
-            // Fix up forward-referenced gotos
-            if (gotos)
-            {
-                for (size_t i = 0; i < gotos.dim; ++i)
-                {
-                    (*gotos)[i].checkLabel();
-                }
-            }
-
-            if (naked && (fensure || frequire))
-                error("naked assembly functions with contracts are not supported");
-
-            sc2.callSuper = 0;
-            sc2.pop();
-        }
-
-        if (checkClosure())
-        {
-            // We should be setting errors here instead of relying on the global error count.
-            //errors = true;
-        }
-
-        /* If function survived being marked as impure, then it is pure
-         */
-        if (flags & FUNCFLAGpurityInprocess)
-        {
-            flags &= ~FUNCFLAGpurityInprocess;
-            if (type == f)
-                f = cast(TypeFunction)f.copy();
-            f.purity = PUREfwdref;
-        }
-
-        if (flags & FUNCFLAGsafetyInprocess)
-        {
-            flags &= ~FUNCFLAGsafetyInprocess;
-            if (type == f)
-                f = cast(TypeFunction)f.copy();
-            f.trust = TRUSTsafe;
-        }
-
-        if (flags & FUNCFLAGnogcInprocess)
-        {
-            flags &= ~FUNCFLAGnogcInprocess;
-            if (type == f)
-                f = cast(TypeFunction)f.copy();
-            f.isnogc = true;
-        }
-
-        if (flags & FUNCFLAGreturnInprocess)
-        {
-            flags &= ~FUNCFLAGreturnInprocess;
-            if (storage_class & STCreturn)
-            {
-                if (type == f)
-                    f = cast(TypeFunction)f.copy();
-                f.isreturn = true;
-            }
-        }
-
-        flags &= ~FUNCFLAGinferScope;
-
-        // Infer STCscope
-        if (parameters)
-        {
-            size_t nfparams = Parameter.dim(f.parameters);
-            assert(nfparams == parameters.dim);
-            foreach (u, v; *parameters)
-            {
-                if (v.storage_class & STCmaybescope)
-                {
-                    //printf("Inferring scope for %s\n", v.toChars());
-                    Parameter p = Parameter.getNth(f.parameters, u);
-                    v.storage_class &= ~STCmaybescope;
-                    v.storage_class |= STCscope | STCscopeinferred;
-                    p.storageClass |= STCscope | STCscopeinferred;
-                    assert(!(p.storageClass & STCmaybescope));
-                }
-            }
-        }
-
-        if (vthis && vthis.storage_class & STCmaybescope)
-        {
-            vthis.storage_class &= ~STCmaybescope;
-            vthis.storage_class |= STCscope | STCscopeinferred;
-            f.isscope = true;
-            f.isscopeinferred = true;
-        }
-
-        // reset deco to apply inference result to mangled name
-        if (f != type)
-            f.deco = null;
-
-        // Do semantic type AFTER pure/nothrow inference.
-        if (!f.deco && ident != Id.xopEquals && ident != Id.xopCmp)
-        {
-            sc = sc.push();
-            if (isCtorDeclaration()) // https://issues.dlang.org/show_bug.cgi?id=#15665
-                sc.flags |= SCOPEctor;
-            sc.stc = 0;
-            sc.linkage = linkage; // https://issues.dlang.org/show_bug.cgi?id=8496
-            type = f.semantic(loc, sc);
-            sc = sc.pop();
-        }
-
-        /* If this function had instantiated with gagging, error reproduction will be
-         * done by TemplateInstance::semantic.
-         * Otherwise, error gagging should be temporarily ungagged by functionSemantic3.
-         */
-        semanticRun = PASSsemantic3done;
-        semantic3Errors = (global.errors != oldErrors) || (fbody && fbody.isErrorStatement());
-        if (type.ty == Terror)
-            errors = true;
-        //printf("-FuncDeclaration::semantic3('%s.%s', sc = %p, loc = %s)\n", parent.toChars(), toChars(), sc, loc.toChars());
-        //fflush(stdout);
-    }
-
->>>>>>> 2f6609bb
     /****************************************************
      * Resolve forward reference of function signature -
      * parameter types, return type, and attributes.
@@ -3707,6 +1874,27 @@
     }
 
     /****************************************************
+     * Determine whether an 'out' contract is declared inside
+     * the given function or any of its overrides.
+     * Params:
+     *      fd = the function to search
+     * Returns:
+     *      true    found an 'out' contract
+     */
+    static bool needsFensure(FuncDeclaration fd)
+    {
+        if (fd.fensure)
+            return true;
+
+        foreach (fdv; fd.foverrides)
+        {
+            if (needsFensure(fdv))
+                return true;
+        }
+        return false;
+    }
+
+    /****************************************************
      * Merge into this function the 'out' contracts of all it overrides.
      * 'out's are AND'd together, i.e. all of them need to pass.
      */
