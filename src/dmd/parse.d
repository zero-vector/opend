/**
 * Takes a token stream from the lexer, and parses it into an abstract syntax tree.
 *
 * Specification: $(LINK2 https://dlang.org/spec/grammar.html, D Grammar)
 *
 * Copyright:   Copyright (C) 1999-2022 by The D Language Foundation, All Rights Reserved
 * Authors:     $(LINK2 https://www.digitalmars.com, Walter Bright)
 * License:     $(LINK2 https://www.boost.org/LICENSE_1_0.txt, Boost License 1.0)
 * Source:      $(LINK2 https://github.com/dlang/dmd/blob/master/src/dmd/parse.d, _parse.d)
 * Documentation:  https://dlang.org/phobos/dmd_parse.html
 * Coverage:    https://codecov.io/gh/dlang/dmd/src/master/src/dmd/parse.d
 */

module dmd.parse;

import core.stdc.stdio;
import core.stdc.string;
import dmd.astenums;
import dmd.globals;
import dmd.id;
import dmd.identifier;
import dmd.lexer;
import dmd.errors;
import dmd.root.filename;
import dmd.common.outbuffer;
import dmd.root.rmem;
import dmd.root.rootobject;
import dmd.root.string;
import dmd.tokens;

/***********************************************************
 */
class Parser(AST) : Lexer
{
    AST.ModuleDeclaration* md;

    protected
    {
        AST.Module mod;
        LINK linkage;
        Loc linkLoc;
        CPPMANGLE cppmangle;
        Loc endloc; // set to location of last right curly
        int inBrackets; // inside [] of array index or slice
        Loc lookingForElse; // location of lonely if looking for an else
    }

    /*********************
     * Use this constructor for string mixins.
     * Input:
     *      loc     location in source file of mixin
     */
    extern (D) this(const ref Loc loc, AST.Module _module, const(char)[] input, bool doDocComment)
    {
        super(_module ? _module.srcfile.toChars() : null, input.ptr, 0, input.length, doDocComment, false);

        //printf("Parser::Parser()\n");
        scanloc = loc;

        if (!writeMixin(input, scanloc) && loc.filename)
        {
            /* Create a pseudo-filename for the mixin string, as it may not even exist
             * in the source file.
             */
            char* filename = cast(char*)mem.xmalloc(strlen(loc.filename) + 7 + (loc.linnum).sizeof * 3 + 1);
            sprintf(filename, "%s-mixin-%d", loc.filename, cast(int)loc.linnum);
            scanloc.filename = filename;
        }

        mod = _module;
        linkage = LINK.d;
        //nextToken();              // start up the scanner
    }

    extern (D) this(AST.Module _module, const(char)[] input, bool doDocComment)
    {
        super(_module ? _module.srcfile.toChars() : null, input.ptr, 0, input.length, doDocComment, false);

        //printf("Parser::Parser()\n");
        mod = _module;
        linkage = LINK.d;
        //nextToken();              // start up the scanner
    }

    AST.Dsymbols* parseModule()
    {
        const comment = token.blockComment;
        bool isdeprecated = false;
        AST.Expression msg = null;
        AST.Dsymbols* decldefs;
        AST.Dsymbol lastDecl = mod; // for attaching ddoc unittests to module decl

        AST.Dsymbols* errorReturn()
        {
            while (token.value != TOK.semicolon && token.value != TOK.endOfFile)
                nextToken();
            nextToken();
            return new AST.Dsymbols();
        }

        // Parse optional module attributes
        parseModuleAttributes(msg, isdeprecated);

        // ModuleDeclaration leads off
        if (token.value == TOK.module_)
        {
            const loc = token.loc;
            nextToken();

            /* parse ModuleFullyQualifiedName
             * https://dlang.org/spec/module.html#ModuleFullyQualifiedName
             */

            if (token.value != TOK.identifier)
            {
                error("identifier expected following `module`");
                return errorReturn();
            }

            Identifier[] a;
            Identifier id = token.ident;

            while (nextToken() == TOK.dot)
            {
                a ~= id;
                nextToken();
                if (token.value != TOK.identifier)
                {
                    error("identifier expected following `package`");
                    return errorReturn();
                }
                id = token.ident;
            }

            md = new AST.ModuleDeclaration(loc, a, id, msg, isdeprecated);

            if (token.value != TOK.semicolon)
                error("`;` expected following module declaration instead of `%s`", token.toChars());
            nextToken();
            addComment(mod, comment);
        }

        decldefs = parseDeclDefs(0, &lastDecl);

        if (token.value == TOK.rightCurly)
        {
            error(token.loc, "unmatched closing brace");
            return errorReturn();
        }

        if (token.value != TOK.endOfFile)
        {
            error(token.loc, "unrecognized declaration");
            return errorReturn();
        }
        return decldefs;
    }


    /**********************************
     * Parse the ModuleAttributes preceding a module declaration.
     * ModuleDeclaration:
     *    ModuleAttributes(opt) module ModuleFullyQualifiedName ;
     * https://dlang.org/spec/module.html#ModuleAttributes
     * Params:
     *  msg = set to the AssignExpression from DeprecatedAttribute https://dlang.org/spec/module.html#DeprecatedAttribute
     *  isdeprecated = set to true if a DeprecatedAttribute is seen
     */
    private
    void parseModuleAttributes(out AST.Expression msg, out bool isdeprecated)
    {
        Token* tk;
        if (!(skipAttributes(&token, &tk) && tk.value == TOK.module_))
            return;             // no module attributes

        AST.Expressions* udas = null;
        while (token.value != TOK.module_)
        {
            switch (token.value)
            {
            case TOK.deprecated_:
                {
                    // deprecated (...) module ...
                    if (isdeprecated)
                        error("there is only one deprecation attribute allowed for module declaration");
                    isdeprecated = true;
                    nextToken();
                    if (token.value == TOK.leftParenthesis)
                    {
                        check(TOK.leftParenthesis);
                        msg = parseAssignExp();
                        check(TOK.rightParenthesis);
                    }
                    break;
                }
            case TOK.at:
                {
                    AST.Expressions* exps = null;
                    const stc = parseAttribute(exps);
                    if (stc & atAttrGroup)
                    {
                        error("`@%s` attribute for module declaration is not supported", token.toChars());
                    }
                    else
                    {
                        udas = AST.UserAttributeDeclaration.concat(udas, exps);
                    }
                    if (stc)
                        nextToken();
                    break;
                }
            default:
                {
                    error("`module` expected instead of `%s`", token.toChars());
                    nextToken();
                    break;
                }
            }
        }

        if (udas)
        {
            auto a = new AST.Dsymbols();
            auto udad = new AST.UserAttributeDeclaration(udas, a);
            mod.userAttribDecl = udad;
        }
    }

  final:

    /**
     * Parses a `deprecated` declaration
     *
     * Params:
     *   msg = Deprecated message, if any.
     *         Used to support overriding a deprecated storage class with
     *         a deprecated declaration with a message, but to error
     *         if both declaration have a message.
     *
     * Returns:
     *   Whether the deprecated declaration has a message
     */
    private bool parseDeprecatedAttribute(ref AST.Expression msg)
    {
        if (peekNext() != TOK.leftParenthesis)
            return false;

        nextToken();
        check(TOK.leftParenthesis);
        AST.Expression e = parseAssignExp();
        check(TOK.rightParenthesis);
        if (msg)
        {
            error("conflicting storage class `deprecated(%s)` and `deprecated(%s)`", msg.toChars(), e.toChars());
        }
        msg = e;
        return true;
    }

    AST.Dsymbols* parseDeclDefs(int once, AST.Dsymbol* pLastDecl = null, PrefixAttributes!AST* pAttrs = null)
    {
        AST.Dsymbol lastDecl = null; // used to link unittest to its previous declaration
        if (!pLastDecl)
            pLastDecl = &lastDecl;

        const linksave = linkage; // save global state

        //printf("Parser::parseDeclDefs()\n");
        auto decldefs = new AST.Dsymbols();
        do
        {
            // parse result
            AST.Dsymbol s = null;
            AST.Dsymbols* a = null;

            PrefixAttributes!AST attrs;
            if (!once || !pAttrs)
            {
                pAttrs = &attrs;
                pAttrs.comment = token.blockComment.ptr;
            }
            AST.Visibility.Kind prot;
            StorageClass stc;
            AST.Condition condition;

            linkage = linksave;

            Loc startloc;

            switch (token.value)
            {
            case TOK.enum_:
                {
                    /* Determine if this is a manifest constant declaration,
                     * or a conventional enum.
                     */
                    const tv = peekNext();
                    if (tv == TOK.leftCurly || tv == TOK.colon)
                        s = parseEnum();
                    else if (tv != TOK.identifier)
                        goto Ldeclaration;
                    else
                    {
                        const nextv = peekNext2();
                        if (nextv == TOK.leftCurly || nextv == TOK.colon || nextv == TOK.semicolon)
                            s = parseEnum();
                        else
                            goto Ldeclaration;
                    }
                    break;
                }
            case TOK.import_:
                a = parseImport();
                // keep pLastDecl
                break;

            case TOK.template_:
                s = cast(AST.Dsymbol)parseTemplateDeclaration();
                break;

            case TOK.mixin_:
                {
                    const loc = token.loc;
                    switch (peekNext())
                    {
                    case TOK.leftParenthesis:
                        {
                            // MixinType
                            if (isDeclaration(&token, NeedDeclaratorId.mustIfDstyle, TOK.reserved, null))
                                goto Ldeclaration;
                            // mixin(string)
                            nextToken();
                            auto exps = parseArguments();
                            check(TOK.semicolon);
                            s = new AST.CompileDeclaration(loc, exps);
                            break;
                        }
                    case TOK.template_:
                        // mixin template
                        nextToken();
                        s = cast(AST.Dsymbol)parseTemplateDeclaration(true);
                        break;

                    default:
                        s = parseMixin();
                        break;
                    }
                    break;
                }
            case TOK.wchar_:
            case TOK.dchar_:
            case TOK.bool_:
            case TOK.char_:
            case TOK.int8:
            case TOK.uns8:
            case TOK.int16:
            case TOK.uns16:
            case TOK.int32:
            case TOK.uns32:
            case TOK.int64:
            case TOK.uns64:
            case TOK.int128:
            case TOK.uns128:
            case TOK.float32:
            case TOK.float64:
            case TOK.float80:
            case TOK.imaginary32:
            case TOK.imaginary64:
            case TOK.imaginary80:
            case TOK.complex32:
            case TOK.complex64:
            case TOK.complex80:
            case TOK.void_:
            case TOK.alias_:
            case TOK.identifier:
            case TOK.super_:
            case TOK.typeof_:
            case TOK.dot:
            case TOK.vector:
            case TOK.struct_:
            case TOK.union_:
            case TOK.class_:
            case TOK.interface_:
            case TOK.traits:
            Ldeclaration:
                a = parseDeclarations(false, pAttrs, pAttrs.comment);
                if (a && a.dim)
                    *pLastDecl = (*a)[a.dim - 1];
                break;

            case TOK.this_:
                if (peekNext() == TOK.dot)
                    goto Ldeclaration;
                s = parseCtor(pAttrs);
                break;

            case TOK.tilde:
                s = parseDtor(pAttrs);
                break;

            case TOK.invariant_:
                const tv = peekNext();
                if (tv == TOK.leftParenthesis || tv == TOK.leftCurly)
                {
                    // invariant { statements... }
                    // invariant() { statements... }
                    // invariant (expression);
                    s = parseInvariant(pAttrs);
                    break;
                }
                error("invariant body expected, not `%s`", token.toChars());
                goto Lerror;

            case TOK.unittest_:
                /**
                 * Ignore unittests in non-root modules.
                 *
                 * This mainly means that unittests *inside templates* are only
                 * ever instantiated if the module lexically declaring the
                 * template is one of the root modules.
                 *
                 * E.g., compiling some project with `-unittest` does NOT
                 * compile and later run any unittests in instantiations of
                 * templates declared in other libraries.
                 *
                 * Declaring unittests *inside* templates is considered an anti-
                 * pattern. In almost all cases, the unittests don't depend on
                 * the template parameters, but instantiate the template with
                 * fixed arguments (e.g., Nullable!T unittests instantiating
                 * Nullable!int), so compiling and running identical tests for
                 * each template instantiation is hardly desirable.
                 * But adding a unittest right below some function being tested
                 * is arguably good for locality, so unittests end up inside
                 * templates.
                 * To make sure a template's unittests are run, it should be
                 * instantiated in the same module, e.g., some module-level
                 * unittest.
                 *
                 * Another reason for ignoring unittests in templates from non-
                 * root modules is for template codegen culling via
                 * TemplateInstance.needsCodegen(). If the compiler decides not
                 * to emit some Nullable!bool because there's an existing
                 * instantiation in some non-root module, it has no idea whether
                 * that module was compiled with -unittest too, and so whether
                 * Nullable!int (instantiated in some unittest inside the
                 * Nullable template) can be culled too. By ignoring unittests
                 * in non-root modules, the compiler won't consider any
                 * template instantiations in these unittests as candidates for
                 * further codegen culling.
                 */
                if (mod.isRoot() && (global.params.useUnitTests || global.params.doDocComments || global.params.doHdrGeneration))
                {
                    s = parseUnitTest(pAttrs);
                    if (*pLastDecl)
                        (*pLastDecl).ddocUnittest = cast(AST.UnitTestDeclaration)s;
                }
                else
                {
                    // Skip over unittest block by counting { }
                    Loc loc = token.loc;
                    int braces = 0;
                    while (1)
                    {
                        nextToken();
                        switch (token.value)
                        {
                        case TOK.leftCurly:
                            ++braces;
                            continue;

                        case TOK.rightCurly:
                            if (--braces)
                                continue;
                            nextToken();
                            break;

                        case TOK.endOfFile:
                            /* { */
                            error(loc, "closing `}` of unittest not found before end of file");
                            goto Lerror;

                        default:
                            continue;
                        }
                        break;
                    }
                    // Workaround 14894. Add an empty unittest declaration to keep
                    // the number of symbols in this scope independent of -unittest.
                    s = new AST.UnitTestDeclaration(loc, token.loc, STC.undefined_, null);
                }
                break;

            case TOK.new_:
                s = parseNew(pAttrs);
                break;

            case TOK.colon:
            case TOK.leftCurly:
                error("declaration expected, not `%s`", token.toChars());
                goto Lerror;

            case TOK.rightCurly:
            case TOK.endOfFile:
                if (once)
                    error("declaration expected, not `%s`", token.toChars());
                return decldefs;

            case TOK.static_:
                {
                    const next = peekNext();
                    if (next == TOK.this_)
                        s = parseStaticCtor(pAttrs);
                    else if (next == TOK.tilde)
                        s = parseStaticDtor(pAttrs);
                    else if (next == TOK.assert_)
                        s = parseStaticAssert();
                    else if (next == TOK.if_)
                    {
                        const Loc loc = token.loc;
                        condition = parseStaticIfCondition();
                        AST.Dsymbols* athen;
                        if (token.value == TOK.colon)
                            athen = parseBlock(pLastDecl);
                        else
                        {
                            const lookingForElseSave = lookingForElse;
                            lookingForElse = token.loc;
                            athen = parseBlock(pLastDecl);
                            lookingForElse = lookingForElseSave;
                        }
                        AST.Dsymbols* aelse = null;
                        if (token.value == TOK.else_)
                        {
                            const elseloc = token.loc;
                            nextToken();
                            aelse = parseBlock(pLastDecl);
                            checkDanglingElse(elseloc);
                        }
                        s = new AST.StaticIfDeclaration(loc, condition, athen, aelse);
                    }
                    else if (next == TOK.import_)
                    {
                        a = parseImport();
                        // keep pLastDecl
                    }
                    else if (next == TOK.foreach_ || next == TOK.foreach_reverse_)
                    {
                        s = parseForeach!(AST.StaticForeachDeclaration)(token.loc, pLastDecl);
                    }
                    else
                    {
                        stc = STC.static_;
                        goto Lstc;
                    }
                    break;
                }
            case TOK.const_:
                if (peekNext() == TOK.leftParenthesis)
                    goto Ldeclaration;
                stc = STC.const_;
                goto Lstc;

            case TOK.immutable_:
                if (peekNext() == TOK.leftParenthesis)
                    goto Ldeclaration;
                stc = STC.immutable_;
                goto Lstc;

            case TOK.shared_:
                {
                    const next = peekNext();
                    if (next == TOK.leftParenthesis)
                        goto Ldeclaration;
                    if (next == TOK.static_)
                    {
                        TOK next2 = peekNext2();
                        if (next2 == TOK.this_)
                        {
                            s = parseSharedStaticCtor(pAttrs);
                            break;
                        }
                        if (next2 == TOK.tilde)
                        {
                            s = parseSharedStaticDtor(pAttrs);
                            break;
                        }
                    }
                    stc = STC.shared_;
                    goto Lstc;
                }
            case TOK.inout_:
                if (peekNext() == TOK.leftParenthesis)
                    goto Ldeclaration;
                stc = STC.wild;
                goto Lstc;

            case TOK.final_:
                stc = STC.final_;
                goto Lstc;

            case TOK.auto_:
                stc = STC.auto_;
                goto Lstc;

            case TOK.scope_:
                stc = STC.scope_;
                goto Lstc;

            case TOK.override_:
                stc = STC.override_;
                goto Lstc;

            case TOK.abstract_:
                stc = STC.abstract_;
                goto Lstc;

            case TOK.synchronized_:
                stc = STC.synchronized_;
                goto Lstc;

            case TOK.nothrow_:
                stc = STC.nothrow_;
                goto Lstc;

            case TOK.pure_:
                stc = STC.pure_;
                goto Lstc;

            case TOK.ref_:
                stc = STC.ref_;
                goto Lstc;

            case TOK.gshared:
                stc = STC.gshared;
                goto Lstc;

            case TOK.at:
                {
                    AST.Expressions* exps = null;
                    stc = parseAttribute(exps);
                    if (stc)
                        goto Lstc; // it's a predefined attribute
                    // no redundant/conflicting check for UDAs
                    pAttrs.udas = AST.UserAttributeDeclaration.concat(pAttrs.udas, exps);
                    goto Lautodecl;
                }
            Lstc:
                pAttrs.storageClass = appendStorageClass(pAttrs.storageClass, stc);
                nextToken();

            Lautodecl:

                /* Look for auto initializers:
                 *      storage_class identifier = initializer;
                 *      storage_class identifier(...) = initializer;
                 */
                if (token.value == TOK.identifier && hasOptionalParensThen(peek(&token), TOK.assign))
                {
                    a = parseAutoDeclarations(getStorageClass!AST(pAttrs), pAttrs.comment);
                    if (a && a.dim)
                        *pLastDecl = (*a)[a.dim - 1];
                    if (pAttrs.udas)
                    {
                        s = new AST.UserAttributeDeclaration(pAttrs.udas, a);
                        pAttrs.udas = null;
                    }
                    break;
                }

                /* Look for return type inference for template functions.
                 */
                Token* tk;
                if (token.value == TOK.identifier && skipParens(peek(&token), &tk) && skipAttributes(tk, &tk) &&
                    (tk.value == TOK.leftParenthesis || tk.value == TOK.leftCurly || tk.value == TOK.in_ ||
                     tk.value == TOK.out_ || tk.value == TOK.do_ || tk.value == TOK.goesTo ||
                     tk.value == TOK.identifier && tk.ident == Id._body))
                {
                    // @@@DEPRECATED@@@
                    // https://github.com/dlang/DIPs/blob/1f5959abe482b1f9094f6484a7d0a3ade77fc2fc/DIPs/accepted/DIP1003.md
                    // Deprecated in 2.097 - Can be removed from 2.117
                    // The deprecation period is longer than usual as `body`
                    // was quite widely used.
                    if (tk.value == TOK.identifier && tk.ident == Id._body)
                        deprecation("Usage of the `body` keyword is deprecated. Use `do` instead.");

                    a = parseDeclarations(true, pAttrs, pAttrs.comment);
                    if (a && a.dim)
                        *pLastDecl = (*a)[a.dim - 1];
                    if (pAttrs.udas)
                    {
                        s = new AST.UserAttributeDeclaration(pAttrs.udas, a);
                        pAttrs.udas = null;
                    }
                    break;
                }

                a = parseBlock(pLastDecl, pAttrs);
                auto stc2 = getStorageClass!AST(pAttrs);
                if (stc2 != STC.undefined_)
                {
                    s = new AST.StorageClassDeclaration(stc2, a);
                }
                if (pAttrs.udas)
                {
                    if (s)
                    {
                        a = new AST.Dsymbols();
                        a.push(s);
                    }
                    s = new AST.UserAttributeDeclaration(pAttrs.udas, a);
                    pAttrs.udas = null;
                }
                break;

            case TOK.deprecated_:
                {
                    stc |= STC.deprecated_;
                    if (!parseDeprecatedAttribute(pAttrs.depmsg))
                        goto Lstc;

                    a = parseBlock(pLastDecl, pAttrs);
                    s = new AST.DeprecatedDeclaration(pAttrs.depmsg, a);
                    pAttrs.depmsg = null;
                    break;
                }
            case TOK.leftBracket:
                {
                    if (peekNext() == TOK.rightBracket)
                        error("empty attribute list is not allowed");
                    error("use `@(attributes)` instead of `[attributes]`");
                    AST.Expressions* exps = parseArguments();
                    // no redundant/conflicting check for UDAs

                    pAttrs.udas = AST.UserAttributeDeclaration.concat(pAttrs.udas, exps);
                    a = parseBlock(pLastDecl, pAttrs);
                    if (pAttrs.udas)
                    {
                        s = new AST.UserAttributeDeclaration(pAttrs.udas, a);
                        pAttrs.udas = null;
                    }
                    break;
                }
            case TOK.extern_:
                {
                    if (peekNext() != TOK.leftParenthesis)
                    {
                        stc = STC.extern_;
                        goto Lstc;
                    }

                    const linkLoc = token.loc;
                    auto res = parseLinkage();
                    if (pAttrs.link != LINK.default_)
                    {
                        if (pAttrs.link != res.link)
                        {
                            error("conflicting linkage `extern (%s)` and `extern (%s)`", AST.linkageToChars(pAttrs.link), AST.linkageToChars(res.link));
                        }
                        else if (res.idents || res.identExps || res.cppmangle != CPPMANGLE.def)
                        {
                            // Allow:
                            //      extern(C++, foo) extern(C++, bar) void foo();
                            // to be equivalent with:
                            //      extern(C++, foo.bar) void foo();
                            // Allow also:
                            //      extern(C++, "ns") extern(C++, class) struct test {}
                            //      extern(C++, class) extern(C++, "ns") struct test {}
                        }
                        else
                            error("redundant linkage `extern (%s)`", AST.linkageToChars(pAttrs.link));
                    }
                    pAttrs.link = res.link;
                    this.linkage = res.link;
                    this.linkLoc = linkLoc;
                    a = parseBlock(pLastDecl, pAttrs);
                    if (res.idents)
                    {
                        assert(res.link == LINK.cpp);
                        assert(res.idents.dim);
                        for (size_t i = res.idents.dim; i;)
                        {
                            Identifier id = (*res.idents)[--i];
                            if (s)
                            {
                                a = new AST.Dsymbols();
                                a.push(s);
                            }
                            s = new AST.Nspace(linkLoc, id, null, a);
                        }
                        pAttrs.link = LINK.default_;
                    }
                    else if (res.identExps)
                    {
                        assert(res.link == LINK.cpp);
                        assert(res.identExps.dim);
                        for (size_t i = res.identExps.dim; i;)
                        {
                            AST.Expression exp = (*res.identExps)[--i];
                            if (s)
                            {
                                a = new AST.Dsymbols();
                                a.push(s);
                            }
                            s = new AST.CPPNamespaceDeclaration(linkLoc, exp, a);
                        }
                        pAttrs.link = LINK.default_;
                    }
                    else if (res.cppmangle != CPPMANGLE.def)
                    {
                        assert(res.link == LINK.cpp);
                        s = new AST.CPPMangleDeclaration(linkLoc, res.cppmangle, a);
                    }
                    else if (pAttrs.link != LINK.default_)
                    {
                        s = new AST.LinkDeclaration(linkLoc, pAttrs.link, a);
                        pAttrs.link = LINK.default_;
                    }
                    break;
                }

            case TOK.private_:
                prot = AST.Visibility.Kind.private_;
                goto Lprot;

            case TOK.package_:
                prot = AST.Visibility.Kind.package_;
                goto Lprot;

            case TOK.protected_:
                prot = AST.Visibility.Kind.protected_;
                goto Lprot;

            case TOK.public_:
                prot = AST.Visibility.Kind.public_;
                goto Lprot;

            case TOK.export_:
                prot = AST.Visibility.Kind.export_;
                goto Lprot;
            Lprot:
                {
                    if (pAttrs.visibility.kind != AST.Visibility.Kind.undefined)
                    {
                        if (pAttrs.visibility.kind != prot)
                            error("conflicting visibility attribute `%s` and `%s`", AST.visibilityToChars(pAttrs.visibility.kind), AST.visibilityToChars(prot));
                        else
                            error("redundant visibility attribute `%s`", AST.visibilityToChars(prot));
                    }
                    pAttrs.visibility.kind = prot;

                    nextToken();

                    // optional qualified package identifier to bind
                    // visibility to
                    Identifier[] pkg_prot_idents;
                    if (pAttrs.visibility.kind == AST.Visibility.Kind.package_ && token.value == TOK.leftParenthesis)
                    {
                        pkg_prot_idents = parseQualifiedIdentifier("protection package");
                        if (pkg_prot_idents)
                            check(TOK.rightParenthesis);
                        else
                        {
                            while (token.value != TOK.semicolon && token.value != TOK.endOfFile)
                                nextToken();
                            nextToken();
                            break;
                        }
                    }

                    const attrloc = token.loc;
                    a = parseBlock(pLastDecl, pAttrs);
                    if (pAttrs.visibility.kind != AST.Visibility.Kind.undefined)
                    {
                        if (pAttrs.visibility.kind == AST.Visibility.Kind.package_ && pkg_prot_idents)
                            s = new AST.VisibilityDeclaration(attrloc, pkg_prot_idents, a);
                        else
                            s = new AST.VisibilityDeclaration(attrloc, pAttrs.visibility, a);

                        pAttrs.visibility = AST.Visibility(AST.Visibility.Kind.undefined);
                    }
                    break;
                }
            case TOK.align_:
                {
                    const attrLoc = token.loc;

                    nextToken();

                    AST.Expression e = null; // default
                    if (token.value == TOK.leftParenthesis)
                    {
                        nextToken();
                        e = parseAssignExp();
                        check(TOK.rightParenthesis);
                    }

                    if (pAttrs.setAlignment)
                    {
                        if (e)
                            error("redundant alignment attribute `align(%s)`", e.toChars());
                        else
                            error("redundant alignment attribute `align`");
                    }

                    pAttrs.setAlignment = true;
                    pAttrs.ealign = e;
                    a = parseBlock(pLastDecl, pAttrs);
                    if (pAttrs.setAlignment)
                    {
                        s = new AST.AlignDeclaration(attrLoc, pAttrs.ealign, a);
                        pAttrs.setAlignment = false;
                        pAttrs.ealign = null;
                    }
                    break;
                }
            case TOK.pragma_:
                {
                    AST.Expressions* args = null;
                    const loc = token.loc;

                    nextToken();
                    check(TOK.leftParenthesis);
                    if (token.value != TOK.identifier)
                    {
                        error("`pragma(identifier)` expected");
                        goto Lerror;
                    }
                    Identifier ident = token.ident;
                    nextToken();
                    if (token.value == TOK.comma && peekNext() != TOK.rightParenthesis)
                        args = parseArguments(); // pragma(identifier, args...)
                    else
                        check(TOK.rightParenthesis); // pragma(identifier)

                    AST.Dsymbols* a2 = null;
                    if (token.value == TOK.semicolon)
                    {
                        /* https://issues.dlang.org/show_bug.cgi?id=2354
                         * Accept single semicolon as an empty
                         * DeclarationBlock following attribute.
                         *
                         * Attribute DeclarationBlock
                         * Pragma    DeclDef
                         *           ;
                         */
                        nextToken();
                    }
                    else
                        a2 = parseBlock(pLastDecl);
                    s = new AST.PragmaDeclaration(loc, ident, args, a2);
                    break;
                }
            case TOK.debug_:
                startloc = token.loc;
                nextToken();
                if (token.value == TOK.assign)
                {
                    nextToken();
                    if (token.value == TOK.identifier)
                        s = new AST.DebugSymbol(token.loc, token.ident);
                    else if (token.value == TOK.int32Literal || token.value == TOK.int64Literal)
                        s = new AST.DebugSymbol(token.loc, cast(uint)token.unsvalue);
                    else
                    {
                        error("identifier or integer expected, not `%s`", token.toChars());
                        s = null;
                    }
                    nextToken();
                    if (token.value != TOK.semicolon)
                        error("semicolon expected");
                    nextToken();
                    break;
                }

                condition = parseDebugCondition();
                goto Lcondition;

            case TOK.version_:
                startloc = token.loc;
                nextToken();
                if (token.value == TOK.assign)
                {
                    nextToken();
                    if (token.value == TOK.identifier)
                        s = new AST.VersionSymbol(token.loc, token.ident);
                    else if (token.value == TOK.int32Literal || token.value == TOK.int64Literal)
                        s = new AST.VersionSymbol(token.loc, cast(uint)token.unsvalue);
                    else
                    {
                        error("identifier or integer expected, not `%s`", token.toChars());
                        s = null;
                    }
                    nextToken();
                    if (token.value != TOK.semicolon)
                        error("semicolon expected");
                    nextToken();
                    break;
                }
                condition = parseVersionCondition();
                goto Lcondition;

            Lcondition:
                {
                    AST.Dsymbols* athen;
                    if (token.value == TOK.colon)
                        athen = parseBlock(pLastDecl);
                    else
                    {
                        const lookingForElseSave = lookingForElse;
                        lookingForElse = token.loc;
                        athen = parseBlock(pLastDecl);
                        lookingForElse = lookingForElseSave;
                    }
                    AST.Dsymbols* aelse = null;
                    if (token.value == TOK.else_)
                    {
                        const elseloc = token.loc;
                        nextToken();
                        aelse = parseBlock(pLastDecl);
                        checkDanglingElse(elseloc);
                    }
                    s = new AST.ConditionalDeclaration(startloc, condition, athen, aelse);
                    break;
                }
            case TOK.semicolon:
                // empty declaration
                //error("empty declaration");
                nextToken();
                continue;

            default:
                error("declaration expected, not `%s`", token.toChars());
            Lerror:
                while (token.value != TOK.semicolon && token.value != TOK.endOfFile)
                    nextToken();
                nextToken();
                s = null;
                continue;
            }

            if (s)
            {
                if (!s.isAttribDeclaration())
                    *pLastDecl = s;
                decldefs.push(s);
                addComment(s, pAttrs.comment);
            }
            else if (a && a.dim)
            {
                decldefs.append(a);
            }
        }
        while (!once);

        linkage = linksave;

        return decldefs;
    }

    /*****************************************
     * Parse auto declarations of the form:
     *   storageClass ident = init, ident = init, ... ;
     * and return the array of them.
     * Starts with token on the first ident.
     * Ends with scanner past closing ';'
     */
    private AST.Dsymbols* parseAutoDeclarations(StorageClass storageClass, const(char)* comment)
    {
        //printf("parseAutoDeclarations\n");
        auto a = new AST.Dsymbols();

        while (1)
        {
            const loc = token.loc;
            Identifier ident = token.ident;
            nextToken(); // skip over ident

            AST.TemplateParameters* tpl = null;
            if (token.value == TOK.leftParenthesis)
                tpl = parseTemplateParameterList();

            check(TOK.assign);   // skip over '='
            AST.Initializer _init = parseInitializer();
            auto v = new AST.VarDeclaration(loc, null, ident, _init, storageClass);

            AST.Dsymbol s = v;
            if (tpl)
            {
                auto a2 = new AST.Dsymbols();
                a2.push(v);
                auto tempdecl = new AST.TemplateDeclaration(loc, ident, tpl, null, a2, 0);
                s = tempdecl;
            }
            a.push(s);
            switch (token.value)
            {
            case TOK.semicolon:
                nextToken();
                addComment(s, comment);
                break;

            case TOK.comma:
                nextToken();
                if (!(token.value == TOK.identifier && hasOptionalParensThen(peek(&token), TOK.assign)))
                {
                    error("identifier expected following comma");
                    break;
                }
                addComment(s, comment);
                continue;

            default:
                error("semicolon expected following auto declaration, not `%s`", token.toChars());
                break;
            }
            break;
        }
        return a;
    }

    /********************************************
     * Parse declarations after an align, visibility, or extern decl.
     */
    private AST.Dsymbols* parseBlock(AST.Dsymbol* pLastDecl, PrefixAttributes!AST* pAttrs = null)
    {
        AST.Dsymbols* a = null;

        //printf("parseBlock()\n");
        switch (token.value)
        {
        case TOK.semicolon:
            error("declaration expected following attribute, not `;`");
            nextToken();
            break;

        case TOK.endOfFile:
            error("declaration expected following attribute, not end of file");
            break;

        case TOK.leftCurly:
            {
                const lookingForElseSave = lookingForElse;
                lookingForElse = Loc();

                nextToken();
                a = parseDeclDefs(0, pLastDecl);
                if (token.value != TOK.rightCurly)
                {
                    /* { */
                    error("matching `}` expected, not `%s`", token.toChars());
                }
                else
                    nextToken();
                lookingForElse = lookingForElseSave;
                break;
            }
        case TOK.colon:
            nextToken();
            a = parseDeclDefs(0, pLastDecl); // grab declarations up to closing curly bracket
            break;

        default:
            a = parseDeclDefs(1, pLastDecl, pAttrs);
            break;
        }
        return a;
    }

    /**
     * Provide an error message if `added` contains storage classes which are
     * redundant with those in `orig`; otherwise, return the combination.
     *
     * Params:
     *   orig = The already applied storage class.
     *   added = The new storage class to add to `orig`.
     *
     * Returns:
     *   The combination of both storage classes (`orig | added`).
     */
    private StorageClass appendStorageClass(StorageClass orig, StorageClass added)
    {
        if (orig & added)
        {
            OutBuffer buf;
            AST.stcToBuffer(&buf, added);
            error("redundant attribute `%s`", buf.peekChars());
            return orig | added;
        }

        const Redundant = (STC.const_ | STC.scope_ |
                           (global.params.previewIn ? STC.ref_ : 0));
        orig |= added;

        if ((orig & STC.in_) && (added & Redundant))
        {
            if (added & STC.const_)
                error("attribute `const` is redundant with previously-applied `in`");
            else if (global.params.previewIn)
            {
                error("attribute `%s` is redundant with previously-applied `in`",
                      (orig & STC.scope_) ? "scope".ptr : "ref".ptr);
            }
            else
                error("attribute `scope` cannot be applied with `in`, use `-preview=in` instead");
            return orig;
        }

        if ((added & STC.in_) && (orig & Redundant))
        {
            if (orig & STC.const_)
                error("attribute `in` cannot be added after `const`: remove `const`");
            else if (global.params.previewIn)
            {
                // Windows `printf` does not support `%1$s`
                const(char*) stc_str = (orig & STC.scope_) ? "scope".ptr : "ref".ptr;
                error("attribute `in` cannot be added after `%s`: remove `%s`",
                      stc_str, stc_str);
            }
            else
                error("attribute `in` cannot be added after `scope`: remove `scope` and use `-preview=in`");
            return orig;
        }

        if (added & (STC.const_ | STC.immutable_ | STC.manifest))
        {
            StorageClass u = orig & (STC.const_ | STC.immutable_ | STC.manifest);
            if (u & (u - 1))
                error("conflicting attribute `%s`", Token.toChars(token.value));
        }
        if (added & (STC.gshared | STC.shared_ | STC.tls))
        {
            StorageClass u = orig & (STC.gshared | STC.shared_ | STC.tls);
            if (u & (u - 1))
                error("conflicting attribute `%s`", Token.toChars(token.value));
        }
        if (added & STC.safeGroup)
        {
            StorageClass u = orig & STC.safeGroup;
            if (u & (u - 1))
                error("conflicting attribute `@%s`", token.toChars());
        }

        return orig;
    }

    /***********************************************
     * Parse attribute(s), lexer is on '@'.
     *
     * Attributes can be builtin (e.g. `@safe`, `@nogc`, etc...),
     * or be user-defined (UDAs). In the former case, we return the storage
     * class via the return value, while in thelater case we return `0`
     * and set `pudas`.
     *
     * Params:
     *   pudas = An array of UDAs to append to
     *
     * Returns:
     *   If the attribute is builtin, the return value will be non-zero.
     *   Otherwise, 0 is returned, and `pudas` will be appended to.
     */
    private StorageClass parseAttribute(ref AST.Expressions* udas)
    {
        nextToken();
        if (token.value == TOK.identifier)
        {
            // If we find a builtin attribute, we're done, return immediately.
            if (StorageClass stc = isBuiltinAtAttribute(token.ident))
                return stc;

            // Allow identifier, template instantiation, or function call
            // for `@Argument` (single UDA) form.
            AST.Expression exp = parsePrimaryExp();
            if (token.value == TOK.leftParenthesis)
            {
                const loc = token.loc;
                exp = new AST.CallExp(loc, exp, parseArguments());
            }

            if (udas is null)
                udas = new AST.Expressions();
            udas.push(exp);
            return 0;
        }

        if (token.value == TOK.leftParenthesis)
        {
            // Multi-UDAs ( `@( ArgumentList )`) form, concatenate with existing
            if (peekNext() == TOK.rightParenthesis)
                error("empty attribute list is not allowed");
            udas = AST.UserAttributeDeclaration.concat(udas, parseArguments());
            return 0;
        }

        if (token.isKeyword())
            error("`%s` is a keyword, not an `@` attribute", token.toChars());
        else
            error("`@identifier` or `@(ArgumentList)` expected, not `@%s`", token.toChars());

        return 0;
    }

    /***********************************************
     * Parse const/immutable/shared/inout/nothrow/pure postfix
     */
    private StorageClass parsePostfix(StorageClass storageClass, AST.Expressions** pudas)
    {
        while (1)
        {
            StorageClass stc;
            switch (token.value)
            {
            case TOK.const_:
                stc = STC.const_;
                break;

            case TOK.immutable_:
                stc = STC.immutable_;
                break;

            case TOK.shared_:
                stc = STC.shared_;
                break;

            case TOK.inout_:
                stc = STC.wild;
                break;

            case TOK.nothrow_:
                stc = STC.nothrow_;
                break;

            case TOK.pure_:
                stc = STC.pure_;
                break;

            case TOK.return_:
                stc = STC.return_;
                if (peekNext() == TOK.scope_)
                    stc |= STC.returnScope;     // recognize `return scope`
                break;

            case TOK.scope_:
                stc = STC.scope_;
                break;

            case TOK.at:
                {
                    AST.Expressions* udas = null;
                    stc = parseAttribute(udas);
                    if (udas)
                    {
                        if (pudas)
                            *pudas = AST.UserAttributeDeclaration.concat(*pudas, udas);
                        else
                        {
                            // Disallow:
                            //      void function() @uda fp;
                            //      () @uda { return 1; }
                            error("user-defined attributes cannot appear as postfixes");
                        }
                        continue;
                    }
                    break;
                }
            default:
                return storageClass;
            }
            storageClass = appendStorageClass(storageClass, stc);
            nextToken();
        }
    }

    private StorageClass parseTypeCtor()
    {
        StorageClass storageClass = STC.undefined_;

        while (1)
        {
            if (peekNext() == TOK.leftParenthesis)
                return storageClass;

            StorageClass stc;
            switch (token.value)
            {
            case TOK.const_:
                stc = STC.const_;
                break;

            case TOK.immutable_:
                stc = STC.immutable_;
                break;

            case TOK.shared_:
                stc = STC.shared_;
                break;

            case TOK.inout_:
                stc = STC.wild;
                break;

            default:
                return storageClass;
            }
            storageClass = appendStorageClass(storageClass, stc);
            nextToken();
        }
    }

    /**************************************
     * Parse constraint.
     * Constraint is of the form:
     *      if ( ConstraintExpression )
     */
    private AST.Expression parseConstraint()
    {
        AST.Expression e = null;
        if (token.value == TOK.if_)
        {
            nextToken(); // skip over 'if'
            check(TOK.leftParenthesis);
            e = parseExpression();
            check(TOK.rightParenthesis);
        }
        return e;
    }

    /**************************************
     * Parse a TemplateDeclaration.
     */
    private AST.TemplateDeclaration parseTemplateDeclaration(bool ismixin = false)
    {
        AST.TemplateDeclaration tempdecl;
        Identifier id;
        AST.TemplateParameters* tpl;
        AST.Dsymbols* decldefs;
        AST.Expression constraint = null;
        const loc = token.loc;

        nextToken();
        if (token.value != TOK.identifier)
        {
            error("identifier expected following `template`");
            goto Lerr;
        }
        id = token.ident;
        nextToken();
        tpl = parseTemplateParameterList();
        if (!tpl)
            goto Lerr;

        constraint = parseConstraint();

        if (token.value != TOK.leftCurly)
        {
            error("members of template declaration expected");
            goto Lerr;
        }
        decldefs = parseBlock(null);

        tempdecl = new AST.TemplateDeclaration(loc, id, tpl, constraint, decldefs, ismixin);
        return tempdecl;

    Lerr:
        return null;
    }

    /******************************************
     * Parse template parameter list.
     * Input:
     *      flag    0: parsing "( list )"
     *              1: parsing non-empty "list $(RPAREN)"
     */
    private AST.TemplateParameters* parseTemplateParameterList(int flag = 0)
    {
        auto tpl = new AST.TemplateParameters();

        if (!flag && token.value != TOK.leftParenthesis)
        {
            error("parenthesized template parameter list expected following template identifier");
            goto Lerr;
        }
        nextToken();

        // Get array of TemplateParameters
        if (flag || token.value != TOK.rightParenthesis)
        {
            while (token.value != TOK.rightParenthesis)
            {
                AST.TemplateParameter tp;
                Loc loc;
                Identifier tp_ident = null;
                AST.Type tp_spectype = null;
                AST.Type tp_valtype = null;
                AST.Type tp_defaulttype = null;
                AST.Expression tp_specvalue = null;
                AST.Expression tp_defaultvalue = null;

                // Get TemplateParameter

                // First, look ahead to see if it is a TypeParameter or a ValueParameter
                const tv = peekNext();
                if (token.value == TOK.alias_)
                {
                    // AliasParameter
                    nextToken();
                    loc = token.loc; // todo
                    AST.Type spectype = null;
                    if (isDeclaration(&token, NeedDeclaratorId.must, TOK.reserved, null))
                    {
                        spectype = parseType(&tp_ident);
                    }
                    else
                    {
                        if (token.value != TOK.identifier)
                        {
                            error("identifier expected for template `alias` parameter");
                            goto Lerr;
                        }
                        tp_ident = token.ident;
                        nextToken();
                    }
                    RootObject spec = null;
                    if (token.value == TOK.colon) // : Type
                    {
                        nextToken();
                        if (isDeclaration(&token, NeedDeclaratorId.no, TOK.reserved, null))
                            spec = parseType();
                        else
                            spec = parseCondExp();
                    }
                    RootObject def = null;
                    if (token.value == TOK.assign) // = Type
                    {
                        nextToken();
                        if (isDeclaration(&token, NeedDeclaratorId.no, TOK.reserved, null))
                            def = parseType();
                        else
                            def = parseCondExp();
                    }
                    tp = new AST.TemplateAliasParameter(loc, tp_ident, spectype, spec, def);
                }
                else if (tv == TOK.colon || tv == TOK.assign || tv == TOK.comma || tv == TOK.rightParenthesis)
                {
                    // TypeParameter
                    if (token.value != TOK.identifier)
                    {
                        error("identifier expected for template type parameter");
                        goto Lerr;
                    }
                    loc = token.loc;
                    tp_ident = token.ident;
                    nextToken();
                    if (token.value == TOK.colon) // : Type
                    {
                        nextToken();
                        tp_spectype = parseType();
                    }
                    if (token.value == TOK.assign) // = Type
                    {
                        nextToken();
                        tp_defaulttype = parseType();
                    }
                    tp = new AST.TemplateTypeParameter(loc, tp_ident, tp_spectype, tp_defaulttype);
                }
                else if (token.value == TOK.identifier && tv == TOK.dotDotDot)
                {
                    // ident...
                    loc = token.loc;
                    tp_ident = token.ident;
                    nextToken();
                    nextToken();
                    tp = new AST.TemplateTupleParameter(loc, tp_ident);
                }
                else if (token.value == TOK.this_)
                {
                    // ThisParameter
                    nextToken();
                    if (token.value != TOK.identifier)
                    {
                        error("identifier expected for template `this` parameter");
                        goto Lerr;
                    }
                    loc = token.loc;
                    tp_ident = token.ident;
                    nextToken();
                    if (token.value == TOK.colon) // : Type
                    {
                        nextToken();
                        tp_spectype = parseType();
                    }
                    if (token.value == TOK.assign) // = Type
                    {
                        nextToken();
                        tp_defaulttype = parseType();
                    }
                    tp = new AST.TemplateThisParameter(loc, tp_ident, tp_spectype, tp_defaulttype);
                }
                else
                {
                    // ValueParameter
                    loc = token.loc; // todo
                    tp_valtype = parseType(&tp_ident);
                    if (!tp_ident)
                    {
                        error("identifier expected for template value parameter");
                        tp_ident = Identifier.idPool("error");
                    }
                    if (token.value == TOK.colon) // : CondExpression
                    {
                        nextToken();
                        tp_specvalue = parseCondExp();
                    }
                    if (token.value == TOK.assign) // = CondExpression
                    {
                        nextToken();
                        tp_defaultvalue = parseDefaultInitExp();
                    }
                    tp = new AST.TemplateValueParameter(loc, tp_ident, tp_valtype, tp_specvalue, tp_defaultvalue);
                }
                tpl.push(tp);
                if (token.value != TOK.comma)
                    break;
                nextToken();
            }
        }
        check(TOK.rightParenthesis);

    Lerr:
        return tpl;
    }

    /******************************************
     * Parse template mixin.
     *      mixin Foo;
     *      mixin Foo!(args);
     *      mixin a.b.c!(args).Foo!(args);
     *      mixin Foo!(args) identifier;
     *      mixin typeof(expr).identifier!(args);
     */
    private AST.Dsymbol parseMixin()
    {
        AST.TemplateMixin tm;
        Identifier id;
        AST.Objects* tiargs;

        //printf("parseMixin()\n");
        const locMixin = token.loc;
        nextToken(); // skip 'mixin'

        auto loc = token.loc;
        AST.TypeQualified tqual = null;
        if (token.value == TOK.dot)
        {
            id = Id.empty;
        }
        else
        {
            if (token.value == TOK.typeof_)
            {
                tqual = parseTypeof();
                check(TOK.dot);
            }
            if (token.value != TOK.identifier)
            {
                error("identifier expected, not `%s`", token.toChars());
                id = Id.empty;
            }
            else
                id = token.ident;
            nextToken();
        }

        while (1)
        {
            tiargs = null;
            if (token.value == TOK.not)
            {
                tiargs = parseTemplateArguments();
            }

            if (tiargs && token.value == TOK.dot)
            {
                auto tempinst = new AST.TemplateInstance(loc, id, tiargs);
                if (!tqual)
                    tqual = new AST.TypeInstance(loc, tempinst);
                else
                    tqual.addInst(tempinst);
                tiargs = null;
            }
            else
            {
                if (!tqual)
                    tqual = new AST.TypeIdentifier(loc, id);
                else
                    tqual.addIdent(id);
            }

            if (token.value != TOK.dot)
                break;

            nextToken();
            if (token.value != TOK.identifier)
            {
                error("identifier expected following `.` instead of `%s`", token.toChars());
                break;
            }
            loc = token.loc;
            id = token.ident;
            nextToken();
        }

        id = null;
        if (token.value == TOK.identifier)
        {
            id = token.ident;
            nextToken();
        }

        tm = new AST.TemplateMixin(locMixin, id, tqual, tiargs);
        if (token.value != TOK.semicolon)
            error("`;` expected after `mixin`");
        nextToken();

        return tm;
    }

    /******************************************
     * Parse template arguments.
     * Input:
     *      current token is opening '!'
     * Output:
     *      current token is one after closing '$(RPAREN)'
     */
    private AST.Objects* parseTemplateArguments()
    {
        AST.Objects* tiargs;

        nextToken();
        if (token.value == TOK.leftParenthesis)
        {
            // ident!(template_arguments)
            tiargs = parseTemplateArgumentList();
        }
        else
        {
            // ident!template_argument
            tiargs = parseTemplateSingleArgument();
        }
        if (token.value == TOK.not)
        {
            TOK tok = peekNext();
            if (tok != TOK.is_ && tok != TOK.in_)
            {
                error("multiple ! arguments are not allowed");
            Lagain:
                nextToken();
                if (token.value == TOK.leftParenthesis)
                    parseTemplateArgumentList();
                else
                    parseTemplateSingleArgument();
                if (token.value == TOK.not && (tok = peekNext()) != TOK.is_ && tok != TOK.in_)
                    goto Lagain;
            }
        }
        return tiargs;
    }

    /******************************************
     * Parse template argument list.
     * Input:
     *      current token is opening '$(LPAREN)',
     *          or ',' for __traits
     * Output:
     *      current token is one after closing '$(RPAREN)'
     */
    private AST.Objects* parseTemplateArgumentList()
    {
        //printf("Parser::parseTemplateArgumentList()\n");
        auto tiargs = new AST.Objects();
        TOK endtok = TOK.rightParenthesis;
        assert(token.value == TOK.leftParenthesis || token.value == TOK.comma);
        nextToken();

        // Get TemplateArgumentList
        while (token.value != endtok)
        {
            tiargs.push(parseTypeOrAssignExp());
            if (token.value != TOK.comma)
                break;
            nextToken();
        }
        check(endtok, "template argument list");
        return tiargs;
    }

    /***************************************
     * Parse a Type or an Expression
     * Returns:
     *  RootObject representing the AST
     */
    RootObject parseTypeOrAssignExp(TOK endtoken = TOK.reserved)
    {
        return isDeclaration(&token, NeedDeclaratorId.no, endtoken, null)
            ? parseType()           // argument is a type
            : parseAssignExp();     // argument is an expression
    }

    /*****************************
     * Parse single template argument, to support the syntax:
     *      foo!arg
     * Input:
     *      current token is the arg
     */
    private AST.Objects* parseTemplateSingleArgument()
    {
        //printf("parseTemplateSingleArgument()\n");
        auto tiargs = new AST.Objects();
        AST.Type ta;
        switch (token.value)
        {
        case TOK.identifier:
            ta = new AST.TypeIdentifier(token.loc, token.ident);
            goto LabelX;

        case TOK.vector:
            ta = parseVector();
            goto LabelX;

        case TOK.void_:
            ta = AST.Type.tvoid;
            goto LabelX;

        case TOK.int8:
            ta = AST.Type.tint8;
            goto LabelX;

        case TOK.uns8:
            ta = AST.Type.tuns8;
            goto LabelX;

        case TOK.int16:
            ta = AST.Type.tint16;
            goto LabelX;

        case TOK.uns16:
            ta = AST.Type.tuns16;
            goto LabelX;

        case TOK.int32:
            ta = AST.Type.tint32;
            goto LabelX;

        case TOK.uns32:
            ta = AST.Type.tuns32;
            goto LabelX;

        case TOK.int64:
            ta = AST.Type.tint64;
            goto LabelX;

        case TOK.uns64:
            ta = AST.Type.tuns64;
            goto LabelX;

        case TOK.int128:
            ta = AST.Type.tint128;
            goto LabelX;

        case TOK.uns128:
            ta = AST.Type.tuns128;
            goto LabelX;

        case TOK.float32:
            ta = AST.Type.tfloat32;
            goto LabelX;

        case TOK.float64:
            ta = AST.Type.tfloat64;
            goto LabelX;

        case TOK.float80:
            ta = AST.Type.tfloat80;
            goto LabelX;

        case TOK.imaginary32:
            ta = AST.Type.timaginary32;
            goto LabelX;

        case TOK.imaginary64:
            ta = AST.Type.timaginary64;
            goto LabelX;

        case TOK.imaginary80:
            ta = AST.Type.timaginary80;
            goto LabelX;

        case TOK.complex32:
            ta = AST.Type.tcomplex32;
            goto LabelX;

        case TOK.complex64:
            ta = AST.Type.tcomplex64;
            goto LabelX;

        case TOK.complex80:
            ta = AST.Type.tcomplex80;
            goto LabelX;

        case TOK.bool_:
            ta = AST.Type.tbool;
            goto LabelX;

        case TOK.char_:
            ta = AST.Type.tchar;
            goto LabelX;

        case TOK.wchar_:
            ta = AST.Type.twchar;
            goto LabelX;

        case TOK.dchar_:
            ta = AST.Type.tdchar;
            goto LabelX;
        LabelX:
            tiargs.push(ta);
            nextToken();
            break;

        case TOK.int32Literal:
        case TOK.uns32Literal:
        case TOK.int64Literal:
        case TOK.uns64Literal:
        case TOK.int128Literal:
        case TOK.uns128Literal:
        case TOK.float32Literal:
        case TOK.float64Literal:
        case TOK.float80Literal:
        case TOK.imaginary32Literal:
        case TOK.imaginary64Literal:
        case TOK.imaginary80Literal:
        case TOK.null_:
        case TOK.true_:
        case TOK.false_:
        case TOK.charLiteral:
        case TOK.wcharLiteral:
        case TOK.dcharLiteral:
        case TOK.string_:
        case TOK.hexadecimalString:
        case TOK.file:
        case TOK.fileFullPath:
        case TOK.line:
        case TOK.moduleString:
        case TOK.functionString:
        case TOK.prettyFunction:
        case TOK.this_:
            {
                // Template argument is an expression
                AST.Expression ea = parsePrimaryExp();
                tiargs.push(ea);
                break;
            }
        default:
            error("template argument expected following `!`");
            break;
        }
        return tiargs;
    }

    /**********************************
     * Parse a static assertion.
     * Current token is 'static'.
     */
    private AST.StaticAssert parseStaticAssert()
    {
        const loc = token.loc;
        AST.Expression exp;
        AST.Expression msg = null;

        //printf("parseStaticAssert()\n");
        nextToken();
        nextToken();
        check(TOK.leftParenthesis);
        exp = parseAssignExp();
        if (token.value == TOK.comma)
        {
            nextToken();
            if (token.value != TOK.rightParenthesis)
            {
                msg = parseAssignExp();
                if (token.value == TOK.comma)
                    nextToken();
            }
        }
        check(TOK.rightParenthesis);
        check(TOK.semicolon);
        return new AST.StaticAssert(loc, exp, msg);
    }

    /***********************************
     * Parse typeof(expression).
     * Current token is on the 'typeof'.
     */
    private AST.TypeQualified parseTypeof()
    {
        AST.TypeQualified t;
        const loc = token.loc;

        nextToken();
        check(TOK.leftParenthesis);
        if (token.value == TOK.return_) // typeof(return)
        {
            nextToken();
            t = new AST.TypeReturn(loc);
        }
        else
        {
            AST.Expression exp = parseExpression(); // typeof(expression)
            t = new AST.TypeTypeof(loc, exp);
        }
        check(TOK.rightParenthesis);
        return t;
    }

    /***********************************
     * Parse __vector(type).
     * Current token is on the '__vector'.
     */
    private AST.Type parseVector()
    {
        nextToken();
        check(TOK.leftParenthesis);
        AST.Type tb = parseType();
        check(TOK.rightParenthesis);
        return new AST.TypeVector(tb);
    }

    /***********************************
     * Parse:
     *      extern (linkage)
     *      extern (C++, namespaces)
     *      extern (C++, "namespace", "namespaces", ...)
     *      extern (C++, (StringExp))
     * The parser is on the 'extern' token.
     */
    private ParsedLinkage!(AST) parseLinkage()
    {
        ParsedLinkage!(AST) result;
        nextToken();
        assert(token.value == TOK.leftParenthesis);
        nextToken();
        ParsedLinkage!(AST) returnLinkage(LINK link)
        {
            check(TOK.rightParenthesis);
            result.link = link;
            return result;
        }
        ParsedLinkage!(AST) invalidLinkage()
        {
            error("valid linkage identifiers are `D`, `C`, `C++`, `Objective-C`, `Windows`, `System`");
            return returnLinkage(LINK.d);
        }

        if (token.value != TOK.identifier)
            return returnLinkage(LINK.d);

        Identifier id = token.ident;
        nextToken();
        if (id == Id.Windows)
            return returnLinkage(LINK.windows);
        else if (id == Id.D)
            return returnLinkage(LINK.d);
        else if (id == Id.System)
            return returnLinkage(LINK.system);
        else if (id == Id.Objective) // Looking for tokens "Objective-C"
        {
            if (token.value != TOK.min)
                return invalidLinkage();

            nextToken();
            if (token.ident != Id.C)
                return invalidLinkage();

            nextToken();
            return returnLinkage(LINK.objc);
        }
        else if (id != Id.C)
            return invalidLinkage();

        if (token.value != TOK.plusPlus)
            return returnLinkage(LINK.c);

        nextToken();
        if (token.value != TOK.comma) // , namespaces or class or struct
            return returnLinkage(LINK.cpp);

        nextToken();

        if (token.value == TOK.rightParenthesis)
            return returnLinkage(LINK.cpp); // extern(C++,)

        if (token.value == TOK.class_ || token.value == TOK.struct_)
        {
            result.cppmangle = token.value == TOK.class_ ? CPPMANGLE.asClass : CPPMANGLE.asStruct;
            nextToken();
        }
        else if (token.value == TOK.identifier) // named scope namespace
        {
            result.idents = new AST.Identifiers();
            while (1)
            {
                Identifier idn = token.ident;
                result.idents.push(idn);
                nextToken();
                if (token.value == TOK.dot)
                {
                    nextToken();
                    if (token.value == TOK.identifier)
                        continue;
                    error("identifier expected for C++ namespace");
                    result.idents = null;  // error occurred, invalidate list of elements.
                }
                break;
            }
        }
        else // non-scoped StringExp namespace
        {
            result.identExps = new AST.Expressions();
            while (1)
            {
                result.identExps.push(parseCondExp());
                if (token.value != TOK.comma)
                    break;
                nextToken();
                // Allow trailing commas as done for argument lists, arrays, ...
                if (token.value == TOK.rightParenthesis)
                    break;
            }
        }
        return returnLinkage(LINK.cpp);
    }

    /***********************************
     * Parse ident1.ident2.ident3
     *
     * Params:
     *  entity = what qualified identifier is expected to resolve into.
     *     Used only for better error message
     *
     * Returns:
     *     array of identifiers with actual qualified one stored last
     */
    private Identifier[] parseQualifiedIdentifier(const(char)* entity)
    {
        Identifier[] qualified;

        do
        {
            nextToken();
            if (token.value != TOK.identifier)
            {
                error("`%s` expected as dot-separated identifiers, got `%s`", entity, token.toChars());
                return qualified;
            }

            Identifier id = token.ident;
            qualified ~= id;

            nextToken();
        }
        while (token.value == TOK.dot);

        return qualified;
    }

    /**************************************
     * Parse a debug conditional
     */
    private AST.Condition parseDebugCondition()
    {
        uint level = 1;
        Identifier id = null;
        Loc loc = token.loc;

        if (token.value == TOK.leftParenthesis)
        {
            nextToken();

            if (token.value == TOK.identifier)
                id = token.ident;
            else if (token.value == TOK.int32Literal || token.value == TOK.int64Literal)
                level = cast(uint)token.unsvalue;
            else
                error("identifier or integer expected inside `debug(...)`, not `%s`", token.toChars());
            loc = token.loc;
            nextToken();
            check(TOK.rightParenthesis);
        }
        return new AST.DebugCondition(loc, mod, level, id);
    }

    /**************************************
     * Parse a version conditional
     */
    private AST.Condition parseVersionCondition()
    {
        uint level = 1;
        Identifier id = null;
        Loc loc;

        if (token.value == TOK.leftParenthesis)
        {
            nextToken();
            /* Allow:
             *    version (unittest)
             *    version (assert)
             * even though they are keywords
             */
            loc = token.loc;
            if (token.value == TOK.identifier)
                id = token.ident;
            else if (token.value == TOK.int32Literal || token.value == TOK.int64Literal)
                level = cast(uint)token.unsvalue;
            else if (token.value == TOK.unittest_)
                id = Identifier.idPool(Token.toString(TOK.unittest_));
            else if (token.value == TOK.assert_)
                id = Identifier.idPool(Token.toString(TOK.assert_));
            else
                error("identifier or integer expected inside `version(...)`, not `%s`", token.toChars());
            nextToken();
            check(TOK.rightParenthesis);
        }
        else
            error("(condition) expected following `version`");
        return new AST.VersionCondition(loc, mod, level, id);
    }

    /***********************************************
     *      static if (expression)
     *          body
     *      else
     *          body
     * Current token is 'static'.
     */
    private AST.Condition parseStaticIfCondition()
    {
        AST.Expression exp;
        AST.Condition condition;
        const loc = token.loc;

        nextToken();
        nextToken();
        if (token.value == TOK.leftParenthesis)
        {
            nextToken();
            exp = parseAssignExp();
            check(TOK.rightParenthesis);
        }
        else
        {
            error("(expression) expected following `static if`");
            exp = null;
        }
        condition = new AST.StaticIfCondition(loc, exp);
        return condition;
    }

    /*****************************************
     * Parse a constructor definition:
     *      this(parameters) { body }
     * or postblit:
     *      this(this) { body }
     * or constructor template:
     *      this(templateparameters)(parameters) { body }
     * Current token is 'this'.
     */
    private AST.Dsymbol parseCtor(PrefixAttributes!AST* pAttrs)
    {
        AST.Expressions* udas = null;
        const loc = token.loc;
        StorageClass stc = getStorageClass!AST(pAttrs);

        nextToken();
        if (token.value == TOK.leftParenthesis && peekNext() == TOK.this_ && peekNext2() == TOK.rightParenthesis)
        {
            // this(this) { ... }
            nextToken();
            nextToken();
            check(TOK.rightParenthesis);

            stc = parsePostfix(stc, &udas);
            if (stc & STC.immutable_)
                deprecation("`immutable` postblit is deprecated. Please use an unqualified postblit.");
            if (stc & STC.shared_)
                deprecation("`shared` postblit is deprecated. Please use an unqualified postblit.");
            if (stc & STC.const_)
                deprecation("`const` postblit is deprecated. Please use an unqualified postblit.");
            if (stc & STC.static_)
                error(loc, "postblit cannot be `static`");

            auto f = new AST.PostBlitDeclaration(loc, Loc.initial, stc, Id.postblit);
            AST.Dsymbol s = parseContracts(f);
            if (udas)
            {
                auto a = new AST.Dsymbols();
                a.push(f);
                s = new AST.UserAttributeDeclaration(udas, a);
            }
            return s;
        }

        /* Look ahead to see if:
         *   this(...)(...)
         * which is a constructor template
         */
        AST.TemplateParameters* tpl = null;
        if (token.value == TOK.leftParenthesis && peekPastParen(&token).value == TOK.leftParenthesis)
        {
            tpl = parseTemplateParameterList();
        }

        /* Just a regular constructor
         */
        auto parameterList = parseParameterList(null);
        stc = parsePostfix(stc, &udas);

        if (parameterList.varargs != VarArg.none || AST.Parameter.dim(parameterList.parameters) != 0)
        {
            if (stc & STC.static_)
                error(loc, "constructor cannot be static");
        }
        else if (StorageClass ss = stc & (STC.shared_ | STC.static_)) // this()
        {
            if (ss == STC.static_)
                error(loc, "use `static this()` to declare a static constructor");
            else if (ss == (STC.shared_ | STC.static_))
                error(loc, "use `shared static this()` to declare a shared static constructor");
        }

        AST.Expression constraint = tpl ? parseConstraint() : null;

        AST.Type tf = new AST.TypeFunction(parameterList, null, linkage, stc); // RetrunType -> auto
        tf = tf.addSTC(stc);

        auto f = new AST.CtorDeclaration(loc, Loc.initial, stc, tf);
        AST.Dsymbol s = parseContracts(f);
        if (udas)
        {
            auto a = new AST.Dsymbols();
            a.push(f);
            s = new AST.UserAttributeDeclaration(udas, a);
        }

        if (tpl)
        {
            // Wrap a template around it
            auto decldefs = new AST.Dsymbols();
            decldefs.push(s);
            s = new AST.TemplateDeclaration(loc, f.ident, tpl, constraint, decldefs);
        }

        return s;
    }

    /*****************************************
     * Parse a destructor definition:
     *      ~this() { body }
     * Current token is '~'.
     */
    private AST.Dsymbol parseDtor(PrefixAttributes!AST* pAttrs)
    {
        AST.Expressions* udas = null;
        const loc = token.loc;
        StorageClass stc = getStorageClass!AST(pAttrs);

        nextToken();
        check(TOK.this_);
        check(TOK.leftParenthesis);
        check(TOK.rightParenthesis);

        stc = parsePostfix(stc, &udas);
        if (StorageClass ss = stc & (STC.shared_ | STC.static_))
        {
            if (ss == STC.static_)
                error(loc, "use `static ~this()` to declare a static destructor");
            else if (ss == (STC.shared_ | STC.static_))
                error(loc, "use `shared static ~this()` to declare a shared static destructor");
        }

        auto f = new AST.DtorDeclaration(loc, Loc.initial, stc, Id.dtor);
        AST.Dsymbol s = parseContracts(f);
        if (udas)
        {
            auto a = new AST.Dsymbols();
            a.push(f);
            s = new AST.UserAttributeDeclaration(udas, a);
        }
        return s;
    }

    /*****************************************
     * Parse a static constructor definition:
     *      static this() { body }
     * Current token is 'static'.
     */
    private AST.Dsymbol parseStaticCtor(PrefixAttributes!AST* pAttrs)
    {
        //Expressions *udas = NULL;
        const loc = token.loc;
        StorageClass stc = getStorageClass!AST(pAttrs);

        nextToken();
        nextToken();
        check(TOK.leftParenthesis);
        check(TOK.rightParenthesis);

        stc = parsePostfix(stc & ~STC.TYPECTOR, null) | stc;
        if (stc & STC.shared_)
            error(loc, "use `shared static this()` to declare a shared static constructor");
        else if (stc & STC.static_)
            appendStorageClass(stc, STC.static_); // complaint for the redundancy
        else if (StorageClass modStc = stc & STC.TYPECTOR)
        {
            OutBuffer buf;
            AST.stcToBuffer(&buf, modStc);
            error(loc, "static constructor cannot be `%s`", buf.peekChars());
        }
        stc &= ~(STC.static_ | STC.TYPECTOR);

        auto f = new AST.StaticCtorDeclaration(loc, Loc.initial, stc);
        AST.Dsymbol s = parseContracts(f);
        return s;
    }

    /*****************************************
     * Parse a static destructor definition:
     *      static ~this() { body }
     * Current token is 'static'.
     */
    private AST.Dsymbol parseStaticDtor(PrefixAttributes!AST* pAttrs)
    {
        AST.Expressions* udas = null;
        const loc = token.loc;
        StorageClass stc = getStorageClass!AST(pAttrs);

        nextToken();
        nextToken();
        check(TOK.this_);
        check(TOK.leftParenthesis);
        check(TOK.rightParenthesis);

        stc = parsePostfix(stc & ~STC.TYPECTOR, &udas) | stc;
        if (stc & STC.shared_)
            error(loc, "use `shared static ~this()` to declare a shared static destructor");
        else if (stc & STC.static_)
            appendStorageClass(stc, STC.static_); // complaint for the redundancy
        else if (StorageClass modStc = stc & STC.TYPECTOR)
        {
            OutBuffer buf;
            AST.stcToBuffer(&buf, modStc);
            error(loc, "static destructor cannot be `%s`", buf.peekChars());
        }
        stc &= ~(STC.static_ | STC.TYPECTOR);

        auto f = new AST.StaticDtorDeclaration(loc, Loc.initial, stc);
        AST.Dsymbol s = parseContracts(f);
        if (udas)
        {
            auto a = new AST.Dsymbols();
            a.push(f);
            s = new AST.UserAttributeDeclaration(udas, a);
        }
        return s;
    }

    /*****************************************
     * Parse a shared static constructor definition:
     *      shared static this() { body }
     * Current token is 'shared'.
     */
    private AST.Dsymbol parseSharedStaticCtor(PrefixAttributes!AST* pAttrs)
    {
        //Expressions *udas = NULL;
        const loc = token.loc;
        StorageClass stc = getStorageClass!AST(pAttrs);

        nextToken();
        nextToken();
        nextToken();
        check(TOK.leftParenthesis);
        check(TOK.rightParenthesis);

        stc = parsePostfix(stc & ~STC.TYPECTOR, null) | stc;
        if (StorageClass ss = stc & (STC.shared_ | STC.static_))
            appendStorageClass(stc, ss); // complaint for the redundancy
        else if (StorageClass modStc = stc & STC.TYPECTOR)
        {
            OutBuffer buf;
            AST.stcToBuffer(&buf, modStc);
            error(loc, "shared static constructor cannot be `%s`", buf.peekChars());
        }
        stc &= ~(STC.static_ | STC.TYPECTOR);

        auto f = new AST.SharedStaticCtorDeclaration(loc, Loc.initial, stc);
        AST.Dsymbol s = parseContracts(f);
        return s;
    }

    /*****************************************
     * Parse a shared static destructor definition:
     *      shared static ~this() { body }
     * Current token is 'shared'.
     */
    private AST.Dsymbol parseSharedStaticDtor(PrefixAttributes!AST* pAttrs)
    {
        AST.Expressions* udas = null;
        const loc = token.loc;
        StorageClass stc = getStorageClass!AST(pAttrs);

        nextToken();
        nextToken();
        nextToken();
        check(TOK.this_);
        check(TOK.leftParenthesis);
        check(TOK.rightParenthesis);

        stc = parsePostfix(stc & ~STC.TYPECTOR, &udas) | stc;
        if (StorageClass ss = stc & (STC.shared_ | STC.static_))
            appendStorageClass(stc, ss); // complaint for the redundancy
        else if (StorageClass modStc = stc & STC.TYPECTOR)
        {
            OutBuffer buf;
            AST.stcToBuffer(&buf, modStc);
            error(loc, "shared static destructor cannot be `%s`", buf.peekChars());
        }
        stc &= ~(STC.static_ | STC.TYPECTOR);

        auto f = new AST.SharedStaticDtorDeclaration(loc, Loc.initial, stc);
        AST.Dsymbol s = parseContracts(f);
        if (udas)
        {
            auto a = new AST.Dsymbols();
            a.push(f);
            s = new AST.UserAttributeDeclaration(udas, a);
        }
        return s;
    }

    /*****************************************
     * Parse an invariant definition:
     *      invariant { statements... }
     *      invariant() { statements... }
     *      invariant (expression);
     * Current token is 'invariant'.
     */
    private AST.Dsymbol parseInvariant(PrefixAttributes!AST* pAttrs)
    {
        const loc = token.loc;
        StorageClass stc = getStorageClass!AST(pAttrs);

        nextToken();
        if (token.value == TOK.leftParenthesis) // optional () or invariant (expression);
        {
            nextToken();
            if (token.value != TOK.rightParenthesis) // invariant (expression);
            {
                AST.Expression e = parseAssignExp(), msg = null;
                if (token.value == TOK.comma)
                {
                    nextToken();
                    if (token.value != TOK.rightParenthesis)
                    {
                        msg = parseAssignExp();
                        if (token.value == TOK.comma)
                            nextToken();
                    }
                }
                check(TOK.rightParenthesis);
                check(TOK.semicolon);
                e = new AST.AssertExp(loc, e, msg);
                auto fbody = new AST.ExpStatement(loc, e);
                auto f = new AST.InvariantDeclaration(loc, token.loc, stc, null, fbody);
                return f;
            }
            nextToken();
        }

        auto fbody = parseStatement(ParseStatementFlags.curly);
        auto f = new AST.InvariantDeclaration(loc, token.loc, stc, null, fbody);
        return f;
    }

    /*****************************************
     * Parse a unittest definition:
     *      unittest { body }
     * Current token is 'unittest'.
     */
    private AST.Dsymbol parseUnitTest(PrefixAttributes!AST* pAttrs)
    {
        const loc = token.loc;
        StorageClass stc = getStorageClass!AST(pAttrs);

        nextToken();

        const(char)* begPtr = token.ptr + 1; // skip '{'
        const(char)* endPtr = null;
        AST.Statement sbody = parseStatement(ParseStatementFlags.curly, &endPtr);

        /** Extract unittest body as a string. Must be done eagerly since memory
         will be released by the lexer before doc gen. */
        char* docline = null;
        if (global.params.doDocComments && endPtr > begPtr)
        {
            /* Remove trailing whitespaces */
            for (const(char)* p = endPtr - 1; begPtr <= p && (*p == ' ' || *p == '\r' || *p == '\n' || *p == '\t'); --p)
            {
                endPtr = p;
            }

            size_t len = endPtr - begPtr;
            if (len > 0)
            {
                docline = cast(char*)mem.xmalloc_noscan(len + 2);
                memcpy(docline, begPtr, len);
                docline[len] = '\n'; // Terminate all lines by LF
                docline[len + 1] = '\0';
            }
        }

        auto f = new AST.UnitTestDeclaration(loc, token.loc, stc, docline);
        f.fbody = sbody;
        return f;
    }

    /*****************************************
     * Parse a new definition:
     *      @disable new();
     * Current token is 'new'.
     */
    private AST.Dsymbol parseNew(PrefixAttributes!AST* pAttrs)
    {
        const loc = token.loc;
        StorageClass stc = getStorageClass!AST(pAttrs);
        if (!(stc & STC.disable))
        {
            error("`new` allocator must be annotated with `@disabled`");
        }
        nextToken();

        /* @@@DEPRECATED_2.098@@@
         * After deprecation period (2.108), remove all code in the version(all) block.
         */
        version (all)
        {
            auto parameterList = parseParameterList(null);  // parameterList ignored
            if (parameterList.parameters.length > 0 || parameterList.varargs != VarArg.none)
                deprecation("`new` allocator with non-empty parameter list is deprecated");
            auto f = new AST.NewDeclaration(loc, stc);
            if (token.value != TOK.semicolon)
            {
                deprecation("`new` allocator with function definition is deprecated");
                parseContracts(f);  // body ignored
                f.fbody = null;
                f.fensures = null;
                f.frequires = null;
            }
            else
                nextToken();
            return f;
        }
        else
        {
            check(TOK.leftParenthesis);
            check(TOK.rightParenthesis);
            check(TOK.semicolon);
            return new AST.NewDeclaration(loc, stc);
        }
    }

    /**********************************************
     * Parse parameter list.
     */
    private AST.ParameterList parseParameterList(AST.TemplateParameters** tpl)
    {
        auto parameters = new AST.Parameters();
        VarArg varargs = VarArg.none;
        int hasdefault = 0;
        StorageClass varargsStc;

        // Attributes allowed for ...
        enum VarArgsStc = STC.const_ | STC.immutable_ | STC.shared_ | STC.scope_ | STC.return_ | STC.returnScope;

        check(TOK.leftParenthesis);
        while (1)
        {
            Identifier ai = null;
            AST.Type at;
            StorageClass storageClass = 0;
            StorageClass stc;
            AST.Expression ae;
            AST.Expressions* udas = null;
            for (; 1; nextToken())
            {
            L3:
                switch (token.value)
                {
                case TOK.rightParenthesis:
                    if (storageClass != 0 || udas !is null)
                        error("basic type expected, not `)`");
                    break;

                case TOK.dotDotDot:
                    varargs = VarArg.variadic;
                    varargsStc = storageClass;
                    if (varargsStc & ~VarArgsStc)
                    {
                        OutBuffer buf;
                        AST.stcToBuffer(&buf, varargsStc & ~VarArgsStc);
                        error("variadic parameter cannot have attributes `%s`", buf.peekChars());
                        varargsStc &= VarArgsStc;
                    }
                    nextToken();
                    break;

                case TOK.const_:
                    if (peekNext() == TOK.leftParenthesis)
                        goto default;
                    stc = STC.const_;
                    goto L2;

                case TOK.immutable_:
                    if (peekNext() == TOK.leftParenthesis)
                        goto default;
                    stc = STC.immutable_;
                    goto L2;

                case TOK.shared_:
                    if (peekNext() == TOK.leftParenthesis)
                        goto default;
                    stc = STC.shared_;
                    goto L2;

                case TOK.inout_:
                    if (peekNext() == TOK.leftParenthesis)
                        goto default;
                    stc = STC.wild;
                    goto L2;
                case TOK.at:
                    {
                        AST.Expressions* exps = null;
                        StorageClass stc2 = parseAttribute(exps);
                        if (stc2 & atAttrGroup)
                        {
                            error("`@%s` attribute for function parameter is not supported", token.toChars());
                        }
                        else
                        {
                            udas = AST.UserAttributeDeclaration.concat(udas, exps);
                        }
                        if (token.value == TOK.dotDotDot)
                            error("variadic parameter cannot have user-defined attributes");
                        if (stc2)
                            nextToken();
                        goto L3;
                        // Don't call nextToken again.
                    }
                case TOK.in_:
                    if (global.params.vin)
                        message(scanloc, "Usage of 'in' on parameter");
                    stc = STC.in_;
                    goto L2;

                case TOK.out_:
                    stc = STC.out_;
                    goto L2;

                case TOK.ref_:
                    stc = STC.ref_;
                    goto L2;

                case TOK.lazy_:
                    stc = STC.lazy_;
                    goto L2;

                case TOK.scope_:
                    stc = STC.scope_;
                    goto L2;

                case TOK.final_:
                    stc = STC.final_;
                    goto L2;

                case TOK.auto_:
                    stc = STC.auto_;
                    goto L2;

                case TOK.return_:
                    stc = STC.return_;
                    if (peekNext() == TOK.scope_)
                        stc |= STC.returnScope;
                    goto L2;
                L2:
                    storageClass = appendStorageClass(storageClass, stc);
                    continue;

                    version (none)
                    {
                    case TOK.static_:
                        stc = STC.static_;
                        goto L2;

                    case TOK.auto_:
                        storageClass = STC.auto_;
                        goto L4;

                    case TOK.alias_:
                        storageClass = STC.alias_;
                        goto L4;
                    L4:
                        nextToken();
                        ai = null;
                        if (token.value == TOK.identifier)
                        {
                            ai = token.ident;
                            nextToken();
                        }

                        at = null; // no type
                        ae = null; // no default argument
                        if (token.value == TOK.assign) // = defaultArg
                        {
                            nextToken();
                            ae = parseDefaultInitExp();
                            hasdefault = 1;
                        }
                        else
                        {
                            if (hasdefault)
                                error("default argument expected for `alias %s`", ai ? ai.toChars() : "");
                        }
                        goto L3;
                    }
                default:
                    {
                        stc = storageClass & (STC.IOR | STC.lazy_);
                        // if stc is not a power of 2
                        if (stc & (stc - 1) && !(stc == (STC.in_ | STC.ref_)))
                            error("incompatible parameter storage classes");
                        //if ((storageClass & STC.scope_) && (storageClass & (STC.ref_ | STC.out_)))
                            //error("scope cannot be ref or out");

                        if (tpl && token.value == TOK.identifier)
                        {
                            const tv = peekNext();
                            if (tv == TOK.comma || tv == TOK.rightParenthesis || tv == TOK.dotDotDot)
                            {
                                Identifier id = Identifier.generateId("__T");
                                const loc = token.loc;
                                at = new AST.TypeIdentifier(loc, id);
                                if (!*tpl)
                                    *tpl = new AST.TemplateParameters();
                                AST.TemplateParameter tp = new AST.TemplateTypeParameter(loc, id, null, null);
                                (*tpl).push(tp);

                                ai = token.ident;
                                nextToken();
                            }
                            else goto _else;
                        }
                        else
                        {
                        _else:
                            at = parseType(&ai);
                        }
                        ae = null;
                        if (token.value == TOK.assign) // = defaultArg
                        {
                            nextToken();
                            ae = parseDefaultInitExp();
                            hasdefault = 1;
                        }
                        else
                        {
                            if (hasdefault)
                                error("default argument expected for `%s`", ai ? ai.toChars() : at.toChars());
                        }
                        auto param = new AST.Parameter(storageClass | STC.parameter, at, ai, ae, null);
                        if (udas)
                        {
                            auto a = new AST.Dsymbols();
                            auto udad = new AST.UserAttributeDeclaration(udas, a);
                            param.userAttribDecl = udad;
                        }
                        if (token.value == TOK.at)
                        {
                            AST.Expressions* exps = null;
                            StorageClass stc2 = parseAttribute(exps);
                            if (stc2 & atAttrGroup)
                            {
                                error("`@%s` attribute for function parameter is not supported", token.toChars());
                            }
                            else
                            {
                                error("user-defined attributes cannot appear as postfixes", token.toChars());
                            }
                            if (stc2)
                                nextToken();
                        }
                        if (token.value == TOK.dotDotDot)
                        {
                            /* This is:
                             *      at ai ...
                             */
                            if (storageClass & (STC.out_ | STC.ref_))
                                error("variadic argument cannot be `out` or `ref`");
                            varargs = VarArg.typesafe;
                            parameters.push(param);
                            nextToken();
                            break;
                        }
                        parameters.push(param);
                        if (token.value == TOK.comma)
                        {
                            nextToken();
                            goto L1;
                        }
                        break;
                    }
                }
                break;
            }
            break;

        L1:
        }
        check(TOK.rightParenthesis);
        return AST.ParameterList(parameters, varargs, varargsStc);
    }

    /*************************************
     */
    private AST.EnumDeclaration parseEnum()
    {
        AST.EnumDeclaration e;
        Identifier id;
        AST.Type memtype;
        auto loc = token.loc;

        // printf("Parser::parseEnum()\n");
        nextToken();
        id = null;
        if (token.value == TOK.identifier)
        {
            id = token.ident;
            nextToken();
        }

        memtype = null;
        if (token.value == TOK.colon)
        {
            nextToken();
            int alt = 0;
            const typeLoc = token.loc;
            memtype = parseBasicType();
            memtype = parseDeclarator(memtype, alt, null);
            checkCstyleTypeSyntax(typeLoc, memtype, alt, null);
        }

        e = new AST.EnumDeclaration(loc, id, memtype);
        if (token.value == TOK.semicolon && id)
            nextToken();
        else if (token.value == TOK.leftCurly)
        {
            bool isAnonymousEnum = !id;
            TOK prevTOK;

            //printf("enum definition\n");
            e.members = new AST.Dsymbols();
            nextToken();
            const(char)[] comment = token.blockComment;
            while (token.value != TOK.rightCurly)
            {
                /* Can take the following forms...
                 *  1. ident
                 *  2. ident = value
                 *  3. type ident = value
                 *  ... prefixed by valid attributes
                 */
                loc = token.loc;

                AST.Type type = null;
                Identifier ident = null;

                AST.Expressions* udas;
                StorageClass stc;
                AST.Expression deprecationMessage;
                enum attributeErrorMessage = "`%s` is not a valid attribute for enum members";
                while(token.value != TOK.rightCurly
                    && token.value != TOK.comma
                    && token.value != TOK.assign)
                {
                    switch(token.value)
                    {
                        case TOK.at:
                            if (StorageClass _stc = parseAttribute(udas))
                            {
                                if (_stc == STC.disable)
                                    stc |= _stc;
                                else
                                {
                                    OutBuffer buf;
                                    AST.stcToBuffer(&buf, _stc);
                                    error(attributeErrorMessage, buf.peekChars());
                                }
                                prevTOK = token.value;
                                nextToken();
                            }
                            break;
                        case TOK.deprecated_:
                            stc |= STC.deprecated_;
                            if (!parseDeprecatedAttribute(deprecationMessage))
                            {
                                prevTOK = token.value;
                                nextToken();
                            }
                            break;
                        case TOK.identifier:
                            const tv = peekNext();
                            if (tv == TOK.assign || tv == TOK.comma || tv == TOK.rightCurly)
                            {
                                ident = token.ident;
                                type = null;
                                prevTOK = token.value;
                                nextToken();
                            }
                            else
                            {
                                goto default;
                            }
                            break;
                        default:
                            if (isAnonymousEnum)
                            {
                                type = parseType(&ident, null);
                                if (type == AST.Type.terror)
                                {
                                    type = null;
                                    prevTOK = token.value;
                                    nextToken();
                                }
                                else
                                {
                                    prevTOK = TOK.identifier;
                                }
                            }
                            else
                            {
                                error(attributeErrorMessage, token.toChars());
                                prevTOK = token.value;
                                nextToken();
                            }
                            break;
                    }
                    if (token.value == TOK.comma)
                    {
                        prevTOK = token.value;
                    }
                }

                if (type && type != AST.Type.terror)
                {
                    if (!ident)
                        error("no identifier for declarator `%s`", type.toChars());
                    if (!isAnonymousEnum)
                        error("type only allowed if anonymous enum and no enum type");
                }
                AST.Expression value;
                if (token.value == TOK.assign)
                {
                    if (prevTOK == TOK.identifier)
                    {
                        nextToken();
                        value = parseAssignExp();
                    }
                    else
                    {
                        error("assignment must be preceded by an identifier");
                        nextToken();
                    }
                }
                else
                {
                    value = null;
                    if (type && type != AST.Type.terror && isAnonymousEnum)
                        error("if type, there must be an initializer");
                }

                AST.DeprecatedDeclaration dd;
                if (deprecationMessage)
                {
                    dd = new AST.DeprecatedDeclaration(deprecationMessage, null);
                    stc |= STC.deprecated_;
                }

                auto em = new AST.EnumMember(loc, ident, value, type, stc, null, dd);
                e.members.push(em);

                if (udas)
                {
                    auto s = new AST.Dsymbols();
                    s.push(em);
                    auto uad = new AST.UserAttributeDeclaration(udas, s);
                    em.userAttribDecl = uad;
                }

                if (token.value == TOK.rightCurly)
                {
                }
                else
                {
                    addComment(em, comment);
                    comment = null;
                    check(TOK.comma);
                }
                addComment(em, comment);
                comment = token.blockComment;

                if (token.value == TOK.endOfFile)
                {
                    error("premature end of file");
                    break;
                }
            }
            nextToken();
        }
        else
            error("enum declaration is invalid");

        //printf("-parseEnum() %s\n", e.toChars());
        return e;
    }

    /********************************
     * Parse struct, union, interface, class.
     */
    private AST.Dsymbol parseAggregate()
    {
        AST.TemplateParameters* tpl = null;
        AST.Expression constraint;
        const loc = token.loc;
        TOK tok = token.value;

        //printf("Parser::parseAggregate()\n");
        nextToken();
        Identifier id;
        if (token.value != TOK.identifier)
        {
            id = null;
        }
        else
        {
            id = token.ident;
            nextToken();

            if (token.value == TOK.leftParenthesis)
            {
                // struct/class template declaration.
                tpl = parseTemplateParameterList();
                constraint = parseConstraint();
            }
        }

        // Collect base class(es)
        AST.BaseClasses* baseclasses = null;
        if (token.value == TOK.colon)
        {
            if (tok != TOK.interface_ && tok != TOK.class_)
                error("base classes are not allowed for `%s`, did you mean `;`?", Token.toChars(tok));
            nextToken();
            baseclasses = parseBaseClasses();
        }

        if (token.value == TOK.if_)
        {
            if (constraint)
                error("template constraints appear both before and after BaseClassList, put them before");
            constraint = parseConstraint();
        }
        if (constraint)
        {
            if (!id)
                error("template constraints not allowed for anonymous `%s`", Token.toChars(tok));
            if (!tpl)
                error("template constraints only allowed for templates");
        }

        AST.Dsymbols* members = null;
        if (token.value == TOK.leftCurly)
        {
            //printf("aggregate definition\n");
            const lookingForElseSave = lookingForElse;
            lookingForElse = Loc();
            nextToken();
            members = parseDeclDefs(0);
            lookingForElse = lookingForElseSave;
            if (token.value != TOK.rightCurly)
            {
                /* { */
                error("`}` expected following members in `%s` declaration at %s",
                    Token.toChars(tok), loc.toChars());
            }
            nextToken();
        }
        else if (token.value == TOK.semicolon && id)
        {
            if (baseclasses || constraint)
                error("members expected");
            nextToken();
        }
        else
        {
            error("{ } expected following `%s` declaration", Token.toChars(tok));
        }

        AST.AggregateDeclaration a;
        switch (tok)
        {
        case TOK.interface_:
            if (!id)
                error(loc, "anonymous interfaces not allowed");
            a = new AST.InterfaceDeclaration(loc, id, baseclasses);
            a.members = members;
            break;

        case TOK.class_:
            if (!id)
                error(loc, "anonymous classes not allowed");
            bool inObject = md && !md.packages && md.id == Id.object;
            a = new AST.ClassDeclaration(loc, id, baseclasses, members, inObject);
            break;

        case TOK.struct_:
            if (id)
            {
                bool inObject = md && !md.packages && md.id == Id.object;
                a = new AST.StructDeclaration(loc, id, inObject);
                a.members = members;
            }
            else
            {
                /* Anonymous structs/unions are more like attributes.
                 */
                assert(!tpl);
                return new AST.AnonDeclaration(loc, false, members);
            }
            break;

        case TOK.union_:
            if (id)
            {
                a = new AST.UnionDeclaration(loc, id);
                a.members = members;
            }
            else
            {
                /* Anonymous structs/unions are more like attributes.
                 */
                assert(!tpl);
                return new AST.AnonDeclaration(loc, true, members);
            }
            break;

        default:
            assert(0);
        }

        if (tpl)
        {
            // Wrap a template around the aggregate declaration
            auto decldefs = new AST.Dsymbols();
            decldefs.push(a);
            auto tempdecl = new AST.TemplateDeclaration(loc, id, tpl, constraint, decldefs);
            return tempdecl;
        }
        return a;
    }

    /*******************************************
     */
    private AST.BaseClasses* parseBaseClasses()
    {
        auto baseclasses = new AST.BaseClasses();

        for (; 1; nextToken())
        {
            auto b = new AST.BaseClass(parseBasicType());
            baseclasses.push(b);
            if (token.value != TOK.comma)
                break;
        }
        return baseclasses;
    }

    AST.Dsymbols* parseImport()
    {
        auto decldefs = new AST.Dsymbols();
        Identifier aliasid = null;

        int isstatic = token.value == TOK.static_;
        if (isstatic)
            nextToken();

        //printf("Parser::parseImport()\n");
        do
        {
        L1:
            nextToken();
            if (token.value != TOK.identifier)
            {
                error("identifier expected following `import`");
                break;
            }

            const loc = token.loc;
            Identifier id = token.ident;
            Identifier[] a;
            nextToken();
            if (!aliasid && token.value == TOK.assign)
            {
                aliasid = id;
                goto L1;
            }
            while (token.value == TOK.dot)
            {
                a ~= id;
                nextToken();
                if (token.value != TOK.identifier)
                {
                    error("identifier expected following `package`");
                    break;
                }
                id = token.ident;
                nextToken();
            }

            auto s = new AST.Import(loc, a, id, aliasid, isstatic);
            decldefs.push(s);

            /* Look for
             *      : alias=name, alias=name;
             * syntax.
             */
            if (token.value == TOK.colon)
            {
                do
                {
                    nextToken();
                    if (token.value != TOK.identifier)
                    {
                        error("identifier expected following `:`");
                        break;
                    }
                    Identifier _alias = token.ident;
                    Identifier name;
                    nextToken();
                    if (token.value == TOK.assign)
                    {
                        nextToken();
                        if (token.value != TOK.identifier)
                        {
                            error("identifier expected following `%s=`", _alias.toChars());
                            break;
                        }
                        name = token.ident;
                        nextToken();
                    }
                    else
                    {
                        name = _alias;
                        _alias = null;
                    }
                    s.addAlias(name, _alias);
                }
                while (token.value == TOK.comma);
                break; // no comma-separated imports of this form
            }
            aliasid = null;
        }
        while (token.value == TOK.comma);

        if (token.value == TOK.semicolon)
            nextToken();
        else
        {
            error("`;` expected");
            nextToken();
        }

        return decldefs;
    }

    AST.Type parseType(Identifier* pident = null, AST.TemplateParameters** ptpl = null)
    {
        /* Take care of the storage class prefixes that
         * serve as type attributes:
         *               const type
         *           immutable type
         *              shared type
         *               inout type
         *         inout const type
         *        shared const type
         *        shared inout type
         *  shared inout const type
         */
        StorageClass stc = 0;
        while (1)
        {
            switch (token.value)
            {
            case TOK.const_:
                if (peekNext() == TOK.leftParenthesis)
                    break; // const as type constructor
                stc |= STC.const_; // const as storage class
                nextToken();
                continue;

            case TOK.immutable_:
                if (peekNext() == TOK.leftParenthesis)
                    break;
                stc |= STC.immutable_;
                nextToken();
                continue;

            case TOK.shared_:
                if (peekNext() == TOK.leftParenthesis)
                    break;
                stc |= STC.shared_;
                nextToken();
                continue;

            case TOK.inout_:
                if (peekNext() == TOK.leftParenthesis)
                    break;
                stc |= STC.wild;
                nextToken();
                continue;

            default:
                break;
            }
            break;
        }

        const typeLoc = token.loc;

        AST.Type t;
        t = parseBasicType();

        int alt = 0;
        t = parseDeclarator(t, alt, pident, ptpl);
        checkCstyleTypeSyntax(typeLoc, t, alt, pident ? *pident : null);

        t = t.addSTC(stc);
        return t;
    }

    private AST.Type parseBasicType(bool dontLookDotIdents = false)
    {
        AST.Type t;
        Loc loc;
        Identifier id;
        //printf("parseBasicType()\n");
        switch (token.value)
        {
        case TOK.void_:
            t = AST.Type.tvoid;
            goto LabelX;

        case TOK.int8:
            t = AST.Type.tint8;
            goto LabelX;

        case TOK.uns8:
            t = AST.Type.tuns8;
            goto LabelX;

        case TOK.int16:
            t = AST.Type.tint16;
            goto LabelX;

        case TOK.uns16:
            t = AST.Type.tuns16;
            goto LabelX;

        case TOK.int32:
            t = AST.Type.tint32;
            goto LabelX;

        case TOK.uns32:
            t = AST.Type.tuns32;
            goto LabelX;

        case TOK.int64:
            t = AST.Type.tint64;
            nextToken();
            if (token.value == TOK.int64)   // if `long long`
            {
                error("use `long` for a 64 bit integer instead of `long long`");
                nextToken();
            }
            else if (token.value == TOK.float64)   // if `long double`
            {
                error("use `real` instead of `long double`");
                t = AST.Type.tfloat80;
                nextToken();
            }
            break;

        case TOK.uns64:
            t = AST.Type.tuns64;
            goto LabelX;

        case TOK.int128:
            t = AST.Type.tint128;
            goto LabelX;

        case TOK.uns128:
            t = AST.Type.tuns128;
            goto LabelX;

        case TOK.float32:
            t = AST.Type.tfloat32;
            goto LabelX;

        case TOK.float64:
            t = AST.Type.tfloat64;
            goto LabelX;

        case TOK.float80:
            t = AST.Type.tfloat80;
            goto LabelX;

        case TOK.imaginary32:
            t = AST.Type.timaginary32;
            goto LabelX;

        case TOK.imaginary64:
            t = AST.Type.timaginary64;
            goto LabelX;

        case TOK.imaginary80:
            t = AST.Type.timaginary80;
            goto LabelX;

        case TOK.complex32:
            t = AST.Type.tcomplex32;
            goto LabelX;

        case TOK.complex64:
            t = AST.Type.tcomplex64;
            goto LabelX;

        case TOK.complex80:
            t = AST.Type.tcomplex80;
            goto LabelX;

        case TOK.bool_:
            t = AST.Type.tbool;
            goto LabelX;

        case TOK.char_:
            t = AST.Type.tchar;
            goto LabelX;

        case TOK.wchar_:
            t = AST.Type.twchar;
            goto LabelX;

        case TOK.dchar_:
            t = AST.Type.tdchar;
            goto LabelX;
        LabelX:
            nextToken();
            break;

        case TOK.this_:
        case TOK.super_:
        case TOK.identifier:
            loc = token.loc;
            id = token.ident;
            nextToken();
            if (token.value == TOK.not)
            {
                // ident!(template_arguments)
                auto tempinst = new AST.TemplateInstance(loc, id, parseTemplateArguments());
                t = parseBasicTypeStartingAt(new AST.TypeInstance(loc, tempinst), dontLookDotIdents);
            }
            else
            {
                t = parseBasicTypeStartingAt(new AST.TypeIdentifier(loc, id), dontLookDotIdents);
            }
            break;

        case TOK.mixin_:
            // https://dlang.org/spec/expression.html#mixin_types
            loc = token.loc;
            nextToken();
            if (token.value != TOK.leftParenthesis)
                error("found `%s` when expecting `%s` following `mixin`", token.toChars(), Token.toChars(TOK.leftParenthesis));
            auto exps = parseArguments();
            t = new AST.TypeMixin(loc, exps);
            break;

        case TOK.dot:
            // Leading . as in .foo
            t = parseBasicTypeStartingAt(new AST.TypeIdentifier(token.loc, Id.empty), dontLookDotIdents);
            break;

        case TOK.typeof_:
            // typeof(expression)
            t = parseBasicTypeStartingAt(parseTypeof(), dontLookDotIdents);
            break;

        case TOK.vector:
            t = parseVector();
            break;

        case TOK.traits:
            if (AST.TraitsExp te = cast(AST.TraitsExp) parsePrimaryExp())
                if (te.ident && te.args)
                {
                    t = new AST.TypeTraits(token.loc, te);
                    break;
                }
            t = new AST.TypeError;
            break;

        case TOK.const_:
            // const(type)
            nextToken();
            check(TOK.leftParenthesis);
            t = parseType().addSTC(STC.const_);
            check(TOK.rightParenthesis);
            break;

        case TOK.immutable_:
            // immutable(type)
            nextToken();
            check(TOK.leftParenthesis);
            t = parseType().addSTC(STC.immutable_);
            check(TOK.rightParenthesis);
            break;

        case TOK.shared_:
            // shared(type)
            nextToken();
            check(TOK.leftParenthesis);
            t = parseType().addSTC(STC.shared_);
            check(TOK.rightParenthesis);
            break;

        case TOK.inout_:
            // wild(type)
            nextToken();
            check(TOK.leftParenthesis);
            t = parseType().addSTC(STC.wild);
            check(TOK.rightParenthesis);
            break;

        default:
            error("basic type expected, not `%s`", token.toChars());
            if (token.value == TOK.else_)
                errorSupplemental(token.loc, "There's no `static else`, use `else` instead.");
            t = AST.Type.terror;
            break;
        }
        return t;
    }

    private AST.Type parseBasicTypeStartingAt(AST.TypeQualified tid, bool dontLookDotIdents)
    {
        AST.Type maybeArray = null;
        // See https://issues.dlang.org/show_bug.cgi?id=1215
        // A basic type can look like MyType (typical case), but also:
        //  MyType.T -> A type
        //  MyType[expr] -> Either a static array of MyType or a type (iif MyType is a Ttuple)
        //  MyType[expr].T -> A type.
        //  MyType[expr].T[expr] ->  Either a static array of MyType[expr].T or a type
        //                           (iif MyType[expr].T is a Ttuple)
        while (1)
        {
            switch (token.value)
            {
            case TOK.dot:
                {
                    nextToken();
                    if (token.value != TOK.identifier)
                    {
                        error("identifier expected following `.` instead of `%s`", token.toChars());
                        break;
                    }
                    if (maybeArray)
                    {
                        // This is actually a TypeTuple index, not an {a/s}array.
                        // We need to have a while loop to unwind all index taking:
                        // T[e1][e2].U   ->  T, addIndex(e1), addIndex(e2)
                        AST.Objects dimStack;
                        AST.Type t = maybeArray;
                        while (true)
                        {
                            if (t.ty == Tsarray)
                            {
                                // The index expression is an Expression.
                                AST.TypeSArray a = cast(AST.TypeSArray)t;
                                dimStack.push(a.dim.syntaxCopy());
                                t = a.next.syntaxCopy();
                            }
                            else if (t.ty == Taarray)
                            {
                                // The index expression is a Type. It will be interpreted as an expression at semantic time.
                                AST.TypeAArray a = cast(AST.TypeAArray)t;
                                dimStack.push(a.index.syntaxCopy());
                                t = a.next.syntaxCopy();
                            }
                            else
                            {
                                break;
                            }
                        }
                        assert(dimStack.dim > 0);
                        // We're good. Replay indices in the reverse order.
                        tid = cast(AST.TypeQualified)t;
                        while (dimStack.dim)
                        {
                            tid.addIndex(dimStack.pop());
                        }
                        maybeArray = null;
                    }
                    const loc = token.loc;
                    Identifier id = token.ident;
                    nextToken();
                    if (token.value == TOK.not)
                    {
                        auto tempinst = new AST.TemplateInstance(loc, id, parseTemplateArguments());
                        tid.addInst(tempinst);
                    }
                    else
                        tid.addIdent(id);
                    continue;
                }
            case TOK.leftBracket:
                {
                    if (dontLookDotIdents) // workaround for https://issues.dlang.org/show_bug.cgi?id=14911
                        goto Lend;

                    nextToken();
                    AST.Type t = maybeArray ? maybeArray : cast(AST.Type)tid;
                    if (token.value == TOK.rightBracket)
                    {
                        // It's a dynamic array, and we're done:
                        // T[].U does not make sense.
                        t = new AST.TypeDArray(t);
                        nextToken();
                        return t;
                    }
                    else if (isDeclaration(&token, NeedDeclaratorId.no, TOK.rightBracket, null))
                    {
                        // This can be one of two things:
                        //  1 - an associative array declaration, T[type]
                        //  2 - an associative array declaration, T[expr]
                        // These  can only be disambiguated later.
                        AST.Type index = parseType(); // [ type ]
                        maybeArray = new AST.TypeAArray(t, index);
                        check(TOK.rightBracket);
                    }
                    else
                    {
                        // This can be one of three things:
                        //  1 - an static array declaration, T[expr]
                        //  2 - a slice, T[expr .. expr]
                        //  3 - a template parameter pack index expression, T[expr].U
                        // 1 and 3 can only be disambiguated later.
                        //printf("it's type[expression]\n");
                        inBrackets++;
                        AST.Expression e = parseAssignExp(); // [ expression ]
                        if (token.value == TOK.slice)
                        {
                            // It's a slice, and we're done.
                            nextToken();
                            AST.Expression e2 = parseAssignExp(); // [ exp .. exp ]
                            t = new AST.TypeSlice(t, e, e2);
                            inBrackets--;
                            check(TOK.rightBracket);
                            return t;
                        }
                        else
                        {
                            maybeArray = new AST.TypeSArray(t, e);
                            inBrackets--;
                            check(TOK.rightBracket);
                            continue;
                        }
                    }
                    break;
                }
            default:
                goto Lend;
            }
        }
    Lend:
        return maybeArray ? maybeArray : cast(AST.Type)tid;
    }

    /******************************************
     * Parse suffixes to type t.
     *      *
     *      []
     *      [AssignExpression]
     *      [AssignExpression .. AssignExpression]
     *      [Type]
     *      delegate Parameters MemberFunctionAttributes(opt)
     *      function Parameters FunctionAttributes(opt)
     * Params:
     *      t = the already parsed type
     * Returns:
     *      t with the suffixes added
     * See_Also:
     *      https://dlang.org/spec/declaration.html#TypeSuffixes
     */
    private AST.Type parseTypeSuffixes(AST.Type t)
    {
        //printf("parseTypeSuffixes()\n");
        while (1)
        {
            switch (token.value)
            {
            case TOK.mul:
                t = new AST.TypePointer(t);
                nextToken();
                continue;

            case TOK.leftBracket:
                // Handle []. Make sure things like
                //     int[3][1] a;
                // is (array[1] of array[3] of int)
                nextToken();
                if (token.value == TOK.rightBracket)
                {
                    t = new AST.TypeDArray(t); // []
                    nextToken();
                }
                else if (isDeclaration(&token, NeedDeclaratorId.no, TOK.rightBracket, null))
                {
                    // It's an associative array declaration
                    //printf("it's an associative array\n");
                    AST.Type index = parseType(); // [ type ]
                    t = new AST.TypeAArray(t, index);
                    check(TOK.rightBracket);
                }
                else
                {
                    //printf("it's type[expression]\n");
                    inBrackets++;
                    AST.Expression e = parseAssignExp(); // [ expression ]
                    if (!e)
                    {
                        inBrackets--;
                        check(TOK.rightBracket);
                        continue;
                    }
                    if (token.value == TOK.slice)
                    {
                        nextToken();
                        AST.Expression e2 = parseAssignExp(); // [ exp .. exp ]
                        t = new AST.TypeSlice(t, e, e2);
                    }
                    else
                    {
                        t = new AST.TypeSArray(t, e);
                    }
                    inBrackets--;
                    check(TOK.rightBracket);
                }
                continue;

            case TOK.delegate_:
            case TOK.function_:
                {
                    // Handle delegate declaration:
                    //      t delegate(parameter list) nothrow pure
                    //      t function(parameter list) nothrow pure
                    const save = token.value;
                    nextToken();

                    auto parameterList = parseParameterList(null);

                    StorageClass stc = parsePostfix(STC.undefined_, null);
                    auto tf = new AST.TypeFunction(parameterList, t, linkage, stc);
                    if (stc & (STC.const_ | STC.immutable_ | STC.shared_ | STC.wild | STC.return_))
                    {
                        if (save == TOK.function_)
                            error("`const`/`immutable`/`shared`/`inout`/`return` attributes are only valid for non-static member functions");
                        else
                            tf = cast(AST.TypeFunction)tf.addSTC(stc);
                    }
                    t = save == TOK.delegate_ ? new AST.TypeDelegate(tf) : new AST.TypePointer(tf); // pointer to function
                    continue;
                }
            default:
                return t;
            }
            assert(0);
        }
        assert(0);
    }

    /**********************
     * Parse Declarator
     * Params:
     *  t            = base type to start with
     *  palt         = OR in 1 for C-style function pointer declaration syntax,
     *                 2 for C-style array declaration syntax, otherwise don't modify
     *  pident       = set to Identifier if there is one, null if not
     *  tpl          = if !null, then set to TemplateParameterList
     *  storageClass = any storage classes seen so far
     *  pdisable     = set to true if @disable seen
     *  pudas        = any user defined attributes seen so far. Merged with any more found
     * Returns:
     *  type declared
     * Reference: https://dlang.org/spec/declaration.html#Declarator
     */
    private AST.Type parseDeclarator(AST.Type t, ref int palt, Identifier* pident,
        AST.TemplateParameters** tpl = null, StorageClass storageClass = 0,
        bool* pdisable = null, AST.Expressions** pudas = null)
    {
        //printf("parseDeclarator(tpl = %p)\n", tpl);
        t = parseTypeSuffixes(t);
        AST.Type ts;
        switch (token.value)
        {
        case TOK.identifier:
            if (pident)
                *pident = token.ident;
            else
                error("unexpected identifier `%s` in declarator", token.ident.toChars());
            ts = t;
            nextToken();
            break;

        case TOK.leftParenthesis:
            {
                // like: T (*fp)();
                // like: T ((*fp))();
                if (peekNext() == TOK.mul || peekNext() == TOK.leftParenthesis)
                {
                    /* Parse things with parentheses around the identifier, like:
                     *  int (*ident[3])[]
                     * although the D style would be:
                     *  int[]*[3] ident
                     */
                    palt |= 1;
                    nextToken();
                    ts = parseDeclarator(t, palt, pident);
                    check(TOK.rightParenthesis);
                    break;
                }
                ts = t;

                Token* peekt = &token;
                /* Completely disallow C-style things like:
                 *   T (a);
                 * Improve error messages for the common bug of a missing return type
                 * by looking to see if (a) looks like a parameter list.
                 */
                if (isParameters(&peekt))
                {
                    error("function declaration without return type. (Note that constructors are always named `this`)");
                }
                else
                    error("unexpected `(` in declarator");
                break;
            }
        default:
            ts = t;
            break;
        }

        // parse DeclaratorSuffixes
        while (1)
        {
            switch (token.value)
            {
                static if (CARRAYDECL)
                {
                    /* Support C style array syntax:
                     *   int ident[]
                     * as opposed to D-style:
                     *   int[] ident
                     */
                case TOK.leftBracket:
                    {
                        // This is the old C-style post [] syntax.
                        AST.TypeNext ta;
                        nextToken();
                        if (token.value == TOK.rightBracket)
                        {
                            // It's a dynamic array
                            ta = new AST.TypeDArray(t); // []
                            nextToken();
                            palt |= 2;
                        }
                        else if (isDeclaration(&token, NeedDeclaratorId.no, TOK.rightBracket, null))
                        {
                            // It's an associative array
                            //printf("it's an associative array\n");
                            AST.Type index = parseType(); // [ type ]
                            check(TOK.rightBracket);
                            ta = new AST.TypeAArray(t, index);
                            palt |= 2;
                        }
                        else
                        {
                            //printf("It's a static array\n");
                            AST.Expression e = parseAssignExp(); // [ expression ]
                            ta = new AST.TypeSArray(t, e);
                            check(TOK.rightBracket);
                            palt |= 2;
                        }

                        /* Insert ta into
                         *   ts -> ... -> t
                         * so that
                         *   ts -> ... -> ta -> t
                         */
                        AST.Type* pt;
                        for (pt = &ts; *pt != t; pt = &(cast(AST.TypeNext)*pt).next)
                        {
                        }
                        *pt = ta;
                        continue;
                    }
                }
            case TOK.leftParenthesis:
                {
                    if (tpl)
                    {
                        Token* tk = peekPastParen(&token);
                        if (tk.value == TOK.leftParenthesis)
                        {
                            /* Look ahead to see if this is (...)(...),
                             * i.e. a function template declaration
                             */
                            //printf("function template declaration\n");

                            // Gather template parameter list
                            *tpl = parseTemplateParameterList();
                        }
                        else if (tk.value == TOK.assign)
                        {
                            /* or (...) =,
                             * i.e. a variable template declaration
                             */
                            //printf("variable template declaration\n");
                            *tpl = parseTemplateParameterList();
                            break;
                        }
                    }

                    auto parameterList = parseParameterList(null);

                    /* Parse const/immutable/shared/inout/nothrow/pure/return postfix
                     */
                    // merge prefix storage classes
                    StorageClass stc = parsePostfix(storageClass, pudas);

                    AST.Type tf = new AST.TypeFunction(parameterList, t, linkage, stc);
                    tf = tf.addSTC(stc);
                    if (pdisable)
                        *pdisable = stc & STC.disable ? true : false;

                    /* Insert tf into
                     *   ts -> ... -> t
                     * so that
                     *   ts -> ... -> tf -> t
                     */
                    AST.Type* pt;
                    for (pt = &ts; *pt != t; pt = &(cast(AST.TypeNext)*pt).next)
                    {
                    }
                    *pt = tf;
                    break;
                }
            default:
                break;
            }
            break;
        }
        return ts;
    }

    private void parseStorageClasses(ref StorageClass storage_class, ref LINK link,
        ref bool setAlignment, ref AST.Expression ealign, ref AST.Expressions* udas,
        out Loc linkloc)
    {
        StorageClass stc;
        bool sawLinkage = false; // seen a linkage declaration

        linkloc = Loc.initial;

        while (1)
        {
            switch (token.value)
            {
            case TOK.const_:
                if (peekNext() == TOK.leftParenthesis)
                    break; // const as type constructor
                stc = STC.const_; // const as storage class
                goto L1;

            case TOK.immutable_:
                if (peekNext() == TOK.leftParenthesis)
                    break;
                stc = STC.immutable_;
                goto L1;

            case TOK.shared_:
                if (peekNext() == TOK.leftParenthesis)
                    break;
                stc = STC.shared_;
                goto L1;

            case TOK.inout_:
                if (peekNext() == TOK.leftParenthesis)
                    break;
                stc = STC.wild;
                goto L1;

            case TOK.static_:
                stc = STC.static_;
                goto L1;

            case TOK.final_:
                stc = STC.final_;
                goto L1;

            case TOK.auto_:
                stc = STC.auto_;
                goto L1;

            case TOK.scope_:
                stc = STC.scope_;
                goto L1;

            case TOK.override_:
                stc = STC.override_;
                goto L1;

            case TOK.abstract_:
                stc = STC.abstract_;
                goto L1;

            case TOK.synchronized_:
                stc = STC.synchronized_;
                goto L1;

            case TOK.deprecated_:
                stc = STC.deprecated_;
                goto L1;

            case TOK.nothrow_:
                stc = STC.nothrow_;
                goto L1;

            case TOK.pure_:
                stc = STC.pure_;
                goto L1;

            case TOK.ref_:
                stc = STC.ref_;
                goto L1;

            case TOK.gshared:
                stc = STC.gshared;
                goto L1;

            case TOK.enum_:
                {
                    const tv = peekNext();
                    if (tv == TOK.leftCurly || tv == TOK.colon)
                        break;
                    if (tv == TOK.identifier)
                    {
                        const nextv = peekNext2();
                        if (nextv == TOK.leftCurly || nextv == TOK.colon || nextv == TOK.semicolon)
                            break;
                    }
                    stc = STC.manifest;
                    goto L1;
                }

            case TOK.at:
                {
                    stc = parseAttribute(udas);
                    if (stc)
                        goto L1;
                    continue;
                }
            L1:
                storage_class = appendStorageClass(storage_class, stc);
                nextToken();
                continue;

            case TOK.extern_:
                {
                    if (peekNext() != TOK.leftParenthesis)
                    {
                        stc = STC.extern_;
                        goto L1;
                    }

                    if (sawLinkage)
                        error("redundant linkage declaration");
                    sawLinkage = true;
                    linkloc = token.loc;
                    auto res = parseLinkage();
                    link = res.link;
                    if (res.idents || res.identExps)
                    {
                        error("C++ name spaces not allowed here");
                    }
                    if (res.cppmangle != CPPMANGLE.def)
                    {
                        error("C++ mangle declaration not allowed here");
                    }
                    continue;
                }
            case TOK.align_:
                {
                    nextToken();
                    setAlignment = true;
                    if (token.value == TOK.leftParenthesis)
                    {
                        nextToken();
                        ealign = parseExpression();
                        check(TOK.rightParenthesis);
                    }
                    continue;
                }
            default:
                break;
            }
            break;
        }
    }

    /**********************************
     * Parse Declarations.
     * These can be:
     *      1. declarations at global/class level
     *      2. declarations at statement level
     * Return array of Declaration *'s.
     */
    private AST.Dsymbols* parseDeclarations(bool autodecl, PrefixAttributes!AST* pAttrs, const(char)* comment)
    {
        StorageClass storage_class = STC.undefined_;
        LINK link = linkage;
        Loc linkloc = this.linkLoc;
        bool setAlignment = false;
        AST.Expression ealign;
        AST.Expressions* udas = null;

        //printf("parseDeclarations() %s\n", token.toChars());
        if (!comment)
            comment = token.blockComment.ptr;

        /* Look for AliasReassignment
         */
        if (token.value == TOK.identifier && peekNext() == TOK.assign)
            return parseAliasReassignment(comment);

        /* Declarations that start with `alias`
         */
        bool isAliasDeclaration = false;
        if (token.value == TOK.alias_)
        {
            if (auto a = parseAliasDeclarations(comment))
                return a;
            /* Handle these later:
             *   alias StorageClasses type ident;
             */
<<<<<<< HEAD
            isAliasDeclaration = true;
=======
            if (token.value == TOK.identifier && hasOptionalParensThen(peek(&token), TOK.assign))
            {
                auto a = new AST.Dsymbols();
                while (1)
                {
                    auto ident = token.ident;
                    nextToken();
                    AST.TemplateParameters* tpl = null;
                    if (token.value == TOK.leftParenthesis)
                        tpl = parseTemplateParameterList();
                    check(TOK.assign);

                    bool hasParsedAttributes;
                    void parseAttributes()
                    {
                        if (hasParsedAttributes) // only parse once
                            return;
                        hasParsedAttributes = true;
                        udas = null;
                        storage_class = STC.undefined_;
                        link = linkage;
                        linkloc = this.linkLoc;
                        setAlignment = false;
                        ealign = null;
                        parseStorageClasses(storage_class, link, setAlignment, ealign, udas, linkloc);
                    }

                    if (token.value == TOK.at)
                        parseAttributes;

                    AST.Declaration v;
                    AST.Dsymbol s;

                    // try to parse function type:
                    // TypeCtors? BasicType ( Parameters ) MemberFunctionAttributes
                    bool attributesAppended;
                    const StorageClass funcStc = parseTypeCtor();
                    Token* tlu = &token;
                    Token* tk;
                    if (token.value != TOK.function_ &&
                        token.value != TOK.delegate_ &&
                        isBasicType(&tlu) && tlu &&
                        tlu.value == TOK.leftParenthesis)
                    {
                        AST.Type tret = parseBasicType();
                        auto parameterList = parseParameterList(null);

                        parseAttributes();
                        if (udas)
                            error("user-defined attributes not allowed for `alias` declarations");

                        attributesAppended = true;
                        storage_class = appendStorageClass(storage_class, funcStc);
                        AST.Type tf = new AST.TypeFunction(parameterList, tret, link, storage_class);
                        v = new AST.AliasDeclaration(loc, ident, tf);
                    }
                    else if (token.value == TOK.function_ ||
                        token.value == TOK.delegate_ ||
                        token.value == TOK.leftParenthesis &&
                            skipAttributes(peekPastParen(&token), &tk) &&
                            (tk.value == TOK.goesTo || tk.value == TOK.leftCurly) ||
                        token.value == TOK.leftCurly ||
                        token.value == TOK.identifier && peekNext() == TOK.goesTo ||
                        token.value == TOK.ref_ && peekNext() == TOK.leftParenthesis &&
                            skipAttributes(peekPastParen(peek(&token)), &tk) &&
                            (tk.value == TOK.goesTo || tk.value == TOK.leftCurly)
                       )
                    {
                        // function (parameters) { statements... }
                        // delegate (parameters) { statements... }
                        // (parameters) { statements... }
                        // (parameters) => expression
                        // { statements... }
                        // identifier => expression
                        // ref (parameters) { statements... }
                        // ref (parameters) => expression

                        s = parseFunctionLiteral();

                        if (udas !is null)
                        {
                            if (storage_class != 0)
                                error("Cannot put a storage-class in an alias declaration.");
                            // parseAttributes shouldn't have set these variables
                            assert(link == linkage && !setAlignment && ealign is null);
                            auto tpl_ = cast(AST.TemplateDeclaration) s;
                            if (tpl_ is null || tpl_.members.dim != 1)
                            {
                                error("user-defined attributes are not allowed on `alias` declarations");
                            }
                            else
                            {
                                auto fd = cast(AST.FuncLiteralDeclaration) (*tpl_.members)[0];
                                auto tf = cast(AST.TypeFunction) fd.type;
                                assert(tf.parameterList.parameters.dim > 0);
                                auto as = new AST.Dsymbols();
                                (*tf.parameterList.parameters)[0].userAttribDecl = new AST.UserAttributeDeclaration(udas, as);
                            }
                        }

                        v = new AST.AliasDeclaration(loc, ident, s);
                    }
                    else
                    {
                        parseAttributes();
                        // type
                        if (udas)
                            error("user-defined attributes not allowed for `%s` declarations", Token.toChars(tok));

                        auto t = parseType();

                        // Disallow meaningless storage classes on type aliases
                        if (storage_class)
                        {
                            // Don't raise errors for STC that are part of a function/delegate type, e.g.
                            // `alias F = ref pure nothrow @nogc @safe int function();`
                            auto tp = t.isTypePointer;
                            const isFuncType = (tp && tp.next.isTypeFunction) || t.isTypeDelegate;
                            const remStc = isFuncType ? (storage_class & ~STC.FUNCATTR) : storage_class;

                            if (remStc)
                            {
                                OutBuffer buf;
                                AST.stcToBuffer(&buf, remStc);
                                // @@@DEPRECATED_2.093@@@
                                // Deprecated in 2020-07, can be made an error in 2.103
                                deprecation("storage class `%s` has no effect in type aliases", buf.peekChars());
                            }
                        }

                        v = new AST.AliasDeclaration(loc, ident, t);
                    }
                    if (!attributesAppended)
                        storage_class = appendStorageClass(storage_class, funcStc);
                    v.storage_class = storage_class;

                    s = v;
                    if (tpl)
                    {
                        auto a2 = new AST.Dsymbols();
                        a2.push(s);
                        auto tempdecl = new AST.TemplateDeclaration(loc, ident, tpl, null, a2);
                        s = tempdecl;
                    }
                    if (link != linkage)
                    {
                        auto a2 = new AST.Dsymbols();
                        a2.push(s);
                        s = new AST.LinkDeclaration(linkloc, link, a2);
                    }
                    a.push(s);

                    switch (token.value)
                    {
                    case TOK.semicolon:
                        nextToken();
                        addComment(s, comment);
                        break;

                    case TOK.comma:
                        nextToken();
                        addComment(s, comment);
                        if (token.value != TOK.identifier)
                        {
                            error("identifier expected following comma, not `%s`", token.toChars());
                            break;
                        }
                        if (peekNext() != TOK.assign && peekNext() != TOK.leftParenthesis)
                        {
                            error("`=` expected following identifier");
                            nextToken();
                            break;
                        }
                        continue;

                    default:
                        error("semicolon expected to close `%s` declaration", Token.toChars(tok));
                        break;
                    }
                    break;
                }
                return a;
            }

            // alias StorageClasses type ident;
>>>>>>> 2cf49c9b
        }

        AST.Type ts;

        if (!autodecl)
        {
            parseStorageClasses(storage_class, link, setAlignment, ealign, udas, linkloc);

            if (token.value == TOK.enum_)
            {
                AST.Dsymbol d = parseEnum();
                auto a = new AST.Dsymbols();
                a.push(d);

                if (udas)
                {
                    d = new AST.UserAttributeDeclaration(udas, a);
                    a = new AST.Dsymbols();
                    a.push(d);
                }

                addComment(d, comment);
                return a;
            }
            if (token.value == TOK.struct_ ||
                     token.value == TOK.union_ ||
                     token.value == TOK.class_ ||
                     token.value == TOK.interface_)
            {
                AST.Dsymbol s = parseAggregate();
                auto a = new AST.Dsymbols();
                a.push(s);

                if (storage_class)
                {
                    s = new AST.StorageClassDeclaration(storage_class, a);
                    a = new AST.Dsymbols();
                    a.push(s);
                }
                if (setAlignment)
                {
                    s = new AST.AlignDeclaration(s.loc, ealign, a);
                    a = new AST.Dsymbols();
                    a.push(s);
                }
                if (link != linkage)
                {
                    s = new AST.LinkDeclaration(linkloc, link, a);
                    a = new AST.Dsymbols();
                    a.push(s);
                }
                if (udas)
                {
                    s = new AST.UserAttributeDeclaration(udas, a);
                    a = new AST.Dsymbols();
                    a.push(s);
                }

                addComment(s, comment);
                return a;
            }

            /* Look for auto initializers:
             *  storage_class identifier = initializer;
             *  storage_class identifier(...) = initializer;
             */
            if ((storage_class || udas) && token.value == TOK.identifier && hasOptionalParensThen(peek(&token), TOK.assign))
            {
                AST.Dsymbols* a = parseAutoDeclarations(storage_class, comment);
                if (udas)
                {
                    AST.Dsymbol s = new AST.UserAttributeDeclaration(udas, a);
                    a = new AST.Dsymbols();
                    a.push(s);
                }
                return a;
            }

            /* Look for return type inference for template functions.
             */
            {
                Token* tk;
                if ((storage_class || udas) && token.value == TOK.identifier && skipParens(peek(&token), &tk) &&
                    skipAttributes(tk, &tk) &&
                    (tk.value == TOK.leftParenthesis || tk.value == TOK.leftCurly || tk.value == TOK.in_ || tk.value == TOK.out_ || tk.value == TOK.goesTo ||
                     tk.value == TOK.do_ || tk.value == TOK.identifier && tk.ident == Id._body))
                {
                    // @@@DEPRECATED@@@
                    // https://github.com/dlang/DIPs/blob/1f5959abe482b1f9094f6484a7d0a3ade77fc2fc/DIPs/accepted/DIP1003.md
                    // Deprecated in 2.097 - Can be removed from 2.117
                    // The deprecation period is longer than usual as `body`
                    // was quite widely used.
                    if (tk.value == TOK.identifier && tk.ident == Id._body)
                        deprecation("Usage of the `body` keyword is deprecated. Use `do` instead.");

                    ts = null;
                }
                else
                {
                    ts = parseBasicType();
                    ts = parseTypeSuffixes(ts);
                }
            }
        }

        if (pAttrs)
        {
            storage_class |= pAttrs.storageClass;
            //pAttrs.storageClass = STC.undefined_;
        }

        AST.Type tfirst = null;
        auto a = new AST.Dsymbols();

        while (1)
        {
            AST.TemplateParameters* tpl = null;
            bool disable;
            int alt = 0;

            const loc = token.loc;
            Identifier ident;

            auto t = parseDeclarator(ts, alt, &ident, &tpl, storage_class, &disable, &udas);
            assert(t);
            if (!tfirst)
                tfirst = t;
            else if (t != tfirst)
                error("multiple declarations must have the same type, not `%s` and `%s`", tfirst.toChars(), t.toChars());

            bool isThis = (t.ty == Tident && (cast(AST.TypeIdentifier)t).ident == Id.This && token.value == TOK.assign);
            if (ident)
                checkCstyleTypeSyntax(loc, t, alt, ident);
            else if (!isThis && (t != AST.Type.terror))
                error("no identifier for declarator `%s`", t.toChars());

            if (isAliasDeclaration)
            {
                AST.Declaration v;
                AST.Initializer _init = null;

                /* Aliases can no longer have multiple declarators, storage classes,
                 * linkages, or auto declarations.
                 * These never made any sense, anyway.
                 * The code below needs to be fixed to reject them.
                 * The grammar has already been fixed to preclude them.
                 */

                if (udas)
                    error("user-defined attributes not allowed for `alias` declarations");

                if (token.value == TOK.assign)
                {
                    nextToken();
                    _init = parseInitializer();
                }
                if (_init)
                {
                    if (isThis)
                        error("cannot use syntax `alias this = %s`, use `alias %s this` instead", _init.toChars(), _init.toChars());
                    else
                        error("alias cannot have initializer");
                }
                v = new AST.AliasDeclaration(loc, ident, t);

                v.storage_class = storage_class;
                if (pAttrs)
                {
                    /* AliasDeclaration distinguish @safe, @system, @trusted attributes
                     * on prefix and postfix.
                     *   @safe alias void function() FP1;
                     *   alias @safe void function() FP2;    // FP2 is not @safe
                     *   alias void function() @safe FP3;
                     */
                    pAttrs.storageClass &= STC.safeGroup;
                }
                AST.Dsymbol s = v;

                if (link != linkage)
                {
                    auto ax = new AST.Dsymbols();
                    ax.push(v);
                    s = new AST.LinkDeclaration(linkloc, link, ax);
                }
                a.push(s);
                switch (token.value)
                {
                case TOK.semicolon:
                    nextToken();
                    addComment(s, comment);
                    break;

                case TOK.comma:
                    nextToken();
                    addComment(s, comment);
                    continue;

                default:
                    error("semicolon expected to close `alias` declaration");
                    break;
                }
            }
            else if (t.ty == Tfunction)
            {
                AST.Expression constraint = null;
                //printf("%s funcdecl t = %s, storage_class = x%lx\n", loc.toChars(), t.toChars(), storage_class);
                auto f = new AST.FuncDeclaration(loc, Loc.initial, ident, storage_class | (disable ? STC.disable : 0), t);
                if (pAttrs)
                    pAttrs.storageClass = STC.undefined_;
                if (tpl)
                    constraint = parseConstraint();
                AST.Dsymbol s = parseContracts(f);
                auto tplIdent = s.ident;

                if (link != linkage)
                {
                    auto ax = new AST.Dsymbols();
                    ax.push(s);
                    s = new AST.LinkDeclaration(linkloc, link, ax);
                }
                if (udas)
                {
                    auto ax = new AST.Dsymbols();
                    ax.push(s);
                    s = new AST.UserAttributeDeclaration(udas, ax);
                }

                /* A template parameter list means it's a function template
                 */
                if (tpl)
                {
                    // Wrap a template around the function declaration
                    auto decldefs = new AST.Dsymbols();
                    decldefs.push(s);
                    auto tempdecl = new AST.TemplateDeclaration(loc, tplIdent, tpl, constraint, decldefs);
                    s = tempdecl;

                    StorageClass stc2 = STC.undefined_;
                    if (storage_class & STC.static_)
                    {
                        assert(f.storage_class & STC.static_);
                        f.storage_class &= ~STC.static_;
                        stc2 |= STC.static_;
                    }
                    if (storage_class & STC.deprecated_)
                    {
                        assert(f.storage_class & STC.deprecated_);
                        f.storage_class &= ~STC.deprecated_;
                        stc2 |= STC.deprecated_;
                    }
                    if (stc2 != STC.undefined_)
                    {
                        auto ax = new AST.Dsymbols();
                        ax.push(s);
                        s = new AST.StorageClassDeclaration(stc2, ax);
                    }
                }
                a.push(s);
                addComment(s, comment);
            }
            else if (ident)
            {
                AST.Initializer _init = null;
                if (token.value == TOK.assign)
                {
                    nextToken();
                    _init = parseInitializer();
                }

                auto v = new AST.VarDeclaration(loc, t, ident, _init);
                v.storage_class = storage_class;
                if (pAttrs)
                    pAttrs.storageClass = STC.undefined_;

                AST.Dsymbol s = v;

                if (tpl && _init)
                {
                    auto a2 = new AST.Dsymbols();
                    a2.push(s);
                    auto tempdecl = new AST.TemplateDeclaration(loc, ident, tpl, null, a2, 0);
                    s = tempdecl;
                }
                if (setAlignment)
                {
                    auto ax = new AST.Dsymbols();
                    ax.push(s);
                    s = new AST.AlignDeclaration(v.loc, ealign, ax);
                }
                if (link != linkage)
                {
                    auto ax = new AST.Dsymbols();
                    ax.push(s);
                    s = new AST.LinkDeclaration(linkloc, link, ax);
                }
                if (udas)
                {
                    auto ax = new AST.Dsymbols();
                    ax.push(s);
                    s = new AST.UserAttributeDeclaration(udas, ax);
                }
                a.push(s);
                switch (token.value)
                {
                case TOK.semicolon:
                    nextToken();
                    addComment(s, comment);
                    break;

                case TOK.comma:
                    nextToken();
                    addComment(s, comment);
                    continue;

                default:
                    if (loc.linnum != token.loc.linnum)
                    {
                        error("semicolon needed to end declaration of `%s`, instead of `%s`", v.toChars(), token.toChars());
                        errorSupplemental(loc, "`%s` declared here", v.toChars());
                    }
                    else
                    {
                        error("semicolon needed to end declaration of `%s` instead of `%s`", v.toChars(), token.toChars());
                    }
                    break;
                }
            }
            break;
        }
        return a;
    }

    /********************************
     * Parse AliasReassignment:
     *   identifier = type;
     * Parser is sitting on the identifier.
     * https://dlang.org/spec/declaration.html#alias-reassignment
     * Params:
     *  comment = if not null, comment to attach to symbol
     * Returns:
     *  array of symbols
     */
    private AST.Dsymbols* parseAliasReassignment(const(char)* comment)
    {
        const loc = token.loc;
        auto ident = token.ident;
        nextToken();
        nextToken();        // advance past =
        auto t = parseType();
        AST.Dsymbol s = new AST.AliasAssign(loc, ident, t, null);
        check(TOK.semicolon);
        addComment(s, comment);
        auto a = new AST.Dsymbols();
        a.push(s);
        return a;
    }

    /********************************
     * Parse declarations that start with `alias`
     * Parser is sitting on the `alias`.
     * https://dlang.org/spec/declaration.html#alias
     * Params:
     *  comment = if not null, comment to attach to symbol
     * Returns:
     *  array of symbols
     */
    private AST.Dsymbols* parseAliasDeclarations(const(char)* comment)
    {
        const loc = token.loc;
        nextToken();
        Loc linkloc = this.linkLoc;
        AST.Expressions* udas;
        LINK link = linkage;
        StorageClass storage_class = STC.undefined_;
        AST.Expression ealign;
        bool setAlignment = false;

        /* Look for:
         *   alias Identifier this;
         * https://dlang.org/spec/class.html#alias-this
         */
        if (token.value == TOK.identifier && peekNext() == TOK.this_)
        {
            auto s = new AST.AliasThis(loc, token.ident);
            nextToken();
            check(TOK.this_);
            check(TOK.semicolon);
            auto a = new AST.Dsymbols();
            a.push(s);
            addComment(s, comment);
            return a;
        }
        version (none)
        {
            /* Look for:
             *  alias this = identifier;
             */
            if (token.value == TOK.this_ && peekNext() == TOK.assign && peekNext2() == TOK.identifier)
            {
                check(TOK.this_);
                check(TOK.assign);
                auto s = new AliasThis(loc, token.ident);
                nextToken();
                check(TOK.semicolon);
                auto a = new Dsymbols();
                a.push(s);
                addComment(s, comment);
                return a;
            }
        }
        /* Look for:
         *  alias identifier = type;
         *  alias identifier(...) = type;
         * https://dlang.org/spec/declaration.html#alias
         */
        if (token.value == TOK.identifier && hasOptionalParensThen(peek(&token), TOK.assign))
        {
            auto a = new AST.Dsymbols();
            while (1)
            {
                auto ident = token.ident;
                nextToken();
                AST.TemplateParameters* tpl = null;
                if (token.value == TOK.leftParenthesis)
                    tpl = parseTemplateParameterList();
                check(TOK.assign);

                bool hasParsedAttributes;
                void parseAttributes()
                {
                    if (hasParsedAttributes) // only parse once
                        return;
                    hasParsedAttributes = true;
                    udas = null;
                    storage_class = STC.undefined_;
                    link = linkage;
                    linkloc = this.linkLoc;
                    setAlignment = false;
                    ealign = null;
                    parseStorageClasses(storage_class, link, setAlignment, ealign, udas, linkloc);
                }

                if (token.value == TOK.at)
                    parseAttributes;

                AST.Declaration v;
                AST.Dsymbol s;

                // try to parse function type:
                // TypeCtors? BasicType ( Parameters ) MemberFunctionAttributes
                bool attributesAppended;
                const StorageClass funcStc = parseTypeCtor();
                Token* tlu = &token;
                Token* tk;
                if (token.value != TOK.function_ &&
                    token.value != TOK.delegate_ &&
                    isBasicType(&tlu) && tlu &&
                    tlu.value == TOK.leftParenthesis)
                {
                    AST.Type tret = parseBasicType();
                    auto parameterList = parseParameterList(null);

                    parseAttributes();
                    if (udas)
                        error("user-defined attributes not allowed for `alias` declarations");

                    attributesAppended = true;
                    storage_class = appendStorageClass(storage_class, funcStc);
                    AST.Type tf = new AST.TypeFunction(parameterList, tret, link, storage_class);
                    v = new AST.AliasDeclaration(loc, ident, tf);
                }
                else if (token.value == TOK.function_ ||
                    token.value == TOK.delegate_ ||
                    token.value == TOK.leftParenthesis &&
                        skipAttributes(peekPastParen(&token), &tk) &&
                        (tk.value == TOK.goesTo || tk.value == TOK.leftCurly) ||
                    token.value == TOK.leftCurly ||
                    token.value == TOK.identifier && peekNext() == TOK.goesTo ||
                    token.value == TOK.ref_ && peekNext() == TOK.leftParenthesis &&
                        skipAttributes(peekPastParen(peek(&token)), &tk) &&
                        (tk.value == TOK.goesTo || tk.value == TOK.leftCurly)
                   )
                {
                    // function (parameters) { statements... }
                    // delegate (parameters) { statements... }
                    // (parameters) { statements... }
                    // (parameters) => expression
                    // { statements... }
                    // identifier => expression
                    // ref (parameters) { statements... }
                    // ref (parameters) => expression

                    s = parseFunctionLiteral();

                    if (udas !is null)
                    {
                        if (storage_class != 0)
                            error("Cannot put a storage-class in an alias declaration.");
                        // parseAttributes shouldn't have set these variables
                        assert(link == linkage && !setAlignment && ealign is null);
                        auto tpl_ = cast(AST.TemplateDeclaration) s;
                        assert(tpl_ !is null && tpl_.members.dim == 1);
                        auto fd = cast(AST.FuncLiteralDeclaration) (*tpl_.members)[0];
                        auto tf = cast(AST.TypeFunction) fd.type;
                        assert(tf.parameterList.parameters.dim > 0);
                        auto as = new AST.Dsymbols();
                        (*tf.parameterList.parameters)[0].userAttribDecl = new AST.UserAttributeDeclaration(udas, as);
                    }

                    v = new AST.AliasDeclaration(loc, ident, s);
                }
                else
                {
                    parseAttributes();
                    // type
                    if (udas)
                        error("user-defined attributes not allowed for alias declarations");

                    auto t = parseType();

                    // Disallow meaningless storage classes on type aliases
                    if (storage_class)
                    {
                        // Don't raise errors for STC that are part of a function/delegate type, e.g.
                        // `alias F = ref pure nothrow @nogc @safe int function();`
                        auto tp = t.isTypePointer;
                        const isFuncType = (tp && tp.next.isTypeFunction) || t.isTypeDelegate;
                        const remStc = isFuncType ? (storage_class & ~STC.FUNCATTR) : storage_class;

                        if (remStc)
                        {
                            OutBuffer buf;
                            AST.stcToBuffer(&buf, remStc);
                            // @@@DEPRECATED_2.093@@@
                            // Deprecated in 2020-07, can be made an error in 2.103
                            deprecation("storage class `%s` has no effect in type aliases", buf.peekChars());
                        }
                    }

                    v = new AST.AliasDeclaration(loc, ident, t);
                }
                if (!attributesAppended)
                    storage_class = appendStorageClass(storage_class, funcStc);
                v.storage_class = storage_class;

                s = v;
                if (tpl)
                {
                    auto a2 = new AST.Dsymbols();
                    a2.push(s);
                    auto tempdecl = new AST.TemplateDeclaration(loc, ident, tpl, null, a2);
                    s = tempdecl;
                }
                if (link != linkage)
                {
                    auto a2 = new AST.Dsymbols();
                    a2.push(s);
                    s = new AST.LinkDeclaration(linkloc, link, a2);
                }
                a.push(s);

                switch (token.value)
                {
                case TOK.semicolon:
                    nextToken();
                    addComment(s, comment);
                    break;

                case TOK.comma:
                    nextToken();
                    addComment(s, comment);
                    if (token.value != TOK.identifier)
                    {
                        error("identifier expected following comma, not `%s`", token.toChars());
                        break;
                    }
                    if (peekNext() != TOK.assign && peekNext() != TOK.leftParenthesis)
                    {
                        error("`=` expected following identifier");
                        nextToken();
                        break;
                    }
                    continue;

                default:
                    error("semicolon expected to close `alias` declaration");
                    break;
                }
                break;
            }
            return a;
        }

        // alias StorageClasses type ident;
        return null;
    }

    private AST.Dsymbol parseFunctionLiteral()
    {
        const loc = token.loc;
        AST.TemplateParameters* tpl = null;
        AST.ParameterList parameterList;
        AST.Type tret = null;
        StorageClass stc = 0;
        TOK save = TOK.reserved;

        switch (token.value)
        {
        case TOK.function_:
        case TOK.delegate_:
            save = token.value;
            nextToken();
            if (token.value == TOK.ref_)
            {
                // function ref (parameters) { statements... }
                // delegate ref (parameters) { statements... }
                stc = STC.ref_;
                nextToken();
            }
            if (token.value != TOK.leftParenthesis && token.value != TOK.leftCurly)
            {
                // function type (parameters) { statements... }
                // delegate type (parameters) { statements... }
                tret = parseBasicType();
                tret = parseTypeSuffixes(tret); // function return type
            }

            if (token.value == TOK.leftParenthesis)
            {
                // function (parameters) { statements... }
                // delegate (parameters) { statements... }
            }
            else
            {
                // function { statements... }
                // delegate { statements... }
                break;
            }
            goto case TOK.leftParenthesis;

        case TOK.ref_:
            {
                // ref (parameters) => expression
                // ref (parameters) { statements... }
                stc = STC.ref_;
                nextToken();
                goto case TOK.leftParenthesis;
            }
        case TOK.leftParenthesis:
            {
                // (parameters) => expression
                // (parameters) { statements... }
                parameterList = parseParameterList(&tpl);
                stc = parsePostfix(stc, null);
                if (StorageClass modStc = stc & STC.TYPECTOR)
                {
                    if (save == TOK.function_)
                    {
                        OutBuffer buf;
                        AST.stcToBuffer(&buf, modStc);
                        error("function literal cannot be `%s`", buf.peekChars());
                    }
                    else
                        save = TOK.delegate_;
                }
                break;
            }
        case TOK.leftCurly:
            // { statements... }
            break;

        case TOK.identifier:
            {
                // identifier => expression
                parameterList.parameters = new AST.Parameters();
                Identifier id = Identifier.generateId("__T");
                AST.Type t = new AST.TypeIdentifier(loc, id);
                parameterList.parameters.push(new AST.Parameter(STC.parameter, t, token.ident, null, null));

                tpl = new AST.TemplateParameters();
                AST.TemplateParameter tp = new AST.TemplateTypeParameter(loc, id, null, null);
                tpl.push(tp);

                nextToken();
                break;
            }
        default:
            assert(0);
        }

        auto tf = new AST.TypeFunction(parameterList, tret, linkage, stc);
        tf = cast(AST.TypeFunction)tf.addSTC(stc);
        auto fd = new AST.FuncLiteralDeclaration(loc, Loc.initial, tf, save, null);

        if (token.value == TOK.goesTo)
        {
            check(TOK.goesTo);
            if (token.value == TOK.leftCurly)
            {
                deprecation("Using `(args) => { ... }` to create a delegate that returns a delegate is error-prone.");
                deprecationSupplemental(token.loc, "Use `(args) { ... }` for a multi-statement function literal or use `(args) => () { }` if you intended for the lambda to return a delegate.");
            }
            const returnloc = token.loc;
            AST.Expression ae = parseAssignExp();
            fd.fbody = new AST.ReturnStatement(returnloc, ae);
            fd.endloc = token.loc;
        }
        else
        {
            parseContracts(fd);
        }

        if (tpl)
        {
            // Wrap a template around function fd
            auto decldefs = new AST.Dsymbols();
            decldefs.push(fd);
            return new AST.TemplateDeclaration(fd.loc, fd.ident, tpl, null, decldefs, false, true);
        }
        return fd;
    }

    /*****************************************
     * Parse contracts following function declaration.
     */
    private AST.FuncDeclaration parseContracts(AST.FuncDeclaration f)
    {
        LINK linksave = linkage;

        bool literal = f.isFuncLiteralDeclaration() !is null;

        // The following is irrelevant, as it is overridden by sc.linkage in
        // TypeFunction::semantic
        linkage = LINK.d; // nested functions have D linkage
        bool requireDo = false;
    L1:
        switch (token.value)
        {
        case TOK.goesTo:
            if (requireDo)
                error("missing `do { ... }` after `in` or `out`");
            if (!global.params.shortenedMethods)
                error("=> shortened method not enabled, compile with compiler switch `-preview=shortenedMethods`");
            const returnloc = token.loc;
            nextToken();
            f.fbody = new AST.ReturnStatement(returnloc, parseExpression());
            f.endloc = token.loc;
            check(TOK.semicolon);
            break;

        case TOK.leftCurly:
            if (requireDo)
                error("missing `do { ... }` after `in` or `out`");
            f.fbody = parseStatement(ParseStatementFlags.semi);
            f.endloc = endloc;
            break;

        case TOK.identifier:
            if (token.ident == Id._body)
            {
                // @@@DEPRECATED@@@
                // https://github.com/dlang/DIPs/blob/1f5959abe482b1f9094f6484a7d0a3ade77fc2fc/DIPs/accepted/DIP1003.md
                // Deprecated in 2.097 - Can be removed from 2.117
                // The deprecation period is longer than usual as `body`
                // was quite widely used.
                deprecation("Usage of the `body` keyword is deprecated. Use `do` instead.");
                goto case TOK.do_;
            }
            goto default;

        case TOK.do_:
            nextToken();
            f.fbody = parseStatement(ParseStatementFlags.curly);
            f.endloc = endloc;
            break;

            version (none)
            {
                // Do we want this for function declarations, so we can do:
                // int x, y, foo(), z;
            case TOK.comma:
                nextToken();
                continue;
            }

        case TOK.in_:
            // in { statements... }
            // in (expression)
            auto loc = token.loc;
            nextToken();
            if (!f.frequires)
            {
                f.frequires = new AST.Statements;
            }
            if (token.value == TOK.leftParenthesis)
            {
                nextToken();
                AST.Expression e = parseAssignExp(), msg = null;
                if (token.value == TOK.comma)
                {
                    nextToken();
                    if (token.value != TOK.rightParenthesis)
                    {
                        msg = parseAssignExp();
                        if (token.value == TOK.comma)
                            nextToken();
                    }
                }
                check(TOK.rightParenthesis);
                e = new AST.AssertExp(loc, e, msg);
                f.frequires.push(new AST.ExpStatement(loc, e));
                requireDo = false;
            }
            else
            {
                f.frequires.push(parseStatement(ParseStatementFlags.curly | ParseStatementFlags.scope_));
                requireDo = true;
            }
            goto L1;

        case TOK.out_:
            // out { statements... }
            // out (; expression)
            // out (identifier) { statements... }
            // out (identifier; expression)
            auto loc = token.loc;
            nextToken();
            if (!f.fensures)
            {
                f.fensures = new AST.Ensures;
            }
            Identifier id = null;
            if (token.value != TOK.leftCurly)
            {
                check(TOK.leftParenthesis);
                if (token.value != TOK.identifier && token.value != TOK.semicolon)
                    error("`(identifier) { ... }` or `(identifier; expression)` following `out` expected, not `%s`", token.toChars());
                if (token.value != TOK.semicolon)
                {
                    id = token.ident;
                    nextToken();
                }
                if (token.value == TOK.semicolon)
                {
                    nextToken();
                    AST.Expression e = parseAssignExp(), msg = null;
                    if (token.value == TOK.comma)
                    {
                        nextToken();
                        if (token.value != TOK.rightParenthesis)
                        {
                            msg = parseAssignExp();
                            if (token.value == TOK.comma)
                                nextToken();
                        }
                    }
                    check(TOK.rightParenthesis);
                    e = new AST.AssertExp(loc, e, msg);
                    f.fensures.push(AST.Ensure(id, new AST.ExpStatement(loc, e)));
                    requireDo = false;
                    goto L1;
                }
                check(TOK.rightParenthesis);
            }
            f.fensures.push(AST.Ensure(id, parseStatement(ParseStatementFlags.curly | ParseStatementFlags.scope_)));
            requireDo = true;
            goto L1;

        case TOK.semicolon:
            if (!literal)
            {
                // https://issues.dlang.org/show_bug.cgi?id=15799
                // Semicolon becomes a part of function declaration
                // only when 'do' is not required
                if (!requireDo)
                    nextToken();
                break;
            }
            goto default;

        default:
            if (literal)
            {
                const(char)* sbody = requireDo ? "do " : "";
                error("missing `%s{ ... }` for function literal", sbody);
            }
            else if (!requireDo) // allow contracts even with no body
            {
                TOK t = token.value;
                if (t == TOK.const_ || t == TOK.immutable_ || t == TOK.inout_ || t == TOK.return_ ||
                        t == TOK.shared_ || t == TOK.nothrow_ || t == TOK.pure_)
                    error("'%s' cannot be placed after a template constraint", token.toChars);
                else if (t == TOK.at)
                    error("attributes cannot be placed after a template constraint");
                else if (t == TOK.if_)
                    error("cannot use function constraints for non-template functions. Use `static if` instead");
                else
                    error("semicolon expected following function declaration");
            }
            break;
        }
        if (literal && !f.fbody)
        {
            // Set empty function body for error recovery
            f.fbody = new AST.CompoundStatement(Loc.initial, cast(AST.Statement)null);
        }

        linkage = linksave;

        return f;
    }

    /*****************************************
     */
    private void checkDanglingElse(Loc elseloc)
    {
        if (token.value != TOK.else_ && token.value != TOK.catch_ && token.value != TOK.finally_ && lookingForElse.linnum != 0)
        {
            warning(elseloc, "else is dangling, add { } after condition at %s", lookingForElse.toChars());
        }
    }

    /* *************************
     * Issue errors if C-style syntax
     * Params:
     *  alt = !=0 for C-style syntax
     */
    private void checkCstyleTypeSyntax(Loc loc, AST.Type t, int alt, Identifier ident)
    {
        if (!alt)
            return;

        const(char)* sp = !ident ? "" : " ";
        const(char)* s = !ident ? "" : ident.toChars();
        error(loc, "instead of C-style syntax, use D-style `%s%s%s`", t.toChars(), sp, s);
    }

    /*****************************************
     * Parses `foreach` statements, `static foreach` statements and
     * `static foreach` declarations.
     * Params:
     *  Foreach = one of Statement, StaticForeachStatement, StaticForeachDeclaration
     *  loc = location of foreach
     *  pLastDecl = non-null for StaticForeachDeclaration
     * Returns:
     *  the Foreach generated
     */
    private Foreach parseForeach(alias Foreach)(Loc loc, AST.Dsymbol* pLastDecl)
    {
        static if (is(Foreach == AST.StaticForeachStatement) || is(Foreach == AST.StaticForeachDeclaration))
        {
            nextToken();
        }

        TOK op = token.value;

        nextToken();
        check(TOK.leftParenthesis);

        auto parameters = new AST.Parameters();
        Identifier lastai;
        while (1)
        {
            Identifier ai = null;
            AST.Type at;

            StorageClass storageClass = 0;
            StorageClass stc = 0;
        Lagain:
            if (stc)
            {
                storageClass = appendStorageClass(storageClass, stc);
                nextToken();
            }
            switch (token.value)
            {
                case TOK.ref_:
                    stc = STC.ref_;
                    goto Lagain;

                case TOK.scope_:
                    stc = STC.scope_;
                    goto Lagain;

                case TOK.out_:
                    error("cannot declare `out` loop variable, use `ref` instead");
                    stc = STC.out_;
                    goto Lagain;

                case TOK.enum_:
                    stc = STC.manifest;
                    goto Lagain;

                case TOK.alias_:
                    storageClass = appendStorageClass(storageClass, STC.alias_);
                    nextToken();
                    break;

                case TOK.const_:
                    if (peekNext() != TOK.leftParenthesis)
                    {
                        stc = STC.const_;
                        goto Lagain;
                    }
                    break;

                case TOK.immutable_:
                    if (peekNext() != TOK.leftParenthesis)
                    {
                        stc = STC.immutable_;
                        goto Lagain;
                    }
                    break;

                case TOK.shared_:
                    if (peekNext() != TOK.leftParenthesis)
                    {
                        stc = STC.shared_;
                        goto Lagain;
                    }
                    break;

                case TOK.inout_:
                    if (peekNext() != TOK.leftParenthesis)
                    {
                        stc = STC.wild;
                        goto Lagain;
                    }
                    break;

                default:
                    break;
            }
            if (token.value == TOK.identifier)
            {
                const tv = peekNext();
                if (tv == TOK.comma || tv == TOK.semicolon || tv == TOK.rightParenthesis)
                {
                    lastai = token.ident;
                    ai = token.ident;
                    at = null; // infer argument type
                    nextToken();
                    goto Larg;
                }
            }
            at = parseType(&ai);
            if (!ai)
                error("no identifier for declarator `%s`", at.toChars());
        Larg:
            auto p = new AST.Parameter(storageClass, at, ai, null, null);
            parameters.push(p);
            if (token.value == TOK.comma)
            {
                nextToken();
                continue;
            }
            break;
        }
        if (token.value != TOK.semicolon)
        {
            error("missing `; expression` before `)` of `foreach`");
            nextToken();
            if (lastai && parameters.length >= 2)
            {
                errorSupplemental(loc, "perhaps the `;` goes before `%s`", lastai.toChars());
            }
            return null;
        }
        nextToken();

        AST.Expression aggr = parseExpression();
        if (token.value == TOK.slice && parameters.dim == 1)
        {
            AST.Parameter p = (*parameters)[0];
            nextToken();
            AST.Expression upr = parseExpression();
            check(TOK.rightParenthesis);
            Loc endloc;
            static if (is(Foreach == AST.Statement) || is(Foreach == AST.StaticForeachStatement))
            {
                AST.Statement _body = parseStatement(0, null, &endloc);
            }
            else
            {
                AST.Statement _body = null;
            }
            auto rangefe = new AST.ForeachRangeStatement(loc, op, p, aggr, upr, _body, endloc);
            static if (is(Foreach == AST.Statement))
            {
                return rangefe;
            }
            else static if(is(Foreach == AST.StaticForeachDeclaration))
            {
                return new AST.StaticForeachDeclaration(new AST.StaticForeach(loc, null, rangefe), parseBlock(pLastDecl));
            }
            else static if (is(Foreach == AST.StaticForeachStatement))
            {
                return new AST.StaticForeachStatement(loc, new AST.StaticForeach(loc, null, rangefe));
            }
        }
        else
        {
            check(TOK.rightParenthesis);
            Loc endloc;
            static if (is(Foreach == AST.Statement) || is(Foreach == AST.StaticForeachStatement))
            {
                AST.Statement _body = parseStatement(0, null, &endloc);
            }
            else
            {
                AST.Statement _body = null;
            }
            auto aggrfe = new AST.ForeachStatement(loc, op, parameters, aggr, _body, endloc);
            static if (is(Foreach == AST.Statement))
            {
                return aggrfe;
            }
            else static if(is(Foreach == AST.StaticForeachDeclaration))
            {
                return new AST.StaticForeachDeclaration(new AST.StaticForeach(loc, aggrfe, null), parseBlock(pLastDecl));
            }
            else static if (is(Foreach == AST.StaticForeachStatement))
            {
                return new AST.StaticForeachStatement(loc, new AST.StaticForeach(loc, aggrfe, null));
            }
        }

    }

    /***
     * Parse an assignment condition for if or while statements.
     *
     * Returns:
     *      The variable that is declared inside the condition
     */
    AST.Parameter parseAssignCondition()
    {
        AST.Parameter param = null;
        StorageClass storageClass = 0;
        StorageClass stc = 0;
LagainStc:
        if (stc)
        {
            storageClass = appendStorageClass(storageClass, stc);
            nextToken();
        }
        switch (token.value)
        {
        case TOK.ref_:
            stc = STC.ref_;
            goto LagainStc;

        case TOK.scope_:
            stc = STC.scope_;
            goto LagainStc;

        case TOK.auto_:
            stc = STC.auto_;
            goto LagainStc;

        case TOK.const_:
            if (peekNext() != TOK.leftParenthesis)
            {
                stc = STC.const_;
                goto LagainStc;
            }
            break;

        case TOK.immutable_:
            if (peekNext() != TOK.leftParenthesis)
            {
                stc = STC.immutable_;
                goto LagainStc;
            }
            break;

        case TOK.shared_:
            if (peekNext() != TOK.leftParenthesis)
            {
                stc = STC.shared_;
                goto LagainStc;
            }
            break;

        case TOK.inout_:
            if (peekNext() != TOK.leftParenthesis)
            {
                stc = STC.wild;
                goto LagainStc;
            }
            break;

        default:
            break;
        }
        auto n = peek(&token);
        if (storageClass != 0 && token.value == TOK.identifier && n.value == TOK.assign)
        {
            Identifier ai = token.ident;
            AST.Type at = null; // infer parameter type
            nextToken();
            check(TOK.assign);
            param = new AST.Parameter(storageClass, at, ai, null, null);
        }
        else if (isDeclaration(&token, NeedDeclaratorId.must, TOK.assign, null))
        {
            Identifier ai;
            AST.Type at = parseType(&ai);
            check(TOK.assign);
            param = new AST.Parameter(storageClass, at, ai, null, null);
        }
        else if (storageClass != 0)
            error("found `%s` while expecting `=` or identifier", n.toChars());

        return param;
    }

    /*****************************************
     * Input:
     *      flags   PSxxxx
     * Output:
     *      pEndloc if { ... statements ... }, store location of closing brace, otherwise loc of last token of statement
     */
    AST.Statement parseStatement(int flags, const(char)** endPtr = null, Loc* pEndloc = null)
    {
        AST.Statement s;
        AST.Condition cond;
        AST.Statement ifbody;
        AST.Statement elsebody;
        bool isfinal;
        const loc = token.loc;

        //printf("parseStatement()\n");
        if (flags & ParseStatementFlags.curly && token.value != TOK.leftCurly)
            error("statement expected to be `{ }`, not `%s`", token.toChars());

        switch (token.value)
        {
        case TOK.identifier:
            {
                /* A leading identifier can be a declaration, label, or expression.
                 * The easiest case to check first is label:
                 */
                if (peekNext() == TOK.colonColon)
                {
                    // skip ident::
                    nextToken();
                    nextToken();
                    error("use `.` for member lookup, not `::`");
                    break;
                }

                if (peekNext() == TOK.colon)
                {
                    // It's a label
                    Identifier ident = token.ident;
                    nextToken();
                    nextToken();
                    if (token.value == TOK.rightCurly)
                        s = null;
                    else if (token.value == TOK.leftCurly)
                        s = parseStatement(ParseStatementFlags.curly | ParseStatementFlags.scope_);
                    else
                        s = parseStatement(ParseStatementFlags.semiOk);
                    s = new AST.LabelStatement(loc, ident, s);
                    break;
                }
                goto case TOK.dot;
            }
        case TOK.dot:
        case TOK.typeof_:
        case TOK.vector:
        case TOK.traits:
            /* https://issues.dlang.org/show_bug.cgi?id=15163
             * If tokens can be handled as
             * old C-style declaration or D expression, prefer the latter.
             */
            if (isDeclaration(&token, NeedDeclaratorId.mustIfDstyle, TOK.reserved, null))
                goto Ldeclaration;
            goto Lexp;

        case TOK.assert_:
        case TOK.this_:
        case TOK.super_:
        case TOK.int32Literal:
        case TOK.uns32Literal:
        case TOK.int64Literal:
        case TOK.uns64Literal:
        case TOK.int128Literal:
        case TOK.uns128Literal:
        case TOK.float32Literal:
        case TOK.float64Literal:
        case TOK.float80Literal:
        case TOK.imaginary32Literal:
        case TOK.imaginary64Literal:
        case TOK.imaginary80Literal:
        case TOK.charLiteral:
        case TOK.wcharLiteral:
        case TOK.dcharLiteral:
        case TOK.null_:
        case TOK.true_:
        case TOK.false_:
        case TOK.string_:
        case TOK.hexadecimalString:
        case TOK.leftParenthesis:
        case TOK.cast_:
        case TOK.mul:
        case TOK.min:
        case TOK.add:
        case TOK.tilde:
        case TOK.not:
        case TOK.plusPlus:
        case TOK.minusMinus:
        case TOK.new_:
        case TOK.delete_:
        case TOK.delegate_:
        case TOK.function_:
        case TOK.typeid_:
        case TOK.is_:
        case TOK.leftBracket:
        case TOK.file:
        case TOK.fileFullPath:
        case TOK.line:
        case TOK.moduleString:
        case TOK.functionString:
        case TOK.prettyFunction:
        Lexp:
            {
                AST.Expression exp = parseExpression();
                /* https://issues.dlang.org/show_bug.cgi?id=15103
                 * Improve declaration / initialization syntax error message
                 * Error: found 'foo' when expecting ';' following statement
                 * becomes Error: found `(` when expecting `;` or `=`, did you mean `Foo foo = 42`?
                 */
                if (token.value == TOK.identifier && exp.op == EXP.identifier)
                {
                    error("found `%s` when expecting `;` or `=`, did you mean `%s %s = %s`?", peek(&token).toChars(), exp.toChars(), token.toChars(), peek(peek(&token)).toChars());
                    nextToken();
                }
                else
                {
                    /*
                     * https://issues.dlang.org/show_bug.cgi?id=22529
                     * Avoid empty declaration error in case of missing semicolon
                     * followed by another token and another semicolon. E.g.:
                     *
                     *  foo()
                     *  return;
                     *
                     * When the missing `;` error is emitted, token is sitting on return.
                     * If we simply use `check` to emit the error, the token is advanced
                     * to `;` and the empty statement error would follow. To avoid that,
                     * we check if the next token is a semicolon and simply output the error,
                     * otherwise we fall back on the old path (advancing the token).
                     */
                    if (token.value != TOK.semicolon && peek(&token).value == TOK.semicolon)
                        error("found `%s` when expecting `;` following statement", token.toChars());
                    else
                        check(TOK.semicolon, "statement");
                }
                s = new AST.ExpStatement(loc, exp);
                break;
            }
        case TOK.static_:
            {
                // Look ahead to see if it's static assert() or static if()
                const tv = peekNext();
                if (tv == TOK.assert_)
                {
                    s = new AST.StaticAssertStatement(parseStaticAssert());
                    break;
                }
                if (tv == TOK.if_)
                {
                    cond = parseStaticIfCondition();
                    goto Lcondition;
                }
                if (tv == TOK.foreach_ || tv == TOK.foreach_reverse_)
                {
                    s = parseForeach!(AST.StaticForeachStatement)(loc, null);
                    if (flags & ParseStatementFlags.scope_)
                        s = new AST.ScopeStatement(loc, s, token.loc);
                    break;
                }
                if (tv == TOK.import_)
                {
                    AST.Dsymbols* imports = parseImport();
                    s = new AST.ImportStatement(loc, imports);
                    if (flags & ParseStatementFlags.scope_)
                        s = new AST.ScopeStatement(loc, s, token.loc);
                    break;
                }
                goto Ldeclaration;
            }
        case TOK.final_:
            if (peekNext() == TOK.switch_)
            {
                nextToken();
                isfinal = true;
                goto Lswitch;
            }
            goto Ldeclaration;

        case TOK.wchar_:
        case TOK.dchar_:
        case TOK.bool_:
        case TOK.char_:
        case TOK.int8:
        case TOK.uns8:
        case TOK.int16:
        case TOK.uns16:
        case TOK.int32:
        case TOK.uns32:
        case TOK.int64:
        case TOK.uns64:
        case TOK.int128:
        case TOK.uns128:
        case TOK.float32:
        case TOK.float64:
        case TOK.float80:
        case TOK.imaginary32:
        case TOK.imaginary64:
        case TOK.imaginary80:
        case TOK.complex32:
        case TOK.complex64:
        case TOK.complex80:
        case TOK.void_:
            // bug 7773: int.max is always a part of expression
            if (peekNext() == TOK.dot)
                goto Lexp;
            if (peekNext() == TOK.leftParenthesis)
                goto Lexp;
            goto case;

        case TOK.alias_:
        case TOK.const_:
        case TOK.auto_:
        case TOK.abstract_:
        case TOK.extern_:
        case TOK.align_:
        case TOK.immutable_:
        case TOK.shared_:
        case TOK.inout_:
        case TOK.deprecated_:
        case TOK.nothrow_:
        case TOK.pure_:
        case TOK.ref_:
        case TOK.gshared:
        case TOK.at:
        case TOK.struct_:
        case TOK.union_:
        case TOK.class_:
        case TOK.interface_:
        Ldeclaration:
            {
                AST.Dsymbols* a = parseDeclarations(false, null, null);
                if (a.dim > 1)
                {
                    auto as = new AST.Statements();
                    as.reserve(a.dim);
                    foreach (i; 0 .. a.dim)
                    {
                        AST.Dsymbol d = (*a)[i];
                        s = new AST.ExpStatement(loc, d);
                        as.push(s);
                    }
                    s = new AST.CompoundDeclarationStatement(loc, as);
                }
                else if (a.dim == 1)
                {
                    AST.Dsymbol d = (*a)[0];
                    s = new AST.ExpStatement(loc, d);
                }
                else
                    s = new AST.ExpStatement(loc, cast(AST.Expression)null);
                if (flags & ParseStatementFlags.scope_)
                    s = new AST.ScopeStatement(loc, s, token.loc);
                break;
            }
        case TOK.enum_:
            {
                /* Determine if this is a manifest constant declaration,
                 * or a conventional enum.
                 */
                AST.Dsymbol d;
                const tv = peekNext();
                if (tv == TOK.leftCurly || tv == TOK.colon)
                    d = parseEnum();
                else if (tv != TOK.identifier)
                    goto Ldeclaration;
                else
                {
                    const nextv = peekNext2();
                    if (nextv == TOK.leftCurly || nextv == TOK.colon || nextv == TOK.semicolon)
                        d = parseEnum();
                    else
                        goto Ldeclaration;
                }
                s = new AST.ExpStatement(loc, d);
                if (flags & ParseStatementFlags.scope_)
                    s = new AST.ScopeStatement(loc, s, token.loc);
                break;
            }
        case TOK.mixin_:
            {
                if (isDeclaration(&token, NeedDeclaratorId.mustIfDstyle, TOK.reserved, null))
                    goto Ldeclaration;
                if (peekNext() == TOK.leftParenthesis)
                {
                    // mixin(string)
                    AST.Expression e = parseAssignExp();
                    check(TOK.semicolon);
                    if (e.op == EXP.mixin_)
                    {
                        AST.MixinExp cpe = cast(AST.MixinExp)e;
                        s = new AST.CompileStatement(loc, cpe.exps);
                    }
                    else
                    {
                        s = new AST.ExpStatement(loc, e);
                    }
                    break;
                }
                AST.Dsymbol d = parseMixin();
                s = new AST.ExpStatement(loc, d);
                if (flags & ParseStatementFlags.scope_)
                    s = new AST.ScopeStatement(loc, s, token.loc);
                break;
            }
        case TOK.leftCurly:
            {
                const lookingForElseSave = lookingForElse;
                lookingForElse = Loc.initial;

                nextToken();
                //if (token.value == TOK.semicolon)
                //    error("use `{ }` for an empty statement, not `;`");
                auto statements = new AST.Statements();
                while (token.value != TOK.rightCurly && token.value != TOK.endOfFile)
                {
                    statements.push(parseStatement(ParseStatementFlags.semi | ParseStatementFlags.curlyScope));
                }
                if (endPtr)
                    *endPtr = token.ptr;
                endloc = token.loc;
                if (pEndloc)
                {
                    *pEndloc = token.loc;
                    pEndloc = null; // don't set it again
                }
                s = new AST.CompoundStatement(loc, statements);
                if (flags & (ParseStatementFlags.scope_ | ParseStatementFlags.curlyScope))
                    s = new AST.ScopeStatement(loc, s, token.loc);
                check(TOK.rightCurly, "compound statement");
                lookingForElse = lookingForElseSave;
                break;
            }
        case TOK.while_:
            {
                AST.Parameter param = null;
                nextToken();
                check(TOK.leftParenthesis);
                param = parseAssignCondition();
                AST.Expression condition = parseExpression();
                check(TOK.rightParenthesis);
                Loc endloc;
                AST.Statement _body = parseStatement(ParseStatementFlags.scope_, null, &endloc);
                s = new AST.WhileStatement(loc, condition, _body, endloc, param);
                break;
            }
        case TOK.semicolon:
            if (!(flags & ParseStatementFlags.semiOk))
            {
                if (flags & ParseStatementFlags.semi)
                    deprecation("use `{ }` for an empty statement, not `;`");
                else
                    error("use `{ }` for an empty statement, not `;`");
            }
            nextToken();
            s = new AST.ExpStatement(loc, cast(AST.Expression)null);
            break;

        case TOK.do_:
            {
                AST.Statement _body;
                AST.Expression condition;

                nextToken();
                const lookingForElseSave = lookingForElse;
                lookingForElse = Loc.initial;
                _body = parseStatement(ParseStatementFlags.scope_);
                lookingForElse = lookingForElseSave;
                check(TOK.while_);
                check(TOK.leftParenthesis);
                condition = parseExpression();
                check(TOK.rightParenthesis);
                if (token.value == TOK.semicolon)
                    nextToken();
                else
                    error("terminating `;` required after do-while statement");
                s = new AST.DoStatement(loc, _body, condition, token.loc);
                break;
            }
        case TOK.for_:
            {
                AST.Statement _init;
                AST.Expression condition;
                AST.Expression increment;

                nextToken();
                check(TOK.leftParenthesis);
                if (token.value == TOK.semicolon)
                {
                    _init = null;
                    nextToken();
                }
                else
                {
                    const lookingForElseSave = lookingForElse;
                    lookingForElse = Loc.initial;
                    _init = parseStatement(0);
                    lookingForElse = lookingForElseSave;
                }
                if (token.value == TOK.semicolon)
                {
                    condition = null;
                    nextToken();
                }
                else
                {
                    condition = parseExpression();
                    check(TOK.semicolon, "`for` condition");
                }
                if (token.value == TOK.rightParenthesis)
                {
                    increment = null;
                    nextToken();
                }
                else
                {
                    increment = parseExpression();
                    check(TOK.rightParenthesis);
                }
                Loc endloc;
                AST.Statement _body = parseStatement(ParseStatementFlags.scope_, null, &endloc);
                s = new AST.ForStatement(loc, _init, condition, increment, _body, endloc);
                break;
            }
        case TOK.foreach_:
        case TOK.foreach_reverse_:
            {
                s = parseForeach!(AST.Statement)(loc, null);
                break;
            }
        case TOK.if_:
            {
                AST.Parameter param = null;
                AST.Expression condition;

                nextToken();
                check(TOK.leftParenthesis);
                param = parseAssignCondition();
                condition = parseExpression();
                if (token.value != TOK.rightParenthesis && condition)
                {
                    error("missing closing `)` after `if (%s`", param ? "declaration".ptr : condition.toChars());
                }
                else
                    check(TOK.rightParenthesis);
                if (token.value == TOK.rightParenthesis)
                {
                    if (condition) // if not an error in condition
                        error("extra `)` after `if (%s)`", param ? "declaration".ptr : condition.toChars());
                    nextToken();
                }

                {
                    const lookingForElseSave = lookingForElse;
                    lookingForElse = loc;
                    ifbody = parseStatement(ParseStatementFlags.scope_);
                    lookingForElse = lookingForElseSave;
                }
                if (token.value == TOK.else_)
                {
                    const elseloc = token.loc;
                    nextToken();
                    elsebody = parseStatement(ParseStatementFlags.scope_);
                    checkDanglingElse(elseloc);
                }
                else
                    elsebody = null;
                if (condition && ifbody)
                    s = new AST.IfStatement(loc, param, condition, ifbody, elsebody, token.loc);
                else
                    s = null; // don't propagate parsing errors
                break;
            }

        case TOK.else_:
            error("found `else` without a corresponding `if`, `version` or `debug` statement");
            goto Lerror;

        case TOK.scope_:
            if (peekNext() != TOK.leftParenthesis)
                goto Ldeclaration; // scope used as storage class
            nextToken();
            check(TOK.leftParenthesis);
            if (token.value != TOK.identifier)
            {
                error("scope identifier expected");
                goto Lerror;
            }
            else
            {
                TOK t = TOK.onScopeExit;
                Identifier id = token.ident;
                if (id == Id.exit)
                    t = TOK.onScopeExit;
                else if (id == Id.failure)
                    t = TOK.onScopeFailure;
                else if (id == Id.success)
                    t = TOK.onScopeSuccess;
                else
                    error("valid scope identifiers are `exit`, `failure`, or `success`, not `%s`", id.toChars());
                nextToken();
                check(TOK.rightParenthesis);
                AST.Statement st = parseStatement(ParseStatementFlags.scope_);
                s = new AST.ScopeGuardStatement(loc, t, st);
                break;
            }

        case TOK.debug_:
            nextToken();
            if (token.value == TOK.assign)
            {
                error("debug conditions can only be declared at module scope");
                nextToken();
                nextToken();
                goto Lerror;
            }
            cond = parseDebugCondition();
            goto Lcondition;

        case TOK.version_:
            nextToken();
            if (token.value == TOK.assign)
            {
                error("version conditions can only be declared at module scope");
                nextToken();
                nextToken();
                goto Lerror;
            }
            cond = parseVersionCondition();
            goto Lcondition;

        Lcondition:
            {
                const lookingForElseSave = lookingForElse;
                lookingForElse = loc;
                ifbody = parseStatement(0);
                lookingForElse = lookingForElseSave;
            }
            elsebody = null;
            if (token.value == TOK.else_)
            {
                const elseloc = token.loc;
                nextToken();
                elsebody = parseStatement(0);
                checkDanglingElse(elseloc);
            }
            s = new AST.ConditionalStatement(loc, cond, ifbody, elsebody);
            if (flags & ParseStatementFlags.scope_)
                s = new AST.ScopeStatement(loc, s, token.loc);
            break;

        case TOK.pragma_:
            {
                Identifier ident;
                AST.Expressions* args = null;
                AST.Statement _body;

                nextToken();
                check(TOK.leftParenthesis);
                if (token.value != TOK.identifier)
                {
                    error("`pragma(identifier)` expected");
                    goto Lerror;
                }
                ident = token.ident;
                nextToken();
                if (token.value == TOK.comma && peekNext() != TOK.rightParenthesis)
                    args = parseArguments(); // pragma(identifier, args...);
                else
                    check(TOK.rightParenthesis); // pragma(identifier);
                if (token.value == TOK.semicolon)
                {
                    nextToken();
                    _body = null;
                }
                else
                    _body = parseStatement(ParseStatementFlags.semi);
                s = new AST.PragmaStatement(loc, ident, args, _body);
                break;
            }
        case TOK.switch_:
            isfinal = false;
            goto Lswitch;

        Lswitch:
            {
                nextToken();
                check(TOK.leftParenthesis);
                AST.Expression condition = parseExpression();
                check(TOK.rightParenthesis);
                AST.Statement _body = parseStatement(ParseStatementFlags.scope_);
                s = new AST.SwitchStatement(loc, condition, _body, isfinal);
                break;
            }
        case TOK.case_:
            {
                AST.Expression exp;
                AST.Expressions cases; // array of Expression's
                AST.Expression last = null;

                nextToken();
                do
                {
                    exp = parseAssignExp();
                    cases.push(exp);
                    if (token.value != TOK.comma)
                        break;
                    nextToken(); //comma
                }
                while (token.value != TOK.colon && token.value != TOK.endOfFile);
                check(TOK.colon);

                /* case exp: .. case last:
                 */
                if (token.value == TOK.slice)
                {
                    if (cases.dim > 1)
                        error("only one `case` allowed for start of case range");
                    nextToken();
                    check(TOK.case_);
                    last = parseAssignExp();
                    check(TOK.colon);
                }

                if (flags & ParseStatementFlags.curlyScope)
                {
                    auto statements = new AST.Statements();
                    while (token.value != TOK.case_ && token.value != TOK.default_ && token.value != TOK.endOfFile && token.value != TOK.rightCurly)
                    {
                        auto cur = parseStatement(ParseStatementFlags.semi | ParseStatementFlags.curlyScope);
                        statements.push(cur);

                        // https://issues.dlang.org/show_bug.cgi?id=21739
                        // Stop at the last break s.t. the following non-case statements are
                        // not merged into the current case. This can happen for
                        // case 1: ... break;
                        // debug { case 2: ... }
                        if (cur && cur.isBreakStatement())
                            break;
                    }
                    s = new AST.CompoundStatement(loc, statements);
                }
                else
                {
                    s = parseStatement(ParseStatementFlags.semi);
                }
                s = new AST.ScopeStatement(loc, s, token.loc);

                if (last)
                {
                    s = new AST.CaseRangeStatement(loc, exp, last, s);
                }
                else
                {
                    // Keep cases in order by building the case statements backwards
                    for (size_t i = cases.dim; i; i--)
                    {
                        exp = cases[i - 1];
                        s = new AST.CaseStatement(loc, exp, s);
                    }
                }
                break;
            }
        case TOK.default_:
            {
                nextToken();
                check(TOK.colon);

                if (flags & ParseStatementFlags.curlyScope)
                {
                    auto statements = new AST.Statements();
                    while (token.value != TOK.case_ && token.value != TOK.default_ && token.value != TOK.endOfFile && token.value != TOK.rightCurly)
                    {
                        statements.push(parseStatement(ParseStatementFlags.semi | ParseStatementFlags.curlyScope));
                    }
                    s = new AST.CompoundStatement(loc, statements);
                }
                else
                    s = parseStatement(ParseStatementFlags.semi);
                s = new AST.ScopeStatement(loc, s, token.loc);
                s = new AST.DefaultStatement(loc, s);
                break;
            }
        case TOK.return_:
            {
                AST.Expression exp;
                nextToken();
                exp = token.value == TOK.semicolon ? null : parseExpression();
                check(TOK.semicolon, "`return` statement");
                s = new AST.ReturnStatement(loc, exp);
                break;
            }
        case TOK.break_:
            {
                Identifier ident;
                nextToken();
                ident = null;
                if (token.value == TOK.identifier)
                {
                    ident = token.ident;
                    nextToken();
                }
                check(TOK.semicolon, "`break` statement");
                s = new AST.BreakStatement(loc, ident);
                break;
            }
        case TOK.continue_:
            {
                Identifier ident;
                nextToken();
                ident = null;
                if (token.value == TOK.identifier)
                {
                    ident = token.ident;
                    nextToken();
                }
                check(TOK.semicolon, "`continue` statement");
                s = new AST.ContinueStatement(loc, ident);
                break;
            }
        case TOK.goto_:
            {
                Identifier ident;
                nextToken();
                if (token.value == TOK.default_)
                {
                    nextToken();
                    s = new AST.GotoDefaultStatement(loc);
                }
                else if (token.value == TOK.case_)
                {
                    AST.Expression exp = null;
                    nextToken();
                    if (token.value != TOK.semicolon)
                        exp = parseExpression();
                    s = new AST.GotoCaseStatement(loc, exp);
                }
                else
                {
                    if (token.value != TOK.identifier)
                    {
                        error("identifier expected following `goto`");
                        ident = null;
                    }
                    else
                    {
                        ident = token.ident;
                        nextToken();
                    }
                    s = new AST.GotoStatement(loc, ident);
                }
                check(TOK.semicolon, "`goto` statement");
                break;
            }
        case TOK.synchronized_:
            {
                AST.Expression exp;
                AST.Statement _body;

                Token* t = peek(&token);
                if (skipAttributes(t, &t) && t.value == TOK.class_)
                    goto Ldeclaration;

                nextToken();
                if (token.value == TOK.leftParenthesis)
                {
                    nextToken();
                    exp = parseExpression();
                    check(TOK.rightParenthesis);
                }
                else
                    exp = null;
                _body = parseStatement(ParseStatementFlags.scope_);
                s = new AST.SynchronizedStatement(loc, exp, _body);
                break;
            }
        case TOK.with_:
            {
                AST.Expression exp;
                AST.Statement _body;
                Loc endloc = loc;

                nextToken();
                check(TOK.leftParenthesis);
                exp = parseExpression();
                check(TOK.rightParenthesis);
                _body = parseStatement(ParseStatementFlags.scope_, null, &endloc);
                s = new AST.WithStatement(loc, exp, _body, endloc);
                break;
            }
        case TOK.try_:
            {
                AST.Statement _body;
                AST.Catches* catches = null;
                AST.Statement finalbody = null;

                nextToken();
                const lookingForElseSave = lookingForElse;
                lookingForElse = Loc.initial;
                _body = parseStatement(ParseStatementFlags.scope_);
                lookingForElse = lookingForElseSave;
                while (token.value == TOK.catch_)
                {
                    AST.Statement handler;
                    AST.Catch c;
                    AST.Type t;
                    Identifier id;
                    const catchloc = token.loc;

                    nextToken();
                    if (token.value != TOK.leftParenthesis)
                    {
                        deprecation("`catch` statement without an exception specification is deprecated");
                        deprecationSupplemental(token.loc, "use `catch(Throwable)` for old behavior");
                        t = null;
                        id = null;
                    }
                    else
                    {
                        check(TOK.leftParenthesis);
                        id = null;
                        t = parseType(&id);
                        check(TOK.rightParenthesis);
                    }
                    handler = parseStatement(0);
                    c = new AST.Catch(catchloc, t, id, handler);
                    if (!catches)
                        catches = new AST.Catches();
                    catches.push(c);
                }

                if (token.value == TOK.finally_)
                {
                    nextToken();
                    finalbody = parseStatement(ParseStatementFlags.scope_);
                }

                s = _body;
                if (!catches && !finalbody)
                    error("`catch` or `finally` expected following `try`");
                else
                {
                    if (catches)
                        s = new AST.TryCatchStatement(loc, _body, catches);
                    if (finalbody)
                        s = new AST.TryFinallyStatement(loc, s, finalbody);
                }
                break;
            }
        case TOK.throw_:
            {
                AST.Expression exp;
                nextToken();
                exp = parseExpression();
                check(TOK.semicolon, "`throw` statement");
                s = new AST.ThrowStatement(loc, exp);
                break;
            }

        case TOK.asm_:
            s = parseAsm();
            break;

        case TOK.import_:
            {
                /* https://issues.dlang.org/show_bug.cgi?id=16088
                 *
                 * At this point it can either be an
                 * https://dlang.org/spec/grammar.html#ImportExpression
                 * or an
                 * https://dlang.org/spec/grammar.html#ImportDeclaration.
                 * See if the next token after `import` is a `(`; if so,
                 * then it is an import expression.
                 */
                if (peekNext() == TOK.leftParenthesis)
                {
                    AST.Expression e = parseExpression();
                    check(TOK.semicolon);
                    s = new AST.ExpStatement(loc, e);
                }
                else
                {
                    AST.Dsymbols* imports = parseImport();
                    s = new AST.ImportStatement(loc, imports);
                    if (flags & ParseStatementFlags.scope_)
                        s = new AST.ScopeStatement(loc, s, token.loc);
                }
                break;
            }
        case TOK.template_:
            {
                AST.Dsymbol d = parseTemplateDeclaration();
                s = new AST.ExpStatement(loc, d);
                break;
            }
        default:
            error("found `%s` instead of statement", token.toChars());
            goto Lerror;

        Lerror:
            while (token.value != TOK.rightCurly && token.value != TOK.semicolon && token.value != TOK.endOfFile)
                nextToken();
            if (token.value == TOK.semicolon)
                nextToken();
            s = null;
            break;
        }
        if (pEndloc)
            *pEndloc = prevloc;
        return s;
    }


    private  AST.ExpInitializer parseExpInitializer(Loc loc)
    {
        auto ae = parseAssignExp();
        return new AST.ExpInitializer(loc, ae);
    }

    private AST.Initializer parseStructInitializer(Loc loc)
    {
        /* Scan ahead to discern between a struct initializer and
         * parameterless function literal.
         *
         * We'll scan the topmost curly bracket level for statement-related
         * tokens, thereby ruling out a struct initializer.  (A struct
         * initializer which itself contains function literals may have
         * statements at nested curly bracket levels.)
         *
         * It's important that this function literal check not be
         * pendantic, otherwise a function having the slightest syntax
         * error would emit confusing errors when we proceed to parse it
         * as a struct initializer.
         *
         * The following two ambiguous cases will be treated as a struct
         * initializer (best we can do without type info):
         *     {}
         *     {{statements...}}  - i.e. it could be struct initializer
         *        with one function literal, or function literal having an
         *        extra level of curly brackets
         * If a function literal is intended in these cases (unlikely),
         * source can use a more explicit function literal syntax
         * (e.g. prefix with "()" for empty parameter list).
         */
        int braces = 1;
        int parens = 0;
        for (auto t = peek(&token); 1; t = peek(t))
        {
            switch (t.value)
            {
                case TOK.leftParenthesis:
                    parens++;
                    continue;
                case TOK.rightParenthesis:
                    parens--;
                    continue;
                // https://issues.dlang.org/show_bug.cgi?id=21163
                // lambda params can have the `scope` storage class, e.g
                // `S s = { (scope Type Id){} }`
                case TOK.scope_:
                    if (!parens) goto case;
                    continue;
                /* Look for a semicolon or keyword of statements which don't
                 * require a semicolon (typically containing BlockStatement).
                 * Tokens like "else", "catch", etc. are omitted where the
                 * leading token of the statement is sufficient.
                 */
                case TOK.asm_:
                case TOK.class_:
                case TOK.debug_:
                case TOK.enum_:
                case TOK.if_:
                case TOK.interface_:
                case TOK.pragma_:
                case TOK.semicolon:
                case TOK.struct_:
                case TOK.switch_:
                case TOK.synchronized_:
                case TOK.try_:
                case TOK.union_:
                case TOK.version_:
                case TOK.while_:
                case TOK.with_:
                    if (braces == 1)
                        return parseExpInitializer(loc);
                    continue;

                case TOK.leftCurly:
                    braces++;
                    continue;

                case TOK.rightCurly:
                    if (--braces == 0)
                        break;
                    continue;

                case TOK.endOfFile:
                    break;

                default:
                    continue;
            }
            break;
        }

        auto _is = new AST.StructInitializer(loc);
        bool commaExpected = false;
        nextToken();
        while (1)
        {
            switch (token.value)
            {
                case TOK.identifier:
                {

                    if (commaExpected)
                        error("comma expected separating field initializers");
                    const t = peek(&token);
                    Identifier id;
                    if (t.value == TOK.colon)
                    {
                        id = token.ident;
                        nextToken();
                        nextToken(); // skip over ':'
                    }
                    auto value = parseInitializer();
                    _is.addInit(id, value);
                    commaExpected = true;
                    continue;
                }
                case TOK.comma:
                    if (!commaExpected)
                        error("expression expected, not `,`");
                    nextToken();
                    commaExpected = false;
                    continue;

                case TOK.rightCurly: // allow trailing comma's
                    nextToken();
                    break;

                case TOK.endOfFile:
                    error("found end of file instead of initializer");
                    break;

                default:
                    if (commaExpected)
                        error("comma expected separating field initializers");
                    auto value = parseInitializer();
                    _is.addInit(null, value);
                    commaExpected = true;
                    continue;
            }
            break;
        }
        return _is;

    }

    /*****************************************
     * Parse initializer for variable declaration.
     */
    private AST.Initializer parseInitializer()
    {
        const loc = token.loc;

        switch (token.value)
        {
        case TOK.leftCurly:
            return parseStructInitializer(loc);

        case TOK.leftBracket:
            /* Scan ahead to see if it is an array initializer or
             * an expression.
             * If it ends with a ';' ',' or '}', it is an array initializer.
             */
            int brackets = 1;
            for (auto t = peek(&token); 1; t = peek(t))
            {
                switch (t.value)
                {
                case TOK.leftBracket:
                    brackets++;
                    continue;

                case TOK.rightBracket:
                    if (--brackets == 0)
                    {
                        t = peek(t);
                        if (t.value != TOK.semicolon && t.value != TOK.comma && t.value != TOK.rightBracket && t.value != TOK.rightCurly)
                            return parseExpInitializer(loc);
                        break;
                    }
                    continue;

                case TOK.endOfFile:
                    break;

                default:
                    continue;
                }
                break;
            }

            auto ia = new AST.ArrayInitializer(loc);
            bool commaExpected = false;

            nextToken();
            while (1)
            {
                switch (token.value)
                {
                default:
                    if (commaExpected)
                    {
                        error("comma expected separating array initializers, not `%s`", token.toChars());
                        nextToken();
                        break;
                    }
                    auto e = parseAssignExp();
                    if (!e)
                        break;

                    AST.Initializer value;
                    if (token.value == TOK.colon)
                    {
                        nextToken();
                        value = parseInitializer();
                    }
                    else
                    {
                        value = new AST.ExpInitializer(e.loc, e);
                        e = null;
                    }
                    ia.addInit(e, value);
                    commaExpected = true;
                    continue;

                case TOK.leftCurly:
                case TOK.leftBracket:
                    if (commaExpected)
                        error("comma expected separating array initializers, not `%s`", token.toChars());
                    auto value = parseInitializer();
                    AST.Expression e;

                    if (token.value == TOK.colon)
                    {
                        nextToken();
                        if (auto ei = value.isExpInitializer())
                        {
                            e = ei.exp;
                            value = parseInitializer();
                        }
                        else
                            error("initializer expression expected following colon, not `%s`", token.toChars());
                    }
                    ia.addInit(e, value);
                    commaExpected = true;
                    continue;

                case TOK.comma:
                    if (!commaExpected)
                        error("expression expected, not `,`");
                    nextToken();
                    commaExpected = false;
                    continue;

                case TOK.rightBracket: // allow trailing comma's
                    nextToken();
                    break;

                case TOK.endOfFile:
                    error("found `%s` instead of array initializer", token.toChars());
                    break;
                }
                break;
            }
            return ia;

        case TOK.void_:
            const tv = peekNext();
            if (tv == TOK.semicolon || tv == TOK.comma)
            {
                nextToken();
                return new AST.VoidInitializer(loc);
            }
            return parseExpInitializer(loc);

        default:
            return parseExpInitializer(loc);
        }
    }

    /*****************************************
     * Parses default argument initializer expression that is an assign expression,
     * with special handling for __FILE__, __FILE_DIR__, __LINE__, __MODULE__, __FUNCTION__, and __PRETTY_FUNCTION__.
     */
    private AST.Expression parseDefaultInitExp()
    {
        AST.Expression e = null;
        const tv = peekNext();
        if (tv == TOK.comma || tv == TOK.rightParenthesis)
        {
            switch (token.value)
            {
            case TOK.file:           e = new AST.FileInitExp(token.loc, EXP.file); break;
            case TOK.fileFullPath:   e = new AST.FileInitExp(token.loc, EXP.fileFullPath); break;
            case TOK.line:           e = new AST.LineInitExp(token.loc); break;
            case TOK.moduleString:   e = new AST.ModuleInitExp(token.loc); break;
            case TOK.functionString: e = new AST.FuncInitExp(token.loc); break;
            case TOK.prettyFunction: e = new AST.PrettyFuncInitExp(token.loc); break;
            default: goto LExp;
            }
            nextToken();
            return e;
        }
        LExp:
        return parseAssignExp();
    }

    /********************
     * Parse inline assembler block.
     * Returns:
     *   inline assembler block as a Statement
     */
    AST.Statement parseAsm()
    {
        // Parse the asm block into a sequence of AsmStatements,
        // each AsmStatement is one instruction.
        // Separate out labels.
        // Defer parsing of AsmStatements until semantic processing.

        const loc = token.loc;
        Loc labelloc;

        nextToken();
        StorageClass stc = parsePostfix(STC.undefined_, null);
        if (stc & (STC.const_ | STC.immutable_ | STC.shared_ | STC.wild))
            error("`const`/`immutable`/`shared`/`inout` attributes are not allowed on `asm` blocks");

        check(TOK.leftCurly);
        Token* toklist = null;
        Token** ptoklist = &toklist;
        Identifier label = null;
        auto statements = new AST.Statements();
        size_t nestlevel = 0;
        while (1)
        {
            switch (token.value)
            {
            case TOK.identifier:
                if (!toklist)
                {
                    // Look ahead to see if it is a label
                    if (peekNext() == TOK.colon)
                    {
                        // It's a label
                        label = token.ident;
                        labelloc = token.loc;
                        nextToken();
                        nextToken();
                        continue;
                    }
                }
                goto default;

            case TOK.leftCurly:
                ++nestlevel;
                goto default;

            case TOK.rightCurly:
                if (nestlevel > 0)
                {
                    --nestlevel;
                    goto default;
                }
                if (toklist || label)
                {
                    error("`asm` statements must end in `;`");
                }
                break;

            case TOK.semicolon:
                if (nestlevel != 0)
                    error("mismatched number of curly brackets");

                if (toklist || label)
                {
                    // Create AsmStatement from list of tokens we've saved
                    AST.Statement s = new AST.AsmStatement(token.loc, toklist);
                    toklist = null;
                    ptoklist = &toklist;
                    if (label)
                    {
                        s = new AST.LabelStatement(labelloc, label, s);
                        label = null;
                    }
                    statements.push(s);
                }
                nextToken();
                continue;

            case TOK.endOfFile:
                /* { */
                error("matching `}` expected, not end of file");
                break;

            case TOK.colonColon:  // treat as two separate : tokens for iasmgcc
                *ptoklist = allocateToken();
                memcpy(*ptoklist, &token, Token.sizeof);
                (*ptoklist).value = TOK.colon;
                ptoklist = &(*ptoklist).next;

                *ptoklist = allocateToken();
                memcpy(*ptoklist, &token, Token.sizeof);
                (*ptoklist).value = TOK.colon;
                ptoklist = &(*ptoklist).next;

                *ptoklist = null;
                nextToken();
                continue;

            default:
                *ptoklist = allocateToken();
                memcpy(*ptoklist, &token, Token.sizeof);
                ptoklist = &(*ptoklist).next;
                *ptoklist = null;
                nextToken();
                continue;
            }
            break;
        }
        nextToken();
        auto s = new AST.CompoundAsmStatement(loc, statements, stc);
        return s;
    }

    /**********************************
     * Issue error if the current token is not `value`,
     * advance to next token.
     * Params:
     *  loc = location for error message
     *  value = token value to compare with
     */
    void check(Loc loc, TOK value)
    {
        if (token.value != value)
            error(loc, "found `%s` when expecting `%s`", token.toChars(), Token.toChars(value));
        nextToken();
    }

    /**********************************
     * Issue error if the current token is not `value`,
     * advance to next token.
     * Params:
     *  value = token value to compare with
     */
    void check(TOK value)
    {
        check(token.loc, value);
    }

    /**********************************
     * Issue error if the current token is not `value`,
     * advance to next token.
     * Params:
     *  value = token value to compare with
     *  string = for error message
     */
    void check(TOK value, const(char)* string)
    {
        if (token.value != value)
            error("found `%s` when expecting `%s` following %s", token.toChars(), Token.toChars(value), string);
        nextToken();
    }

    private void checkParens(TOK value, AST.Expression e)
    {
        if (precedence[e.op] == PREC.rel && !e.parens)
            error(e.loc, "`%s` must be surrounded by parentheses when next to operator `%s`", e.toChars(), Token.toChars(value));
    }

    ///
    enum NeedDeclaratorId
    {
        no,             // Declarator part must have no identifier
        opt,            // Declarator part identifier is optional
        must,           // Declarator part must have identifier
        mustIfDstyle,   // Declarator part must have identifier, but don't recognize old C-style syntax
    }

    /************************************
     * Determine if the scanner is sitting on the start of a declaration.
     * Params:
     *      t       = current token of the scanner
     *      needId  = flag with additional requirements for a declaration
     *      endtok  = ending token
     *      pt      = will be set ending token (if not null)
     * Output:
     *      true if the token `t` is a declaration, false otherwise
     */
    private bool isDeclaration(Token* t, NeedDeclaratorId needId, TOK endtok, Token** pt)
    {
        //printf("isDeclaration(needId = %d)\n", needId);
        int haveId = 0;
        int haveTpl = 0;

        while (1)
        {
            if ((t.value == TOK.const_ || t.value == TOK.immutable_ || t.value == TOK.inout_ || t.value == TOK.shared_) && peek(t).value != TOK.leftParenthesis)
            {
                /* const type
                 * immutable type
                 * shared type
                 * wild type
                 */
                t = peek(t);
                continue;
            }
            break;
        }

        if (!isBasicType(&t))
        {
            goto Lisnot;
        }
        if (!isDeclarator(&t, &haveId, &haveTpl, endtok, needId != NeedDeclaratorId.mustIfDstyle))
            goto Lisnot;
        if ((needId == NeedDeclaratorId.no && !haveId) ||
            (needId == NeedDeclaratorId.opt) ||
            (needId == NeedDeclaratorId.must && haveId) ||
            (needId == NeedDeclaratorId.mustIfDstyle && haveId))
        {
            if (pt)
                *pt = t;
            goto Lis;
        }
        goto Lisnot;

    Lis:
        //printf("\tis declaration, t = %s\n", t.toChars());
        return true;

    Lisnot:
        //printf("\tis not declaration\n");
        return false;
    }

    private bool isBasicType(Token** pt)
    {
        // This code parallels parseBasicType()
        Token* t = *pt;
        switch (t.value)
        {
        case TOK.wchar_:
        case TOK.dchar_:
        case TOK.bool_:
        case TOK.char_:
        case TOK.int8:
        case TOK.uns8:
        case TOK.int16:
        case TOK.uns16:
        case TOK.int32:
        case TOK.uns32:
        case TOK.int64:
        case TOK.uns64:
        case TOK.int128:
        case TOK.uns128:
        case TOK.float32:
        case TOK.float64:
        case TOK.float80:
        case TOK.imaginary32:
        case TOK.imaginary64:
        case TOK.imaginary80:
        case TOK.complex32:
        case TOK.complex64:
        case TOK.complex80:
        case TOK.void_:
            t = peek(t);
            break;

        case TOK.identifier:
        L5:
            t = peek(t);
            if (t.value == TOK.not)
            {
                goto L4;
            }
            goto L3;
            while (1)
            {
            L2:
                t = peek(t);
            L3:
                if (t.value == TOK.dot)
                {
                Ldot:
                    t = peek(t);
                    if (t.value != TOK.identifier)
                        goto Lfalse;
                    t = peek(t);
                    if (t.value != TOK.not)
                        goto L3;
                L4:
                    /* Seen a !
                     * Look for:
                     * !( args ), !identifier, etc.
                     */
                    t = peek(t);
                    switch (t.value)
                    {
                    case TOK.identifier:
                        goto L5;

                    case TOK.leftParenthesis:
                        if (!skipParens(t, &t))
                            goto Lfalse;
                        goto L3;

                    case TOK.wchar_:
                    case TOK.dchar_:
                    case TOK.bool_:
                    case TOK.char_:
                    case TOK.int8:
                    case TOK.uns8:
                    case TOK.int16:
                    case TOK.uns16:
                    case TOK.int32:
                    case TOK.uns32:
                    case TOK.int64:
                    case TOK.uns64:
                    case TOK.int128:
                    case TOK.uns128:
                    case TOK.float32:
                    case TOK.float64:
                    case TOK.float80:
                    case TOK.imaginary32:
                    case TOK.imaginary64:
                    case TOK.imaginary80:
                    case TOK.complex32:
                    case TOK.complex64:
                    case TOK.complex80:
                    case TOK.void_:
                    case TOK.int32Literal:
                    case TOK.uns32Literal:
                    case TOK.int64Literal:
                    case TOK.uns64Literal:
                    case TOK.int128Literal:
                    case TOK.uns128Literal:
                    case TOK.float32Literal:
                    case TOK.float64Literal:
                    case TOK.float80Literal:
                    case TOK.imaginary32Literal:
                    case TOK.imaginary64Literal:
                    case TOK.imaginary80Literal:
                    case TOK.null_:
                    case TOK.true_:
                    case TOK.false_:
                    case TOK.charLiteral:
                    case TOK.wcharLiteral:
                    case TOK.dcharLiteral:
                    case TOK.string_:
                    case TOK.hexadecimalString:
                    case TOK.file:
                    case TOK.fileFullPath:
                    case TOK.line:
                    case TOK.moduleString:
                    case TOK.functionString:
                    case TOK.prettyFunction:
                        goto L2;

                    default:
                        goto Lfalse;
                    }
                }
                break;
            }
            break;

        case TOK.dot:
            goto Ldot;

        case TOK.typeof_:
        case TOK.vector:
        case TOK.mixin_:
            /* typeof(exp).identifier...
             */
            t = peek(t);
            if (!skipParens(t, &t))
                goto Lfalse;
            goto L3;

        case TOK.traits:
            // __traits(getMember
            t = peek(t);
            if (t.value != TOK.leftParenthesis)
                goto Lfalse;
            auto lp = t;
            t = peek(t);
            if (t.value != TOK.identifier || t.ident != Id.getMember)
                goto Lfalse;
            if (!skipParens(lp, &lp))
                goto Lfalse;
            // we are in a lookup for decl VS statement
            // so we expect a declarator following __trait if it's a type.
            // other usages wont be ambiguous (alias, template instance, type qual, etc.)
            if (lp.value != TOK.identifier)
                goto Lfalse;

            break;

        case TOK.const_:
        case TOK.immutable_:
        case TOK.shared_:
        case TOK.inout_:
            // const(type)  or  immutable(type)  or  shared(type)  or  wild(type)
            t = peek(t);
            if (t.value != TOK.leftParenthesis)
                goto Lfalse;
            t = peek(t);
            if (!isDeclaration(t, NeedDeclaratorId.no, TOK.rightParenthesis, &t))
            {
                goto Lfalse;
            }
            t = peek(t);
            break;

        default:
            goto Lfalse;
        }
        *pt = t;
        //printf("is\n");
        return true;

    Lfalse:
        //printf("is not\n");
        return false;
    }

    private bool isDeclarator(Token** pt, int* haveId, int* haveTpl, TOK endtok, bool allowAltSyntax = true)
    {
        // This code parallels parseDeclarator()
        Token* t = *pt;
        int parens;

        //printf("Parser::isDeclarator() %s\n", t.toChars());
        if (t.value == TOK.assign)
            return false;

        while (1)
        {
            parens = false;
            switch (t.value)
            {
            case TOK.mul:
            //case TOK.and:
                t = peek(t);
                continue;

            case TOK.leftBracket:
                t = peek(t);
                if (t.value == TOK.rightBracket)
                {
                    t = peek(t);
                }
                else if (isDeclaration(t, NeedDeclaratorId.no, TOK.rightBracket, &t))
                {
                    // It's an associative array declaration
                    t = peek(t);

                    // ...[type].ident
                    if (t.value == TOK.dot && peek(t).value == TOK.identifier)
                    {
                        t = peek(t);
                        t = peek(t);
                    }
                }
                else
                {
                    // [ expression ]
                    // [ expression .. expression ]
                    if (!isExpression(&t))
                        return false;
                    if (t.value == TOK.slice)
                    {
                        t = peek(t);
                        if (!isExpression(&t))
                            return false;
                        if (t.value != TOK.rightBracket)
                            return false;
                        t = peek(t);
                    }
                    else
                    {
                        if (t.value != TOK.rightBracket)
                            return false;
                        t = peek(t);
                        // ...[index].ident
                        if (t.value == TOK.dot && peek(t).value == TOK.identifier)
                        {
                            t = peek(t);
                            t = peek(t);
                        }
                    }
                }
                continue;

            case TOK.identifier:
                if (*haveId)
                    return false;
                *haveId = true;
                t = peek(t);
                break;

            case TOK.leftParenthesis:
                if (!allowAltSyntax)
                    return false;   // Do not recognize C-style declarations.

                t = peek(t);
                if (t.value == TOK.rightParenthesis)
                    return false; // () is not a declarator

                /* Regard ( identifier ) as not a declarator
                 * BUG: what about ( *identifier ) in
                 *      f(*p)(x);
                 * where f is a class instance with overloaded () ?
                 * Should we just disallow C-style function pointer declarations?
                 */
                if (t.value == TOK.identifier)
                {
                    Token* t2 = peek(t);
                    if (t2.value == TOK.rightParenthesis)
                        return false;
                }

                if (!isDeclarator(&t, haveId, null, TOK.rightParenthesis))
                    return false;
                t = peek(t);
                parens = true;
                break;

            case TOK.delegate_:
            case TOK.function_:
                t = peek(t);
                if (!isParameters(&t))
                    return false;
                skipAttributes(t, &t);
                continue;

            default:
                break;
            }
            break;
        }

        while (1)
        {
            switch (t.value)
            {
                static if (CARRAYDECL)
                {
                case TOK.leftBracket:
                    parens = false;
                    t = peek(t);
                    if (t.value == TOK.rightBracket)
                    {
                        t = peek(t);
                    }
                    else if (isDeclaration(t, NeedDeclaratorId.no, TOK.rightBracket, &t))
                    {
                        // It's an associative array declaration
                        t = peek(t);
                    }
                    else
                    {
                        // [ expression ]
                        if (!isExpression(&t))
                            return false;
                        if (t.value != TOK.rightBracket)
                            return false;
                        t = peek(t);
                    }
                    continue;
                }

            case TOK.leftParenthesis:
                parens = false;
                if (Token* tk = peekPastParen(t))
                {
                    if (tk.value == TOK.leftParenthesis)
                    {
                        if (!haveTpl)
                            return false;
                        *haveTpl = 1;
                        t = tk;
                    }
                    else if (tk.value == TOK.assign)
                    {
                        if (!haveTpl)
                            return false;
                        *haveTpl = 1;
                        *pt = tk;
                        return true;
                    }
                }
                if (!isParameters(&t))
                    return false;
                while (1)
                {
                    switch (t.value)
                    {
                    case TOK.const_:
                    case TOK.immutable_:
                    case TOK.shared_:
                    case TOK.inout_:
                    case TOK.pure_:
                    case TOK.nothrow_:
                    case TOK.return_:
                    case TOK.scope_:
                        t = peek(t);
                        continue;

                    case TOK.at:
                        t = peek(t); // skip '@'
                        t = peek(t); // skip identifier
                        continue;

                    default:
                        break;
                    }
                    break;
                }
                continue;

            // Valid tokens that follow a declaration
            case TOK.rightParenthesis:
            case TOK.rightBracket:
            case TOK.assign:
            case TOK.comma:
            case TOK.dotDotDot:
            case TOK.semicolon:
            case TOK.leftCurly:
            case TOK.in_:
            case TOK.out_:
            case TOK.do_:
                // The !parens is to disallow unnecessary parentheses
                if (!parens && (endtok == TOK.reserved || endtok == t.value))
                {
                    *pt = t;
                    return true;
                }
                return false;

            case TOK.identifier:
                if (t.ident == Id._body)
                {
                    // @@@DEPRECATED@@@
                    // https://github.com/dlang/DIPs/blob/1f5959abe482b1f9094f6484a7d0a3ade77fc2fc/DIPs/accepted/DIP1003.md
                    // Deprecated in 2.097 - Can be removed from 2.117
                    // The deprecation period is longer than usual as `body`
                    // was quite widely used.
                    deprecation("Usage of the `body` keyword is deprecated. Use `do` instead.");
                    goto case TOK.do_;
                }
                goto default;

            case TOK.if_:
                return haveTpl ? true : false;

            // Used for mixin type parsing
            case TOK.endOfFile:
                if (endtok == TOK.endOfFile)
                    goto case TOK.do_;
                return false;

            default:
                return false;
            }
        }
        assert(0);
    }

    private bool isParameters(Token** pt)
    {
        // This code parallels parseParameterList()
        Token* t = *pt;

        //printf("isParameters()\n");
        if (t.value != TOK.leftParenthesis)
            return false;

        t = peek(t);
        for (; 1; t = peek(t))
        {
        L1:
            switch (t.value)
            {
            case TOK.rightParenthesis:
                break;

            case TOK.at:
                Token* pastAttr;
                if (skipAttributes(t, &pastAttr))
                {
                    t = pastAttr;
                    goto default;
                }
                break;

            case TOK.dotDotDot:
                t = peek(t);
                break;

            case TOK.in_:
            case TOK.out_:
            case TOK.ref_:
            case TOK.lazy_:
            case TOK.scope_:
            case TOK.final_:
            case TOK.auto_:
            case TOK.return_:
                continue;

            case TOK.const_:
            case TOK.immutable_:
            case TOK.shared_:
            case TOK.inout_:
                t = peek(t);
                if (t.value == TOK.leftParenthesis)
                {
                    t = peek(t);
                    if (!isDeclaration(t, NeedDeclaratorId.no, TOK.rightParenthesis, &t))
                        return false;
                    t = peek(t); // skip past closing ')'
                    goto L2;
                }
                goto L1;

                version (none)
                {
                case TOK.static_:
                    continue;
                case TOK.auto_:
                case TOK.alias_:
                    t = peek(t);
                    if (t.value == TOK.identifier)
                        t = peek(t);
                    if (t.value == TOK.assign)
                    {
                        t = peek(t);
                        if (!isExpression(&t))
                            return false;
                    }
                    goto L3;
                }

            default:
                {
                    if (!isBasicType(&t))
                        return false;
                L2:
                    int tmp = false;
                    if (t.value != TOK.dotDotDot && !isDeclarator(&t, &tmp, null, TOK.reserved))
                        return false;
                    if (t.value == TOK.assign)
                    {
                        t = peek(t);
                        if (!isExpression(&t))
                            return false;
                    }
                    if (t.value == TOK.dotDotDot)
                    {
                        t = peek(t);
                        break;
                    }
                }
                if (t.value == TOK.comma)
                {
                    continue;
                }
                break;
            }
            break;
        }
        if (t.value != TOK.rightParenthesis)
            return false;
        t = peek(t);
        *pt = t;
        return true;
    }

    private bool isExpression(Token** pt)
    {
        // This is supposed to determine if something is an expression.
        // What it actually does is scan until a closing right bracket
        // is found.

        Token* t = *pt;
        int brnest = 0;
        int panest = 0;
        int curlynest = 0;

        for (;; t = peek(t))
        {
            switch (t.value)
            {
            case TOK.leftBracket:
                brnest++;
                continue;

            case TOK.rightBracket:
                if (--brnest >= 0)
                    continue;
                break;

            case TOK.leftParenthesis:
                panest++;
                continue;

            case TOK.comma:
                if (brnest || panest)
                    continue;
                break;

            case TOK.rightParenthesis:
                if (--panest >= 0)
                    continue;
                break;

            case TOK.leftCurly:
                curlynest++;
                continue;

            case TOK.rightCurly:
                if (--curlynest >= 0)
                    continue;
                return false;

            case TOK.slice:
                if (brnest)
                    continue;
                break;

            case TOK.semicolon:
                if (curlynest)
                    continue;
                return false;

            case TOK.endOfFile:
                return false;

            default:
                continue;
            }
            break;
        }

        *pt = t;
        return true;
    }

    /*******************************************
     * Skip parentheses.
     * Params:
     *      t = on opening $(LPAREN)
     *      pt = *pt is set to token past '$(RPAREN)' on true
     * Returns:
     *      true    successful
     *      false   some parsing error
     */
    bool skipParens(Token* t, Token** pt)
    {
        if (t.value != TOK.leftParenthesis)
            return false;

        int parens = 0;

        while (1)
        {
            switch (t.value)
            {
            case TOK.leftParenthesis:
                parens++;
                break;

            case TOK.rightParenthesis:
                parens--;
                if (parens < 0)
                    goto Lfalse;
                if (parens == 0)
                    goto Ldone;
                break;

            case TOK.endOfFile:
                goto Lfalse;

            default:
                break;
            }
            t = peek(t);
        }
    Ldone:
        if (pt)
            *pt = peek(t); // skip found rparen
        return true;

    Lfalse:
        return false;
    }

    private bool skipParensIf(Token* t, Token** pt)
    {
        if (t.value != TOK.leftParenthesis)
        {
            if (pt)
                *pt = t;
            return true;
        }
        return skipParens(t, pt);
    }

    //returns true if the next value (after optional matching parens) is expected
    private bool hasOptionalParensThen(Token* t, TOK expected)
    {
        Token* tk;
        if (!skipParensIf(t, &tk))
            return false;
        return tk.value == expected;
    }

    /*******************************************
     * Skip attributes.
     * Input:
     *      t is on a candidate attribute
     * Output:
     *      *pt is set to first non-attribute token on success
     * Returns:
     *      true    successful
     *      false   some parsing error
     */
    private bool skipAttributes(Token* t, Token** pt)
    {
        while (1)
        {
            switch (t.value)
            {
            case TOK.const_:
            case TOK.immutable_:
            case TOK.shared_:
            case TOK.inout_:
            case TOK.final_:
            case TOK.auto_:
            case TOK.scope_:
            case TOK.override_:
            case TOK.abstract_:
            case TOK.synchronized_:
                break;

            case TOK.deprecated_:
                if (peek(t).value == TOK.leftParenthesis)
                {
                    t = peek(t);
                    if (!skipParens(t, &t))
                        goto Lerror;
                    // t is on the next of closing parenthesis
                    continue;
                }
                break;

            case TOK.nothrow_:
            case TOK.pure_:
            case TOK.ref_:
            case TOK.gshared:
            case TOK.return_:
                break;

            case TOK.at:
                t = peek(t);
                if (t.value == TOK.identifier)
                {
                    /* @identifier
                     * @identifier!arg
                     * @identifier!(arglist)
                     * any of the above followed by (arglist)
                     * @predefined_attribute
                     */
                    if (isBuiltinAtAttribute(t.ident))
                        break;
                    t = peek(t);
                    if (t.value == TOK.not)
                    {
                        t = peek(t);
                        if (t.value == TOK.leftParenthesis)
                        {
                            // @identifier!(arglist)
                            if (!skipParens(t, &t))
                                goto Lerror;
                            // t is on the next of closing parenthesis
                        }
                        else
                        {
                            // @identifier!arg
                            // Do low rent skipTemplateArgument
                            if (t.value == TOK.vector)
                            {
                                // identifier!__vector(type)
                                t = peek(t);
                                if (!skipParens(t, &t))
                                    goto Lerror;
                            }
                            else
                                t = peek(t);
                        }
                    }
                    if (t.value == TOK.leftParenthesis)
                    {
                        if (!skipParens(t, &t))
                            goto Lerror;
                        // t is on the next of closing parenthesis
                        continue;
                    }
                    continue;
                }
                if (t.value == TOK.leftParenthesis)
                {
                    // @( ArgumentList )
                    if (!skipParens(t, &t))
                        goto Lerror;
                    // t is on the next of closing parenthesis
                    continue;
                }
                goto Lerror;

            default:
                goto Ldone;
            }
            t = peek(t);
        }
    Ldone:
        if (pt)
            *pt = t;
        return true;

    Lerror:
        return false;
    }

    AST.Expression parseExpression()
    {
        auto loc = token.loc;

        //printf("Parser::parseExpression() loc = %d\n", loc.linnum);
        auto e = parseAssignExp();
        while (token.value == TOK.comma)
        {
            nextToken();
            auto e2 = parseAssignExp();
            e = new AST.CommaExp(loc, e, e2, false);
            loc = token.loc;
        }
        return e;
    }

    /********************************* Expression Parser ***************************/

    AST.Expression parsePrimaryExp()
    {
        AST.Expression e;
        AST.Type t;
        Identifier id;
        const loc = token.loc;

        //printf("parsePrimaryExp(): loc = %d\n", loc.linnum);
        switch (token.value)
        {
        case TOK.identifier:
            {
                if (peekNext() == TOK.arrow)
                {
                    // skip `identifier ->`
                    nextToken();
                    nextToken();
                    error("use `.` for member lookup, not `->`");
                    goto Lerr;
                }

                if (peekNext() == TOK.goesTo)
                    goto case_delegate;

                id = token.ident;
                nextToken();
                TOK save;
                if (token.value == TOK.not && (save = peekNext()) != TOK.is_ && save != TOK.in_)
                {
                    // identifier!(template-argument-list)
                    auto tempinst = new AST.TemplateInstance(loc, id, parseTemplateArguments());
                    e = new AST.ScopeExp(loc, tempinst);
                }
                else
                    e = new AST.IdentifierExp(loc, id);
                break;
            }
        case TOK.dollar:
            if (!inBrackets)
                error("`$` is valid only inside [] of index or slice");
            e = new AST.DollarExp(loc);
            nextToken();
            break;

        case TOK.dot:
            // Signal global scope '.' operator with "" identifier
            e = new AST.IdentifierExp(loc, Id.empty);
            break;

        case TOK.this_:
            e = new AST.ThisExp(loc);
            nextToken();
            break;

        case TOK.super_:
            e = new AST.SuperExp(loc);
            nextToken();
            break;

        case TOK.int32Literal:
            e = new AST.IntegerExp(loc, token.intvalue, AST.Type.tint32);
            nextToken();
            break;

        case TOK.uns32Literal:
            e = new AST.IntegerExp(loc, token.unsvalue, AST.Type.tuns32);
            nextToken();
            break;

        case TOK.int64Literal:
            e = new AST.IntegerExp(loc, token.intvalue, AST.Type.tint64);
            nextToken();
            break;

        case TOK.uns64Literal:
            e = new AST.IntegerExp(loc, token.unsvalue, AST.Type.tuns64);
            nextToken();
            break;

        case TOK.float32Literal:
            e = new AST.RealExp(loc, token.floatvalue, AST.Type.tfloat32);
            nextToken();
            break;

        case TOK.float64Literal:
            e = new AST.RealExp(loc, token.floatvalue, AST.Type.tfloat64);
            nextToken();
            break;

        case TOK.float80Literal:
            e = new AST.RealExp(loc, token.floatvalue, AST.Type.tfloat80);
            nextToken();
            break;

        case TOK.imaginary32Literal:
            e = new AST.RealExp(loc, token.floatvalue, AST.Type.timaginary32);
            nextToken();
            break;

        case TOK.imaginary64Literal:
            e = new AST.RealExp(loc, token.floatvalue, AST.Type.timaginary64);
            nextToken();
            break;

        case TOK.imaginary80Literal:
            e = new AST.RealExp(loc, token.floatvalue, AST.Type.timaginary80);
            nextToken();
            break;

        case TOK.null_:
            e = new AST.NullExp(loc);
            nextToken();
            break;

        case TOK.file:
            {
                const(char)* s = loc.filename ? loc.filename : mod.ident.toChars();
                e = new AST.StringExp(loc, s.toDString());
                nextToken();
                break;
            }
        case TOK.fileFullPath:
            {
                assert(loc.isValid(), "__FILE_FULL_PATH__ does not work with an invalid location");
                const s = FileName.toAbsolute(loc.filename);
                e = new AST.StringExp(loc, s.toDString());
                nextToken();
                break;
            }

        case TOK.line:
            e = new AST.IntegerExp(loc, loc.linnum, AST.Type.tint32);
            nextToken();
            break;

        case TOK.moduleString:
            {
                const(char)* s = md ? md.toChars() : mod.toChars();
                e = new AST.StringExp(loc, s.toDString());
                nextToken();
                break;
            }
        case TOK.functionString:
            e = new AST.FuncInitExp(loc);
            nextToken();
            break;

        case TOK.prettyFunction:
            e = new AST.PrettyFuncInitExp(loc);
            nextToken();
            break;

        case TOK.true_:
            e = new AST.IntegerExp(loc, 1, AST.Type.tbool);
            nextToken();
            break;

        case TOK.false_:
            e = new AST.IntegerExp(loc, 0, AST.Type.tbool);
            nextToken();
            break;

        case TOK.charLiteral:
            e = new AST.IntegerExp(loc, token.unsvalue, AST.Type.tchar);
            nextToken();
            break;

        case TOK.wcharLiteral:
            e = new AST.IntegerExp(loc, token.unsvalue, AST.Type.twchar);
            nextToken();
            break;

        case TOK.dcharLiteral:
            e = new AST.IntegerExp(loc, token.unsvalue, AST.Type.tdchar);
            nextToken();
            break;

        case TOK.string_:
        case TOK.hexadecimalString:
            {
                // cat adjacent strings
                auto s = token.ustring;
                auto len = token.len;
                auto postfix = token.postfix;
                while (1)
                {
                    const prev = token;
                    nextToken();
                    if (token.value == TOK.string_ || token.value == TOK.hexadecimalString)
                    {
                        if (token.postfix)
                        {
                            if (token.postfix != postfix)
                                error("mismatched string literal postfixes `'%c'` and `'%c'`", postfix, token.postfix);
                            postfix = token.postfix;
                        }

                        error("Implicit string concatenation is error-prone and disallowed in D");
                        errorSupplemental(token.loc, "Use the explicit syntax instead " ~
                             "(concatenating literals is `@nogc`): %s ~ %s",
                             prev.toChars(), token.toChars());

                        const len1 = len;
                        const len2 = token.len;
                        len = len1 + len2;
                        auto s2 = cast(char*)mem.xmalloc_noscan(len * char.sizeof);
                        memcpy(s2, s, len1 * char.sizeof);
                        memcpy(s2 + len1, token.ustring, len2 * char.sizeof);
                        s = s2;
                    }
                    else
                        break;
                }
                e = new AST.StringExp(loc, s[0 .. len], len, 1, postfix);
                break;
            }
        case TOK.void_:
            t = AST.Type.tvoid;
            goto LabelX;

        case TOK.int8:
            t = AST.Type.tint8;
            goto LabelX;

        case TOK.uns8:
            t = AST.Type.tuns8;
            goto LabelX;

        case TOK.int16:
            t = AST.Type.tint16;
            goto LabelX;

        case TOK.uns16:
            t = AST.Type.tuns16;
            goto LabelX;

        case TOK.int32:
            t = AST.Type.tint32;
            goto LabelX;

        case TOK.uns32:
            t = AST.Type.tuns32;
            goto LabelX;

        case TOK.int64:
            t = AST.Type.tint64;
            goto LabelX;

        case TOK.uns64:
            t = AST.Type.tuns64;
            goto LabelX;

        case TOK.int128:
            t = AST.Type.tint128;
            goto LabelX;

        case TOK.uns128:
            t = AST.Type.tuns128;
            goto LabelX;

        case TOK.float32:
            t = AST.Type.tfloat32;
            goto LabelX;

        case TOK.float64:
            t = AST.Type.tfloat64;
            goto LabelX;

        case TOK.float80:
            t = AST.Type.tfloat80;
            goto LabelX;

        case TOK.imaginary32:
            t = AST.Type.timaginary32;
            goto LabelX;

        case TOK.imaginary64:
            t = AST.Type.timaginary64;
            goto LabelX;

        case TOK.imaginary80:
            t = AST.Type.timaginary80;
            goto LabelX;

        case TOK.complex32:
            t = AST.Type.tcomplex32;
            goto LabelX;

        case TOK.complex64:
            t = AST.Type.tcomplex64;
            goto LabelX;

        case TOK.complex80:
            t = AST.Type.tcomplex80;
            goto LabelX;

        case TOK.bool_:
            t = AST.Type.tbool;
            goto LabelX;

        case TOK.char_:
            t = AST.Type.tchar;
            goto LabelX;

        case TOK.wchar_:
            t = AST.Type.twchar;
            goto LabelX;

        case TOK.dchar_:
            t = AST.Type.tdchar;
            goto LabelX;
        LabelX:
            nextToken();
            if (token.value == TOK.leftParenthesis)
            {
                e = new AST.TypeExp(loc, t);
                e = new AST.CallExp(loc, e, parseArguments());
                break;
            }
            check(TOK.dot, t.toChars());
            if (token.value != TOK.identifier)
            {
                error("found `%s` when expecting identifier following `%s`.", token.toChars(), t.toChars());
                goto Lerr;
            }
            e = new AST.DotIdExp(loc, new AST.TypeExp(loc, t), token.ident);
            nextToken();
            break;

        case TOK.typeof_:
            {
                t = parseTypeof();
                e = new AST.TypeExp(loc, t);
                break;
            }
        case TOK.vector:
            {
                t = parseVector();
                e = new AST.TypeExp(loc, t);
                break;
            }
        case TOK.typeid_:
            {
                nextToken();
                check(TOK.leftParenthesis, "`typeid`");
                RootObject o = parseTypeOrAssignExp();
                check(TOK.rightParenthesis);
                e = new AST.TypeidExp(loc, o);
                break;
            }
        case TOK.traits:
            {
                /* __traits(identifier, args...)
                 */
                Identifier ident;
                AST.Objects* args = null;

                nextToken();
                check(TOK.leftParenthesis);
                if (token.value != TOK.identifier)
                {
                    error("`__traits(identifier, args...)` expected");
                    goto Lerr;
                }
                ident = token.ident;
                nextToken();
                if (token.value == TOK.comma)
                    args = parseTemplateArgumentList(); // __traits(identifier, args...)
                else
                    check(TOK.rightParenthesis); // __traits(identifier)

                e = new AST.TraitsExp(loc, ident, args);
                break;
            }
        case TOK.is_:
            {
                AST.Type targ;
                Identifier ident = null;
                AST.Type tspec = null;
                TOK tok = TOK.reserved;
                TOK tok2 = TOK.reserved;
                AST.TemplateParameters* tpl = null;

                nextToken();
                if (token.value == TOK.leftParenthesis)
                {
                    nextToken();
                    if (token.value == TOK.identifier && peekNext() == TOK.leftParenthesis)
                    {
                        error(loc, "unexpected `(` after `%s`, inside `is` expression. Try enclosing the contents of `is` with a `typeof` expression", token.toChars());
                        nextToken();
                        Token* tempTok = peekPastParen(&token);
                        memcpy(&token, tempTok, Token.sizeof);
                        goto Lerr;
                    }
                    targ = parseType(&ident);
                    if (token.value == TOK.colon || token.value == TOK.equal)
                    {
                        tok = token.value;
                        nextToken();
                        if (tok == TOK.equal && (token.value == TOK.struct_ || token.value == TOK.union_
                            || token.value == TOK.class_ || token.value == TOK.super_ || token.value == TOK.enum_
                            || token.value == TOK.interface_ || token.value == TOK.package_ || token.value == TOK.module_
                            || token.value == TOK.argumentTypes || token.value == TOK.parameters
                            || token.value == TOK.const_ && peekNext() == TOK.rightParenthesis
                            || token.value == TOK.immutable_ && peekNext() == TOK.rightParenthesis
                            || token.value == TOK.shared_ && peekNext() == TOK.rightParenthesis
                            || token.value == TOK.inout_ && peekNext() == TOK.rightParenthesis || token.value == TOK.function_
                            || token.value == TOK.delegate_ || token.value == TOK.return_
                            || (token.value == TOK.vector && peekNext() == TOK.rightParenthesis)))
                        {
                            tok2 = token.value;
                            nextToken();
                        }
                        else
                        {
                            tspec = parseType();
                        }
                    }
                    if (tspec)
                    {
                        if (token.value == TOK.comma)
                            tpl = parseTemplateParameterList(1);
                        else
                        {
                            tpl = new AST.TemplateParameters();
                            check(TOK.rightParenthesis);
                        }
                    }
                    else
                        check(TOK.rightParenthesis);
                }
                else
                {
                    error("`type identifier : specialization` expected following `is`");
                    goto Lerr;
                }
                e = new AST.IsExp(loc, targ, ident, tok, tspec, tok2, tpl);
                break;
            }
        case TOK.assert_:
            {
                // https://dlang.org/spec/expression.html#assert_expressions
                AST.Expression msg = null;

                nextToken();
                check(TOK.leftParenthesis, "`assert`");
                e = parseAssignExp();
                if (token.value == TOK.comma)
                {
                    nextToken();
                    if (token.value != TOK.rightParenthesis)
                    {
                        msg = parseAssignExp();
                        if (token.value == TOK.comma)
                            nextToken();
                    }
                }
                check(TOK.rightParenthesis);
                e = new AST.AssertExp(loc, e, msg);
                break;
            }
        case TOK.mixin_:
            {
                // https://dlang.org/spec/expression.html#mixin_expressions
                nextToken();
                if (token.value != TOK.leftParenthesis)
                    error("found `%s` when expecting `%s` following `mixin`", token.toChars(), Token.toChars(TOK.leftParenthesis));
                auto exps = parseArguments();
                e = new AST.MixinExp(loc, exps);
                break;
            }
        case TOK.import_:
            {
                nextToken();
                check(TOK.leftParenthesis, "`import`");
                e = parseAssignExp();
                check(TOK.rightParenthesis);
                e = new AST.ImportExp(loc, e);
                break;
            }
        case TOK.new_:
            e = parseNewExp(null);
            break;

        case TOK.ref_:
            {
                if (peekNext() == TOK.leftParenthesis)
                {
                    Token* tk = peekPastParen(peek(&token));
                    if (skipAttributes(tk, &tk) && (tk.value == TOK.goesTo || tk.value == TOK.leftCurly))
                    {
                        // ref (arguments) => expression
                        // ref (arguments) { statements... }
                        goto case_delegate;
                    }
                }
                nextToken();
                error("found `%s` when expecting function literal following `ref`", token.toChars());
                goto Lerr;
            }
        case TOK.leftParenthesis:
            {
                Token* tk = peekPastParen(&token);
                if (skipAttributes(tk, &tk) && (tk.value == TOK.goesTo || tk.value == TOK.leftCurly))
                {
                    // (arguments) => expression
                    // (arguments) { statements... }
                    goto case_delegate;
                }

                // ( expression )
                nextToken();
                e = parseExpression();
                e.parens = 1;
                check(loc, TOK.rightParenthesis);
                break;
            }
        case TOK.leftBracket:
            {
                /* Parse array literals and associative array literals:
                 *  [ value, value, value ... ]
                 *  [ key:value, key:value, key:value ... ]
                 */
                auto values = new AST.Expressions();
                AST.Expressions* keys = null;

                nextToken();
                while (token.value != TOK.rightBracket && token.value != TOK.endOfFile)
                {
                    e = parseAssignExp();
                    if (token.value == TOK.colon && (keys || values.dim == 0))
                    {
                        nextToken();
                        if (!keys)
                            keys = new AST.Expressions();
                        keys.push(e);
                        e = parseAssignExp();
                    }
                    else if (keys)
                    {
                        error("`key:value` expected for associative array literal");
                        keys = null;
                    }
                    values.push(e);
                    if (token.value == TOK.rightBracket)
                        break;
                    check(TOK.comma);
                }
                check(loc, TOK.rightBracket);

                if (keys)
                    e = new AST.AssocArrayLiteralExp(loc, keys, values);
                else
                    e = new AST.ArrayLiteralExp(loc, null, values);
                break;
            }
        case TOK.leftCurly:
        case TOK.function_:
        case TOK.delegate_:
        case_delegate:
            {
                AST.Dsymbol s = parseFunctionLiteral();
                e = new AST.FuncExp(loc, s);
                break;
            }

        default:
            error("expression expected, not `%s`", token.toChars());
        Lerr:
            // Anything for e, as long as it's not NULL
            e = new AST.IntegerExp(loc, 0, AST.Type.tint32);
            nextToken();
            break;
        }
        return e;
    }

    private AST.Expression parseUnaryExp()
    {
        AST.Expression e;
        const loc = token.loc;

        switch (token.value)
        {
        case TOK.and:
            nextToken();
            e = parseUnaryExp();
            e = new AST.AddrExp(loc, e);
            break;

        case TOK.plusPlus:
            nextToken();
            e = parseUnaryExp();
            //e = new AddAssignExp(loc, e, new IntegerExp(loc, 1, Type::tint32));
            e = new AST.PreExp(EXP.prePlusPlus, loc, e);
            break;

        case TOK.minusMinus:
            nextToken();
            e = parseUnaryExp();
            //e = new MinAssignExp(loc, e, new IntegerExp(loc, 1, Type::tint32));
            e = new AST.PreExp(EXP.preMinusMinus, loc, e);
            break;

        case TOK.mul:
            nextToken();
            e = parseUnaryExp();
            e = new AST.PtrExp(loc, e);
            break;

        case TOK.min:
            nextToken();
            e = parseUnaryExp();
            e = new AST.NegExp(loc, e);
            break;

        case TOK.add:
            nextToken();
            e = parseUnaryExp();
            e = new AST.UAddExp(loc, e);
            break;

        case TOK.not:
            nextToken();
            e = parseUnaryExp();
            e = new AST.NotExp(loc, e);
            break;

        case TOK.tilde:
            nextToken();
            e = parseUnaryExp();
            e = new AST.ComExp(loc, e);
            break;

        case TOK.delete_:
            nextToken();
            e = parseUnaryExp();
            e = new AST.DeleteExp(loc, e, false);
            break;

        case TOK.cast_: // cast(type) expression
            {
                nextToken();
                check(TOK.leftParenthesis);
                /* Look for cast(), cast(const), cast(immutable),
                 * cast(shared), cast(shared const), cast(wild), cast(shared wild)
                 */
                ubyte m = 0;
                while (1)
                {
                    switch (token.value)
                    {
                    case TOK.const_:
                        if (peekNext() == TOK.leftParenthesis)
                            break; // const as type constructor
                        m |= MODFlags.const_; // const as storage class
                        nextToken();
                        continue;

                    case TOK.immutable_:
                        if (peekNext() == TOK.leftParenthesis)
                            break;
                        m |= MODFlags.immutable_;
                        nextToken();
                        continue;

                    case TOK.shared_:
                        if (peekNext() == TOK.leftParenthesis)
                            break;
                        m |= MODFlags.shared_;
                        nextToken();
                        continue;

                    case TOK.inout_:
                        if (peekNext() == TOK.leftParenthesis)
                            break;
                        m |= MODFlags.wild;
                        nextToken();
                        continue;

                    default:
                        break;
                    }
                    break;
                }
                if (token.value == TOK.rightParenthesis)
                {
                    nextToken();
                    e = parseUnaryExp();
                    e = new AST.CastExp(loc, e, m);
                }
                else
                {
                    AST.Type t = parseType(); // cast( type )
                    t = t.addMod(m); // cast( const type )
                    check(TOK.rightParenthesis);
                    e = parseUnaryExp();
                    e = new AST.CastExp(loc, e, t);
                }
                break;
            }
        case TOK.inout_:
        case TOK.shared_:
        case TOK.const_:
        case TOK.immutable_: // immutable(type)(arguments) / immutable(type).init
            {
                StorageClass stc = parseTypeCtor();

                AST.Type t = parseBasicType();
                t = t.addSTC(stc);

                if (stc == 0 && token.value == TOK.dot)
                {
                    nextToken();
                    if (token.value != TOK.identifier)
                    {
                        error("identifier expected following `(type)`.");
                        return null;
                    }
                    e = new AST.DotIdExp(loc, new AST.TypeExp(loc, t), token.ident);
                    nextToken();
                    e = parsePostExp(e);
                }
                else
                {
                    e = new AST.TypeExp(loc, t);
                    if (token.value != TOK.leftParenthesis)
                    {
                        error("`(arguments)` expected following `%s`", t.toChars());
                        return e;
                    }
                    e = new AST.CallExp(loc, e, parseArguments());
                }
                break;
            }
        case TOK.leftParenthesis:
            {
                auto tk = peek(&token);
                static if (CCASTSYNTAX)
                {
                    // If cast
                    if (isDeclaration(tk, NeedDeclaratorId.no, TOK.rightParenthesis, &tk))
                    {
                        tk = peek(tk); // skip over right parenthesis
                        switch (tk.value)
                        {
                        case TOK.not:
                            tk = peek(tk);
                            if (tk.value == TOK.is_ || tk.value == TOK.in_) // !is or !in
                                break;
                            goto case;

                        case TOK.dot:
                        case TOK.plusPlus:
                        case TOK.minusMinus:
                        case TOK.delete_:
                        case TOK.new_:
                        case TOK.leftParenthesis:
                        case TOK.identifier:
                        case TOK.this_:
                        case TOK.super_:
                        case TOK.int32Literal:
                        case TOK.uns32Literal:
                        case TOK.int64Literal:
                        case TOK.uns64Literal:
                        case TOK.int128Literal:
                        case TOK.uns128Literal:
                        case TOK.float32Literal:
                        case TOK.float64Literal:
                        case TOK.float80Literal:
                        case TOK.imaginary32Literal:
                        case TOK.imaginary64Literal:
                        case TOK.imaginary80Literal:
                        case TOK.null_:
                        case TOK.true_:
                        case TOK.false_:
                        case TOK.charLiteral:
                        case TOK.wcharLiteral:
                        case TOK.dcharLiteral:
                        case TOK.string_:
                            version (none)
                            {
                            case TOK.tilde:
                            case TOK.and:
                            case TOK.mul:
                            case TOK.min:
                            case TOK.add:
                            }
                        case TOK.function_:
                        case TOK.delegate_:
                        case TOK.typeof_:
                        case TOK.traits:
                        case TOK.vector:
                        case TOK.file:
                        case TOK.fileFullPath:
                        case TOK.line:
                        case TOK.moduleString:
                        case TOK.functionString:
                        case TOK.prettyFunction:
                        case TOK.wchar_:
                        case TOK.dchar_:
                        case TOK.bool_:
                        case TOK.char_:
                        case TOK.int8:
                        case TOK.uns8:
                        case TOK.int16:
                        case TOK.uns16:
                        case TOK.int32:
                        case TOK.uns32:
                        case TOK.int64:
                        case TOK.uns64:
                        case TOK.int128:
                        case TOK.uns128:
                        case TOK.float32:
                        case TOK.float64:
                        case TOK.float80:
                        case TOK.imaginary32:
                        case TOK.imaginary64:
                        case TOK.imaginary80:
                        case TOK.complex32:
                        case TOK.complex64:
                        case TOK.complex80:
                        case TOK.void_:
                            {
                                // (type) una_exp
                                nextToken();
                                auto t = parseType();
                                check(TOK.rightParenthesis);

                                // if .identifier
                                // or .identifier!( ... )
                                if (token.value == TOK.dot)
                                {
                                    if (peekNext() != TOK.identifier && peekNext() != TOK.new_)
                                    {
                                        error("identifier or new keyword expected following `(...)`.");
                                        return null;
                                    }
                                    e = new AST.TypeExp(loc, t);
                                    e.parens = true;
                                    e = parsePostExp(e);
                                }
                                else
                                {
                                    e = parseUnaryExp();
                                    e = new AST.CastExp(loc, e, t);
                                    error("C style cast illegal, use `%s`", e.toChars());
                                }
                                return e;
                            }
                        default:
                            break;
                        }
                    }
                }
                e = parsePrimaryExp();
                e = parsePostExp(e);
                break;
            }
        case TOK.throw_:
            {
                nextToken();
                // Deviation from the DIP:
                // Parse AssignExpression instead of Expression to avoid conflicts for comma
                // separated lists, e.g. function arguments
                AST.Expression exp = parseAssignExp();
                e = new AST.ThrowExp(loc, exp);
                break;
            }

        default:
            e = parsePrimaryExp();
            e = parsePostExp(e);
            break;
        }
        assert(e);

        // ^^ is right associative and has higher precedence than the unary operators
        while (token.value == TOK.pow)
        {
            nextToken();
            AST.Expression e2 = parseUnaryExp();
            e = new AST.PowExp(loc, e, e2);
        }

        return e;
    }

    private AST.Expression parsePostExp(AST.Expression e)
    {
        while (1)
        {
            const loc = token.loc;
            switch (token.value)
            {
            case TOK.dot:
                nextToken();
                if (token.value == TOK.identifier)
                {
                    Identifier id = token.ident;

                    nextToken();
                    if (token.value == TOK.not && peekNext() != TOK.is_ && peekNext() != TOK.in_)
                    {
                        AST.Objects* tiargs = parseTemplateArguments();
                        e = new AST.DotTemplateInstanceExp(loc, e, id, tiargs);
                    }
                    else
                        e = new AST.DotIdExp(loc, e, id);
                    continue;
                }
                if (token.value == TOK.new_)
                {
                    e = parseNewExp(e);
                    continue;
                }
                error("identifier or `new` expected following `.`, not `%s`", token.toChars());
                break;

            case TOK.plusPlus:
                e = new AST.PostExp(EXP.plusPlus, loc, e);
                break;

            case TOK.minusMinus:
                e = new AST.PostExp(EXP.minusMinus, loc, e);
                break;

            case TOK.leftParenthesis:
                e = new AST.CallExp(loc, e, parseArguments());
                continue;

            case TOK.leftBracket:
                {
                    // array dereferences:
                    //      array[index]
                    //      array[]
                    //      array[lwr .. upr]
                    AST.Expression index;
                    AST.Expression upr;
                    auto arguments = new AST.Expressions();

                    inBrackets++;
                    nextToken();
                    while (token.value != TOK.rightBracket && token.value != TOK.endOfFile)
                    {
                        index = parseAssignExp();
                        if (token.value == TOK.slice)
                        {
                            // array[..., lwr..upr, ...]
                            nextToken();
                            upr = parseAssignExp();
                            arguments.push(new AST.IntervalExp(loc, index, upr));
                        }
                        else
                            arguments.push(index);
                        if (token.value == TOK.rightBracket)
                            break;
                        check(TOK.comma);
                    }
                    check(TOK.rightBracket);
                    inBrackets--;
                    e = new AST.ArrayExp(loc, e, arguments);
                    continue;
                }
            default:
                return e;
            }
            nextToken();
        }
    }

    private AST.Expression parseMulExp()
    {
        const loc = token.loc;
        auto e = parseUnaryExp();

        while (1)
        {
            switch (token.value)
            {
            case TOK.mul:
                nextToken();
                auto e2 = parseUnaryExp();
                e = new AST.MulExp(loc, e, e2);
                continue;

            case TOK.div:
                nextToken();
                auto e2 = parseUnaryExp();
                e = new AST.DivExp(loc, e, e2);
                continue;

            case TOK.mod:
                nextToken();
                auto e2 = parseUnaryExp();
                e = new AST.ModExp(loc, e, e2);
                continue;

            default:
                break;
            }
            break;
        }
        return e;
    }

    private AST.Expression parseAddExp()
    {
        const loc = token.loc;
        auto e = parseMulExp();

        while (1)
        {
            switch (token.value)
            {
            case TOK.add:
                nextToken();
                auto e2 = parseMulExp();
                e = new AST.AddExp(loc, e, e2);
                continue;

            case TOK.min:
                nextToken();
                auto e2 = parseMulExp();
                e = new AST.MinExp(loc, e, e2);
                continue;

            case TOK.tilde:
                nextToken();
                auto e2 = parseMulExp();
                e = new AST.CatExp(loc, e, e2);
                continue;

            default:
                break;
            }
            break;
        }
        return e;
    }

    private AST.Expression parseShiftExp()
    {
        const loc = token.loc;
        auto e = parseAddExp();

        while (1)
        {
            switch (token.value)
            {
            case TOK.leftShift:
                nextToken();
                auto e2 = parseAddExp();
                e = new AST.ShlExp(loc, e, e2);
                continue;

            case TOK.rightShift:
                nextToken();
                auto e2 = parseAddExp();
                e = new AST.ShrExp(loc, e, e2);
                continue;

            case TOK.unsignedRightShift:
                nextToken();
                auto e2 = parseAddExp();
                e = new AST.UshrExp(loc, e, e2);
                continue;

            default:
                break;
            }
            break;
        }
        return e;
    }

    private AST.Expression parseCmpExp()
    {
        const loc = token.loc;

        auto e = parseShiftExp();
        EXP op = EXP.reserved;

        switch (token.value)
        {
        case TOK.equal:         op = EXP.equal; goto Lequal;
        case TOK.notEqual:      op = EXP.notEqual; goto Lequal;
        Lequal:
            nextToken();
            auto e2 = parseShiftExp();
            e = new AST.EqualExp(op, loc, e, e2);
            break;

        case TOK.not:
        {
            // Attempt to identify '!is'
            const tv = peekNext();
            if (tv == TOK.in_)
            {
                nextToken();
                nextToken();
                auto e2 = parseShiftExp();
                e = new AST.InExp(loc, e, e2);
                e = new AST.NotExp(loc, e);
                break;
            }
            if (tv != TOK.is_)
                break;
            nextToken();
            op = EXP.notIdentity;
            goto Lidentity;
        }
        case TOK.is_:           op = EXP.identity; goto Lidentity;
        Lidentity:
            nextToken();
            auto e2 = parseShiftExp();
            e = new AST.IdentityExp(op, loc, e, e2);
            break;

        case TOK.lessThan:       op = EXP.lessThan;       goto Lcmp;
        case TOK.lessOrEqual:    op = EXP.lessOrEqual;    goto Lcmp;
        case TOK.greaterThan:    op = EXP.greaterThan;    goto Lcmp;
        case TOK.greaterOrEqual: op = EXP.greaterOrEqual; goto Lcmp;
        Lcmp:
            nextToken();
            auto e2 = parseShiftExp();
            e = new AST.CmpExp(op, loc, e, e2);
            break;

        case TOK.in_:
            nextToken();
            auto e2 = parseShiftExp();
            e = new AST.InExp(loc, e, e2);
            break;

        default:
            break;
        }
        return e;
    }

    private AST.Expression parseAndExp()
    {
        Loc loc = token.loc;
        auto e = parseCmpExp();
        while (token.value == TOK.and)
        {
            checkParens(TOK.and, e);
            nextToken();
            auto e2 = parseCmpExp();
            checkParens(TOK.and, e2);
            e = new AST.AndExp(loc, e, e2);
            loc = token.loc;
        }
        return e;
    }

    private AST.Expression parseXorExp()
    {
        const loc = token.loc;

        auto e = parseAndExp();
        while (token.value == TOK.xor)
        {
            checkParens(TOK.xor, e);
            nextToken();
            auto e2 = parseAndExp();
            checkParens(TOK.xor, e2);
            e = new AST.XorExp(loc, e, e2);
        }
        return e;
    }

    private AST.Expression parseOrExp()
    {
        const loc = token.loc;

        auto e = parseXorExp();
        while (token.value == TOK.or)
        {
            checkParens(TOK.or, e);
            nextToken();
            auto e2 = parseXorExp();
            checkParens(TOK.or, e2);
            e = new AST.OrExp(loc, e, e2);
        }
        return e;
    }

    private AST.Expression parseAndAndExp()
    {
        const loc = token.loc;

        auto e = parseOrExp();
        while (token.value == TOK.andAnd)
        {
            nextToken();
            auto e2 = parseOrExp();
            e = new AST.LogicalExp(loc, EXP.andAnd, e, e2);
        }
        return e;
    }

    private AST.Expression parseOrOrExp()
    {
        const loc = token.loc;

        auto e = parseAndAndExp();
        while (token.value == TOK.orOr)
        {
            nextToken();
            auto e2 = parseAndAndExp();
            e = new AST.LogicalExp(loc, EXP.orOr, e, e2);
        }
        return e;
    }

    private AST.Expression parseCondExp()
    {
        const loc = token.loc;

        auto e = parseOrOrExp();
        if (token.value == TOK.question)
        {
            nextToken();
            auto e1 = parseExpression();
            check(TOK.colon);
            auto e2 = parseCondExp();
            e = new AST.CondExp(loc, e, e1, e2);
        }
        return e;
    }

    AST.Expression parseAssignExp()
    {
        AST.Expression e;
        e = parseCondExp();
        if (e is null)
            return e;

        // require parens for e.g. `t ? a = 1 : b = 2`
        void checkRequiredParens()
        {
            if (e.op == EXP.question && !e.parens)
                dmd.errors.error(e.loc, "`%s` must be surrounded by parentheses when next to operator `%s`",
                    e.toChars(), Token.toChars(token.value));
        }

        const loc = token.loc;
        switch (token.value)
        {
        case TOK.assign:
            checkRequiredParens();
            nextToken();
            auto e2 = parseAssignExp();
            e = new AST.AssignExp(loc, e, e2);
            break;

        case TOK.addAssign:
            checkRequiredParens();
            nextToken();
            auto e2 = parseAssignExp();
            e = new AST.AddAssignExp(loc, e, e2);
            break;

        case TOK.minAssign:
            checkRequiredParens();
            nextToken();
            auto e2 = parseAssignExp();
            e = new AST.MinAssignExp(loc, e, e2);
            break;

        case TOK.mulAssign:
            checkRequiredParens();
            nextToken();
            auto e2 = parseAssignExp();
            e = new AST.MulAssignExp(loc, e, e2);
            break;

        case TOK.divAssign:
            checkRequiredParens();
            nextToken();
            auto e2 = parseAssignExp();
            e = new AST.DivAssignExp(loc, e, e2);
            break;

        case TOK.modAssign:
            checkRequiredParens();
            nextToken();
            auto e2 = parseAssignExp();
            e = new AST.ModAssignExp(loc, e, e2);
            break;

        case TOK.powAssign:
            checkRequiredParens();
            nextToken();
            auto e2 = parseAssignExp();
            e = new AST.PowAssignExp(loc, e, e2);
            break;

        case TOK.andAssign:
            checkRequiredParens();
            nextToken();
            auto e2 = parseAssignExp();
            e = new AST.AndAssignExp(loc, e, e2);
            break;

        case TOK.orAssign:
            checkRequiredParens();
            nextToken();
            auto e2 = parseAssignExp();
            e = new AST.OrAssignExp(loc, e, e2);
            break;

        case TOK.xorAssign:
            checkRequiredParens();
            nextToken();
            auto e2 = parseAssignExp();
            e = new AST.XorAssignExp(loc, e, e2);
            break;

        case TOK.leftShiftAssign:
            checkRequiredParens();
            nextToken();
            auto e2 = parseAssignExp();
            e = new AST.ShlAssignExp(loc, e, e2);
            break;

        case TOK.rightShiftAssign:
            checkRequiredParens();
            nextToken();
            auto e2 = parseAssignExp();
            e = new AST.ShrAssignExp(loc, e, e2);
            break;

        case TOK.unsignedRightShiftAssign:
            checkRequiredParens();
            nextToken();
            auto e2 = parseAssignExp();
            e = new AST.UshrAssignExp(loc, e, e2);
            break;

        case TOK.concatenateAssign:
            checkRequiredParens();
            nextToken();
            auto e2 = parseAssignExp();
            e = new AST.CatAssignExp(loc, e, e2);
            break;

        default:
            break;
        }

        return e;
    }

    /*************************
     * Collect argument list.
     * Assume current token is ',', '$(LPAREN)' or '['.
     */
    private AST.Expressions* parseArguments()
    {
        // function call
        AST.Expressions* arguments;

        arguments = new AST.Expressions();
        const endtok = token.value == TOK.leftBracket ? TOK.rightBracket : TOK.rightParenthesis;

        nextToken();

        while (token.value != endtok && token.value != TOK.endOfFile)
        {
            auto arg = parseAssignExp();
            arguments.push(arg);
            if (token.value != TOK.comma)
                break;

            nextToken(); //comma
        }

        check(endtok);

        return arguments;
    }

    /*******************************************
     */
    private AST.Expression parseNewExp(AST.Expression thisexp)
    {
        const loc = token.loc;

        nextToken();
        AST.Expressions* newargs = null;
        AST.Expressions* arguments = null;
        if (token.value == TOK.leftParenthesis)
        {
            newargs = parseArguments();
        }

        // An anonymous nested class starts with "class"
        if (token.value == TOK.class_)
        {
            nextToken();
            if (token.value == TOK.leftParenthesis)
                arguments = parseArguments();

            AST.BaseClasses* baseclasses = null;
            if (token.value != TOK.leftCurly)
                baseclasses = parseBaseClasses();

            Identifier id = null;
            AST.Dsymbols* members = null;

            if (token.value != TOK.leftCurly)
            {
                error("`{ members }` expected for anonymous class");
            }
            else
            {
                nextToken();
                members = parseDeclDefs(0);
                if (token.value != TOK.rightCurly)
                    error("class member expected");
                nextToken();
            }

            auto cd = new AST.ClassDeclaration(loc, id, baseclasses, members, false);
            auto e = new AST.NewAnonClassExp(loc, thisexp, newargs, cd, arguments);
            return e;
        }

        const stc = parseTypeCtor();
        auto t = parseBasicType(true);
        t = parseTypeSuffixes(t);
        t = t.addSTC(stc);
        if (t.ty == Taarray)
        {
            AST.TypeAArray taa = cast(AST.TypeAArray)t;
            AST.Type index = taa.index;
            auto edim = AST.typeToExpression(index);
            if (!edim)
            {
                error("cannot create a `%s` with `new`", t.toChars);
                return new AST.NullExp(loc);
            }
            t = new AST.TypeSArray(taa.next, edim);
        }
        else if (token.value == TOK.leftParenthesis && t.ty != Tsarray)
        {
            arguments = parseArguments();
        }

        auto e = new AST.NewExp(loc, thisexp, newargs, t, arguments);
        return e;
    }

    /**********************************************
     */
    private void addComment(AST.Dsymbol s, const(char)* blockComment)
    {
        if (s !is null)
            this.addComment(s, blockComment.toDString());
    }

    private void addComment(AST.Dsymbol s, const(char)[] blockComment)
    {
        if (s !is null)
        {
            s.addComment(combineComments(blockComment, token.lineComment, true));
            token.lineComment = null;
        }
    }

    /**********************************************
     * Recognize builtin @ attributes
     * Params:
     *  ident = identifier
     * Returns:
     *  storage class for attribute, 0 if not
     */
    static StorageClass isBuiltinAtAttribute(Identifier ident)
    {
        return (ident == Id.property) ? STC.property :
               (ident == Id.nogc)     ? STC.nogc     :
               (ident == Id.safe)     ? STC.safe     :
               (ident == Id.trusted)  ? STC.trusted  :
               (ident == Id.system)   ? STC.system   :
               (ident == Id.live)     ? STC.live     :
               (ident == Id.future)   ? STC.future   :
               (ident == Id.disable)  ? STC.disable  :
               0;
    }

    enum StorageClass atAttrGroup =
                STC.property |
                STC.nogc     |
                STC.safe     |
                STC.trusted  |
                STC.system   |
                STC.live     |
                /*STC.future   |*/ // probably should be included
                STC.disable;
}

enum PREC : int
{
    zero,
    expr,
    assign,
    cond,
    oror,
    andand,
    or,
    xor,
    and,
    equal,
    rel,
    shift,
    add,
    mul,
    pow,
    unary,
    primary,
}

/**********************************
 * Set operator precedence for each operator.
 *
 * Used by hdrgen
 */
immutable PREC[EXP.max + 1] precedence =
[
    EXP.type : PREC.expr,
    EXP.error : PREC.expr,
    EXP.objcClassReference : PREC.expr, // Objective-C class reference, same as EXP.type

    EXP.typeof_ : PREC.primary,
    EXP.mixin_ : PREC.primary,

    EXP.import_ : PREC.primary,
    EXP.dotVariable : PREC.primary,
    EXP.scope_ : PREC.primary,
    EXP.identifier : PREC.primary,
    EXP.this_ : PREC.primary,
    EXP.super_ : PREC.primary,
    EXP.int64 : PREC.primary,
    EXP.float64 : PREC.primary,
    EXP.complex80 : PREC.primary,
    EXP.null_ : PREC.primary,
    EXP.string_ : PREC.primary,
    EXP.arrayLiteral : PREC.primary,
    EXP.assocArrayLiteral : PREC.primary,
    EXP.classReference : PREC.primary,
    EXP.file : PREC.primary,
    EXP.fileFullPath : PREC.primary,
    EXP.line : PREC.primary,
    EXP.moduleString : PREC.primary,
    EXP.functionString : PREC.primary,
    EXP.prettyFunction : PREC.primary,
    EXP.typeid_ : PREC.primary,
    EXP.is_ : PREC.primary,
    EXP.assert_ : PREC.primary,
    EXP.halt : PREC.primary,
    EXP.template_ : PREC.primary,
    EXP.dSymbol : PREC.primary,
    EXP.function_ : PREC.primary,
    EXP.variable : PREC.primary,
    EXP.symbolOffset : PREC.primary,
    EXP.structLiteral : PREC.primary,
    EXP.compoundLiteral : PREC.primary,
    EXP.arrayLength : PREC.primary,
    EXP.delegatePointer : PREC.primary,
    EXP.delegateFunctionPointer : PREC.primary,
    EXP.remove : PREC.primary,
    EXP.tuple : PREC.primary,
    EXP.traits : PREC.primary,
    EXP.default_ : PREC.primary,
    EXP.overloadSet : PREC.primary,
    EXP.void_ : PREC.primary,
    EXP.vectorArray : PREC.primary,
    EXP._Generic : PREC.primary,

    // post
    EXP.dotTemplateInstance : PREC.primary,
    EXP.dotIdentifier : PREC.primary,
    EXP.dotTemplateDeclaration : PREC.primary,
    EXP.dot : PREC.primary,
    EXP.dotType : PREC.primary,
    EXP.plusPlus : PREC.primary,
    EXP.minusMinus : PREC.primary,
    EXP.prePlusPlus : PREC.primary,
    EXP.preMinusMinus : PREC.primary,
    EXP.call : PREC.primary,
    EXP.slice : PREC.primary,
    EXP.array : PREC.primary,
    EXP.index : PREC.primary,

    EXP.delegate_ : PREC.unary,
    EXP.address : PREC.unary,
    EXP.star : PREC.unary,
    EXP.negate : PREC.unary,
    EXP.uadd : PREC.unary,
    EXP.not : PREC.unary,
    EXP.tilde : PREC.unary,
    EXP.delete_ : PREC.unary,
    EXP.new_ : PREC.unary,
    EXP.newAnonymousClass : PREC.unary,
    EXP.cast_ : PREC.unary,
    EXP.throw_ : PREC.unary,

    EXP.vector : PREC.unary,
    EXP.pow : PREC.pow,

    EXP.mul : PREC.mul,
    EXP.div : PREC.mul,
    EXP.mod : PREC.mul,

    EXP.add : PREC.add,
    EXP.min : PREC.add,
    EXP.concatenate : PREC.add,

    EXP.leftShift : PREC.shift,
    EXP.rightShift : PREC.shift,
    EXP.unsignedRightShift : PREC.shift,

    EXP.lessThan : PREC.rel,
    EXP.lessOrEqual : PREC.rel,
    EXP.greaterThan : PREC.rel,
    EXP.greaterOrEqual : PREC.rel,
    EXP.in_ : PREC.rel,

    /* Note that we changed precedence, so that < and != have the same
     * precedence. This change is in the parser, too.
     */
    EXP.equal : PREC.rel,
    EXP.notEqual : PREC.rel,
    EXP.identity : PREC.rel,
    EXP.notIdentity : PREC.rel,

    EXP.and : PREC.and,
    EXP.xor : PREC.xor,
    EXP.or : PREC.or,

    EXP.andAnd : PREC.andand,
    EXP.orOr : PREC.oror,

    EXP.question : PREC.cond,

    EXP.assign : PREC.assign,
    EXP.construct : PREC.assign,
    EXP.blit : PREC.assign,
    EXP.addAssign : PREC.assign,
    EXP.minAssign : PREC.assign,
    EXP.concatenateAssign : PREC.assign,
    EXP.concatenateElemAssign : PREC.assign,
    EXP.concatenateDcharAssign : PREC.assign,
    EXP.mulAssign : PREC.assign,
    EXP.divAssign : PREC.assign,
    EXP.modAssign : PREC.assign,
    EXP.powAssign : PREC.assign,
    EXP.leftShiftAssign : PREC.assign,
    EXP.rightShiftAssign : PREC.assign,
    EXP.unsignedRightShiftAssign : PREC.assign,
    EXP.andAssign : PREC.assign,
    EXP.orAssign : PREC.assign,
    EXP.xorAssign : PREC.assign,

    EXP.comma : PREC.expr,
    EXP.declaration : PREC.expr,

    EXP.interval : PREC.assign,
];

enum ParseStatementFlags : int
{
    semi          = 1,        // empty ';' statements are allowed, but deprecated
    scope_        = 2,        // start a new scope
    curly         = 4,        // { } statement is required
    curlyScope    = 8,        // { } starts a new scope
    semiOk        = 0x10,     // empty ';' are really ok
}

struct PrefixAttributes(AST)
{
    StorageClass storageClass;
    AST.Expression depmsg;
    LINK link;
    AST.Visibility visibility;
    bool setAlignment;
    AST.Expression ealign;
    AST.Expressions* udas;
    const(char)* comment;
}

/// The result of the `ParseLinkage` function
struct ParsedLinkage(AST)
{
    /// What linkage was specified
    LINK link;
    /// If `extern(C++, class|struct)`, contains the `class|struct`
    CPPMANGLE cppmangle;
    /// If `extern(C++, some.identifier)`, will be the identifiers
    AST.Identifiers* idents;
    /// If `extern(C++, (some_tuple_expression)|"string"), will be the expressions
    AST.Expressions* identExps;
}


/*********************************** Private *************************************/

/***********************
 * How multiple declarations are parsed.
 * If 1, treat as C.
 * If 0, treat:
 *      int *p, i;
 * as:
 *      int* p;
 *      int* i;
 */
private enum CDECLSYNTAX = 0;

/*****
 * Support C cast syntax:
 *      (type)(expression)
 */
private enum CCASTSYNTAX = 1;

/*****
 * Support postfix C array declarations, such as
 *      int a[3][4];
 */
private enum CARRAYDECL = 1;

/*****************************
 * Destructively extract storage class from pAttrs.
 */
private StorageClass getStorageClass(AST)(PrefixAttributes!(AST)* pAttrs)
{
    StorageClass stc = STC.undefined_;
    if (pAttrs)
    {
        stc = pAttrs.storageClass;
        pAttrs.storageClass = STC.undefined_;
    }
    return stc;
}

/**************************************
 * dump mixin expansion to file for better debugging
 */
private bool writeMixin(const(char)[] s, ref Loc loc)
{
    if (!global.params.mixinOut)
        return false;

    OutBuffer* ob = global.params.mixinOut;

    ob.writestring("// expansion at ");
    ob.writestring(loc.toChars());
    ob.writenl();

    global.params.mixinLines++;

    loc = Loc(global.params.mixinFile, global.params.mixinLines + 1, loc.charnum);

    // write by line to create consistent line endings
    size_t lastpos = 0;
    for (size_t i = 0; i < s.length; ++i)
    {
        // detect LF and CRLF
        const c = s[i];
        if (c == '\n' || (c == '\r' && i+1 < s.length && s[i+1] == '\n'))
        {
            ob.writestring(s[lastpos .. i]);
            ob.writenl();
            global.params.mixinLines++;
            if (c == '\r')
                ++i;
            lastpos = i + 1;
        }
    }

    if(lastpos < s.length)
        ob.writestring(s[lastpos .. $]);

    if (s.length == 0 || s[$-1] != '\n')
    {
        ob.writenl(); // ensure empty line after expansion
        global.params.mixinLines++;
    }
    ob.writenl();
    global.params.mixinLines++;

    return true;
}

<|MERGE_RESOLUTION|>--- conflicted
+++ resolved
@@ -4287,195 +4287,7 @@
             /* Handle these later:
              *   alias StorageClasses type ident;
              */
-<<<<<<< HEAD
             isAliasDeclaration = true;
-=======
-            if (token.value == TOK.identifier && hasOptionalParensThen(peek(&token), TOK.assign))
-            {
-                auto a = new AST.Dsymbols();
-                while (1)
-                {
-                    auto ident = token.ident;
-                    nextToken();
-                    AST.TemplateParameters* tpl = null;
-                    if (token.value == TOK.leftParenthesis)
-                        tpl = parseTemplateParameterList();
-                    check(TOK.assign);
-
-                    bool hasParsedAttributes;
-                    void parseAttributes()
-                    {
-                        if (hasParsedAttributes) // only parse once
-                            return;
-                        hasParsedAttributes = true;
-                        udas = null;
-                        storage_class = STC.undefined_;
-                        link = linkage;
-                        linkloc = this.linkLoc;
-                        setAlignment = false;
-                        ealign = null;
-                        parseStorageClasses(storage_class, link, setAlignment, ealign, udas, linkloc);
-                    }
-
-                    if (token.value == TOK.at)
-                        parseAttributes;
-
-                    AST.Declaration v;
-                    AST.Dsymbol s;
-
-                    // try to parse function type:
-                    // TypeCtors? BasicType ( Parameters ) MemberFunctionAttributes
-                    bool attributesAppended;
-                    const StorageClass funcStc = parseTypeCtor();
-                    Token* tlu = &token;
-                    Token* tk;
-                    if (token.value != TOK.function_ &&
-                        token.value != TOK.delegate_ &&
-                        isBasicType(&tlu) && tlu &&
-                        tlu.value == TOK.leftParenthesis)
-                    {
-                        AST.Type tret = parseBasicType();
-                        auto parameterList = parseParameterList(null);
-
-                        parseAttributes();
-                        if (udas)
-                            error("user-defined attributes not allowed for `alias` declarations");
-
-                        attributesAppended = true;
-                        storage_class = appendStorageClass(storage_class, funcStc);
-                        AST.Type tf = new AST.TypeFunction(parameterList, tret, link, storage_class);
-                        v = new AST.AliasDeclaration(loc, ident, tf);
-                    }
-                    else if (token.value == TOK.function_ ||
-                        token.value == TOK.delegate_ ||
-                        token.value == TOK.leftParenthesis &&
-                            skipAttributes(peekPastParen(&token), &tk) &&
-                            (tk.value == TOK.goesTo || tk.value == TOK.leftCurly) ||
-                        token.value == TOK.leftCurly ||
-                        token.value == TOK.identifier && peekNext() == TOK.goesTo ||
-                        token.value == TOK.ref_ && peekNext() == TOK.leftParenthesis &&
-                            skipAttributes(peekPastParen(peek(&token)), &tk) &&
-                            (tk.value == TOK.goesTo || tk.value == TOK.leftCurly)
-                       )
-                    {
-                        // function (parameters) { statements... }
-                        // delegate (parameters) { statements... }
-                        // (parameters) { statements... }
-                        // (parameters) => expression
-                        // { statements... }
-                        // identifier => expression
-                        // ref (parameters) { statements... }
-                        // ref (parameters) => expression
-
-                        s = parseFunctionLiteral();
-
-                        if (udas !is null)
-                        {
-                            if (storage_class != 0)
-                                error("Cannot put a storage-class in an alias declaration.");
-                            // parseAttributes shouldn't have set these variables
-                            assert(link == linkage && !setAlignment && ealign is null);
-                            auto tpl_ = cast(AST.TemplateDeclaration) s;
-                            if (tpl_ is null || tpl_.members.dim != 1)
-                            {
-                                error("user-defined attributes are not allowed on `alias` declarations");
-                            }
-                            else
-                            {
-                                auto fd = cast(AST.FuncLiteralDeclaration) (*tpl_.members)[0];
-                                auto tf = cast(AST.TypeFunction) fd.type;
-                                assert(tf.parameterList.parameters.dim > 0);
-                                auto as = new AST.Dsymbols();
-                                (*tf.parameterList.parameters)[0].userAttribDecl = new AST.UserAttributeDeclaration(udas, as);
-                            }
-                        }
-
-                        v = new AST.AliasDeclaration(loc, ident, s);
-                    }
-                    else
-                    {
-                        parseAttributes();
-                        // type
-                        if (udas)
-                            error("user-defined attributes not allowed for `%s` declarations", Token.toChars(tok));
-
-                        auto t = parseType();
-
-                        // Disallow meaningless storage classes on type aliases
-                        if (storage_class)
-                        {
-                            // Don't raise errors for STC that are part of a function/delegate type, e.g.
-                            // `alias F = ref pure nothrow @nogc @safe int function();`
-                            auto tp = t.isTypePointer;
-                            const isFuncType = (tp && tp.next.isTypeFunction) || t.isTypeDelegate;
-                            const remStc = isFuncType ? (storage_class & ~STC.FUNCATTR) : storage_class;
-
-                            if (remStc)
-                            {
-                                OutBuffer buf;
-                                AST.stcToBuffer(&buf, remStc);
-                                // @@@DEPRECATED_2.093@@@
-                                // Deprecated in 2020-07, can be made an error in 2.103
-                                deprecation("storage class `%s` has no effect in type aliases", buf.peekChars());
-                            }
-                        }
-
-                        v = new AST.AliasDeclaration(loc, ident, t);
-                    }
-                    if (!attributesAppended)
-                        storage_class = appendStorageClass(storage_class, funcStc);
-                    v.storage_class = storage_class;
-
-                    s = v;
-                    if (tpl)
-                    {
-                        auto a2 = new AST.Dsymbols();
-                        a2.push(s);
-                        auto tempdecl = new AST.TemplateDeclaration(loc, ident, tpl, null, a2);
-                        s = tempdecl;
-                    }
-                    if (link != linkage)
-                    {
-                        auto a2 = new AST.Dsymbols();
-                        a2.push(s);
-                        s = new AST.LinkDeclaration(linkloc, link, a2);
-                    }
-                    a.push(s);
-
-                    switch (token.value)
-                    {
-                    case TOK.semicolon:
-                        nextToken();
-                        addComment(s, comment);
-                        break;
-
-                    case TOK.comma:
-                        nextToken();
-                        addComment(s, comment);
-                        if (token.value != TOK.identifier)
-                        {
-                            error("identifier expected following comma, not `%s`", token.toChars());
-                            break;
-                        }
-                        if (peekNext() != TOK.assign && peekNext() != TOK.leftParenthesis)
-                        {
-                            error("`=` expected following identifier");
-                            nextToken();
-                            break;
-                        }
-                        continue;
-
-                    default:
-                        error("semicolon expected to close `%s` declaration", Token.toChars(tok));
-                        break;
-                    }
-                    break;
-                }
-                return a;
-            }
-
-            // alias StorageClasses type ident;
->>>>>>> 2cf49c9b
         }
 
         AST.Type ts;
@@ -4977,12 +4789,18 @@
                         // parseAttributes shouldn't have set these variables
                         assert(link == linkage && !setAlignment && ealign is null);
                         auto tpl_ = cast(AST.TemplateDeclaration) s;
-                        assert(tpl_ !is null && tpl_.members.dim == 1);
-                        auto fd = cast(AST.FuncLiteralDeclaration) (*tpl_.members)[0];
-                        auto tf = cast(AST.TypeFunction) fd.type;
-                        assert(tf.parameterList.parameters.dim > 0);
-                        auto as = new AST.Dsymbols();
-                        (*tf.parameterList.parameters)[0].userAttribDecl = new AST.UserAttributeDeclaration(udas, as);
+                        if (tpl_ is null || tpl_.members.dim != 1)
+                        {
+                            error("user-defined attributes are not allowed on `alias` declarations");
+                        }
+                        else
+                        {
+                            auto fd = cast(AST.FuncLiteralDeclaration) (*tpl_.members)[0];
+                            auto tf = cast(AST.TypeFunction) fd.type;
+                            assert(tf.parameterList.parameters.dim > 0);
+                            auto as = new AST.Dsymbols();
+                            (*tf.parameterList.parameters)[0].userAttribDecl = new AST.UserAttributeDeclaration(udas, as);
+                        }
                     }
 
                     v = new AST.AliasDeclaration(loc, ident, s);
