--- conflicted
+++ resolved
@@ -1175,15 +1175,9 @@
         WASI,
     }
 
-<<<<<<< HEAD
     ubyte longsize;           /// size of a C `long` or `unsigned long` type
     ubyte long_doublesize;    /// size of a C `long double`
     ubyte wchar_tsize;        /// size of a C `wchar_t` type
-=======
-    uint longsize;            /// size of a C `long` or `unsigned long` type
-    uint long_doublesize;     /// size of a C `long double`
-    uint wchar_tsize;         /// size of a C `wchar_t` type
->>>>>>> e53eaab5
     Runtime runtime;          /// vendor of the C runtime to link against
 
     extern (D) void initialize(ref const Param params, ref const Target target)
