--- conflicted
+++ resolved
@@ -45,10 +45,7 @@
     void reserve(d_size_t nbytes);
     void setsize(d_size_t size);
     void reset();
-<<<<<<< HEAD
-=======
     void write(const void *data, size_t nbytes);
->>>>>>> a6a23d37
     void writestring(const char *string);
     void prependstring(const char *string);
     void writenl();                     // write newline
