--- conflicted
+++ resolved
@@ -278,12 +278,8 @@
     Symbol *cpp_type_info_ptr_sym;      // cached instance of class Id.cpp_type_info_ptr
 
     static ClassDeclaration *create(Loc loc, Identifier *id, BaseClasses *baseclasses, Dsymbols *members, bool inObject);
-<<<<<<< HEAD
+    const char *toPrettyChars(bool QualifyTypes = false);
     ClassDeclaration *syntaxCopy(Dsymbol *s);
-=======
-    const char *toPrettyChars(bool QualifyTypes = false);
-    Dsymbol *syntaxCopy(Dsymbol *s);
->>>>>>> 599c1b32
     Scope *newScope(Scope *sc);
     bool isBaseOf2(ClassDeclaration *cd);
 
