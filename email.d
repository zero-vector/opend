/++
	Create MIME emails with things like HTML, attachments, and send with convenience wrappers around std.net.curl's SMTP function, or read email from an mbox file.
+/
module arsd.email;

import std.net.curl;
pragma(lib, "curl");

import std.base64;
import std.string;
import std.range;
import std.utf;
<<<<<<< HEAD
import std.array;
import std.algorithm.iteration;
=======
>>>>>>> 6f69cb1d

import arsd.characterencodings;

//         import std.uuid;
// smtpMessageBoundary = randomUUID().toString();

// SEE ALSO: std.net.curl.SMTP

///
struct RelayInfo {
	string server; ///
	string username; ///
	string password; ///
}

///
struct MimeAttachment {
	string type; ///
	string filename; ///
	const(ubyte)[] content; ///
	string id; ///
}

///
enum ToType {
	to,
	cc,
	bcc
}


/++
	For OUTGOING email


	To use:

	---
	auto message = new EmailMessage();
	message.to ~= "someuser@example.com";
	message.from = "youremail@example.com";
	message.subject = "My Subject";
	message.setTextBody("hi there");
	//message.toString(); // get string to send externally
	message.send(); // send via some relay
	// may also set replyTo, etc
	---
+/
class EmailMessage {
	///
	void setHeader(string name, string value) {
		headers ~= name ~ ": " ~ value;
	}

	string[] to;  ///
	string[] cc;  ///
	string[] bcc;  ///
	string from;  ///
	string replyTo;  ///
	string inReplyTo;  ///
	string textBody;
	string htmlBody;
	string subject;  ///

	string[] headers;

	/** If you use the send method with an SMTP server, you don't want to change this.
	 * 
	 * While RFC 2045 mandates CRLF as a lineseperator, there are some edge-cases where this won't work.
	 * When passing the E-Mail string to a unix program which handles communication with the SMTP server, some (i.e. qmail) 
	 * expect the system lineseperator (LF) instead.
	 * Notably, the google mail REST API will choke on CRLF lineseps and produce strange emails (as of 2024).
	 */
	string linesep = "\r\n";

	private bool isMime = false;
	private bool isHtml = false;

	///
	void addRecipient(string name, string email, ToType how = ToType.to) {
		addRecipient(`"`~name~`" <`~email~`>`, how);
	}

	///
	void addRecipient(string who, ToType how = ToType.to) {
		final switch(how) {
			case ToType.to:
				to ~= who;
			break;
			case ToType.cc:
				cc ~= who;
			break;
			case ToType.bcc:
				bcc ~= who;
			break;
		}
	}

	///
	void setTextBody(string text) {
		textBody = text.strip;
	}
	/// automatically sets a text fallback if you haven't already
	void setHtmlBody()(string html) {
		isMime = true;
		isHtml = true;
		htmlBody = html;

		import arsd.htmltotext;
		if(textBody is null)
			textBody = htmlToText(html);
	}

	const(MimeAttachment)[] attachments;

	/++
		The filename is what is shown to the user, not the file on your sending computer. It should NOT have a path in it.

		---
			message.addAttachment("text/plain", "something.txt", std.file.read("/path/to/local/something.txt"));
		---
	+/
	void addAttachment(string mimeType, string filename, const void[] content, string id = null) {
		isMime = true;
		attachments ~= MimeAttachment(mimeType, filename, cast(const(ubyte)[]) content, id);
	}

	/// in the html, use img src="cid:ID_GIVEN_HERE"
	void addInlineImage(string id, string mimeType, string filename, const void[] content) {
		assert(isHtml);
		isMime = true;
		inlineImages ~= MimeAttachment(mimeType, filename, cast(const(ubyte)[]) content, id);
	}

	const(MimeAttachment)[] inlineImages;


	/* we should build out the mime thingy
		related
			mixed
			alternate
	*/

	/// Returns the MIME formatted email string, including encoded attachments
	override string toString() {
		assert(!isHtml || (isHtml && isMime));

		auto headers = this.headers;

		if(to.length)
			headers ~= "To: " ~ join(to, ", ");
		if(cc.length)
			headers ~= "Cc: " ~ join(cc, ", ");

		if(from.length)
			headers ~= "From: " ~ from;

		if(subject !is null)
			headers ~= "Subject: " ~ subject;
		if(replyTo !is null)
			headers ~= "Reply-To: " ~ replyTo;
		if(inReplyTo !is null)
			headers ~= "In-Reply-To: " ~ inReplyTo;

		if(isMime)
			headers ~= "MIME-Version: 1.0";

	/+
		if(inlineImages.length) {
			headers ~= "Content-Type: multipart/related; boundary=" ~ boundary;
			// so we put the alternative inside asthe first attachment with as seconary boundary
			// then we do the images
		} else
		if(attachments.length)
			headers ~= "Content-Type: multipart/mixed; boundary=" ~ boundary;
		else if(isHtml)
			headers ~= "Content-Type: multipart/alternative; boundary=" ~ boundary;
		else
			headers ~= "Content-Type: text/plain; charset=UTF-8";
	+/


		string msgContent;

		if(isMime) {
			MimeContainer top;

			{
				MimeContainer mimeMessage;
				enum NO_TRANSFER_ENCODING = "Content-Transfer-Encoding: 8bit";
				if(isHtml) {
					auto alternative = new MimeContainer("multipart/alternative");
					alternative.stuff ~= new MimeContainer("text/plain; charset=UTF-8", textBody).with_header(NO_TRANSFER_ENCODING);
					alternative.stuff ~= new MimeContainer("text/html; charset=UTF-8", htmlBody).with_header(NO_TRANSFER_ENCODING);
					mimeMessage = alternative;
				} else {
					mimeMessage = new MimeContainer("text/plain; charset=UTF-8", textBody).with_header(NO_TRANSFER_ENCODING);
				}
				top = mimeMessage;
			}

			{
				MimeContainer mimeRelated;
				if(inlineImages.length) {
					mimeRelated = new MimeContainer("multipart/related");

					mimeRelated.stuff ~= top;
					top = mimeRelated;

					foreach(attachment; inlineImages) {
						auto mimeAttachment = new MimeContainer(attachment.type ~ "; name=\""~attachment.filename~"\"");
						mimeAttachment.headers ~= "Content-Transfer-Encoding: base64";
						mimeAttachment.headers ~= "Content-ID: <" ~ attachment.id ~ ">";
						mimeAttachment.content = encodeBase64Mime(cast(const(ubyte)[]) attachment.content, this.linesep);

						mimeRelated.stuff ~= mimeAttachment;
					}
				}
			}

			{
				MimeContainer mimeMixed;
				if(attachments.length) {
					mimeMixed = new MimeContainer("multipart/mixed");

					mimeMixed.stuff ~= top;
					top = mimeMixed;

					foreach(attachment; attachments) {
						auto mimeAttachment = new MimeContainer(attachment.type);
						mimeAttachment.headers ~= "Content-Disposition: attachment; filename=\""~attachment.filename~"\"";
						mimeAttachment.headers ~= "Content-Transfer-Encoding: base64";
						if(attachment.id.length)
							mimeAttachment.headers ~= "Content-ID: <" ~ attachment.id ~ ">";

						mimeAttachment.content = encodeBase64Mime(cast(const(ubyte)[]) attachment.content, this.linesep);

						mimeMixed.stuff ~= mimeAttachment;
					}
				}
			}

			headers ~= top.contentType;
			msgContent = top.toMimeString(true, this.linesep);
		} else {
			headers ~= "Content-Type: text/plain; charset=UTF-8";
			msgContent = textBody;
		}


		string msg;
		msg.reserve(htmlBody.length + textBody.length + 1024);

		foreach(header; headers)
			msg ~= header ~ this.linesep;
		if(msg.length) // has headers
			msg ~= this.linesep;

		msg ~= msgContent;

		return msg;
	}

	/// Sends via a given SMTP relay
	void send(RelayInfo mailServer = RelayInfo("smtp://localhost")) {
		auto smtp = SMTP(mailServer.server);

		smtp.verifyHost = false;
		smtp.verifyPeer = false;
		//smtp.verbose = true;

		{
			// std.net.curl doesn't work well with STARTTLS if you don't
			// put smtps://... and if you do, it errors if you can't start
			// with a TLS connection from the beginning.

			// This change allows ssl if it can.
			import std.net.curl;
			import etc.c.curl;
			smtp.handle.set(CurlOption.use_ssl, CurlUseSSL.tryssl);
		}

		if(mailServer.username.length)
			smtp.setAuthentication(mailServer.username, mailServer.password);

		const(char)[][] allRecipients;
		void processPerson(string person) {
			auto idx = person.indexOf("<");
			if(idx == -1)
				allRecipients ~= person;
			else {
				person = person[idx + 1 .. $];
				idx = person.indexOf(">");
				if(idx != -1)
					person = person[0 .. idx];

				allRecipients ~= person;
			}
		}
		foreach(person; to) processPerson(person);
		foreach(person; cc) processPerson(person);
		foreach(person; bcc) processPerson(person);

		smtp.mailTo(allRecipients);

		auto mailFrom = from;
		auto idx = mailFrom.indexOf("<");
		if(idx != -1)
			mailFrom = mailFrom[idx + 1 .. $];
		idx = mailFrom.indexOf(">");
		if(idx != -1)
			mailFrom = mailFrom[0 .. idx];

		smtp.mailFrom = mailFrom;
		smtp.message = this.toString();
		smtp.perform();
	}
}

///
void email(string to, string subject, string message, string from, RelayInfo mailServer = RelayInfo("smtp://localhost")) {
	auto msg = new EmailMessage();
	msg.from = from;
	msg.to = [to];
	msg.subject = subject;
	msg.textBody = message;
	msg.send(mailServer);
}

// private:

import std.conv;

/// for reading
class MimePart {
	string[] headers;
	immutable(ubyte)[] content;
	immutable(ubyte)[] encodedContent; // usually valid only for GPG, and will be cleared by creator; canonical form
	string textContent;
	MimePart[] stuff;

	string name;
	string charset;
	string type;
	string transferEncoding;
	string disposition;
	string id;
	string filename;
	// gpg signatures
	string gpgalg;
	string gpgproto;

	MimeAttachment toMimeAttachment() {
		if(type == "multipart/mixed" && stuff.length == 1)
			return stuff[0].toMimeAttachment;

		MimeAttachment att;
		att.type = type;
		if(att.type == "application/octet-stream" && filename.length == 0 && name.length > 0 ) {
			att.filename = name;
		} else {
			att.filename = filename;
		}
		att.id = id;
		att.content = content;
		return att;
	}

	this(immutable(ubyte)[][] lines, string contentType = null) {
		string boundary;

		void parseContentType(string content) {
			//{ import std.stdio; writeln("c=[", content, "]"); }
			foreach(k, v; breakUpHeaderParts(content)) {
				//{ import std.stdio; writeln("  k=[", k, "]; v=[", v, "]"); }
				switch(k) {
					case "root":
						type = v;
					break;
					case "name":
						name = v;
					break;
					case "charset":
						charset = v;
					break;
					case "boundary":
						boundary = v;
					break;
					default:
					case "micalg":
						gpgalg = v;
					break;
					case "protocol":
						gpgproto = v;
					break;
				}
			}
		}

		if(contentType is null) {
			// read headers immediately...
			auto copyOfLines = lines;
			immutable(ubyte)[] currentHeader;

			void commitHeader() {
				if(currentHeader.length == 0)
					return;
				string h = decodeEncodedWord(cast(string) currentHeader);
				headers ~= h;
				currentHeader = null;

				auto idx = h.indexOf(":");
				if(idx != -1) {
					auto name = h[0 .. idx].strip.toLower;
					auto content = h[idx + 1 .. $].strip;

					string[4] filenames_found;

					switch(name) {
						case "content-type":
							parseContentType(content);
						break;
						case "content-transfer-encoding":
							transferEncoding = content.toLower;
						break;
						case "content-disposition":
							foreach(k, v; breakUpHeaderParts(content)) {
								switch(k) {
									case "root":
										disposition = v;
									break;
									case "filename":
										filename = v;
									break;
									// FIXME: https://datatracker.ietf.org/doc/html/rfc2184#section-3 is what it is SUPPOSED to do
									case "filename*0":
										filenames_found[0] = v;
									break;
									case "filename*1":
										filenames_found[1] = v;
									break;
									case "filename*2":
										filenames_found[2] = v;
									break;
									case "filename*3":
										filenames_found[3] = v;
									break;
									default:
								}
							}
						break;
						case "content-id":
							id = content;
						break;
						default:
					}

					if (filenames_found[0] != "") {
						foreach (string v; filenames_found) {
							this.filename ~= v;
						}
					}
				}
			}

			foreach(line; copyOfLines) {
				lines = lines[1 .. $];
				if(line.length == 0)
					break;

				if(line[0] == ' ' || line[0] == '\t')
					currentHeader ~= (cast(string) line).stripLeft();
				else {
					if(currentHeader.length) {
						commitHeader();
					}
					currentHeader = line;
				}
			}

			commitHeader();
		} else {
			parseContentType(contentType);
		}

		// if it is multipart, find the start boundary. we'll break it up and fill in stuff
		// otherwise, all the data that follows is just content

		if(boundary.length) {
			immutable(ubyte)[][] partLines;
			bool inPart;
			foreach(line; lines) {
				if(line.startsWith("--" ~ boundary)) {
					if(inPart)
						stuff ~= new MimePart(partLines);
					inPart = true;
					partLines = null;

					if(line == "--" ~ boundary ~ "--")
						break; // all done
				}

				if(inPart) {
					partLines ~= line;
				} else {
					content ~= line ~ '\n';
				}
			}
		} else {
			foreach(line; lines) {
				content ~= line;

				if(transferEncoding != "base64")
					content ~= '\n';
			}
		}

		// store encoded content for GPG (should be cleared by caller if necessary)
		encodedContent = content;

		// decode the content..
		switch(transferEncoding) {
			case "base64":
				content = Base64.decode(cast(string) content);
			break;
			case "quoted-printable":
				content = decodeQuotedPrintable(cast(string) content);
			break;
			default:
				// no change needed (I hope)
		}

		if(type.indexOf("text/") == 0) {
			if(charset.length == 0)
				charset = "latin1";
			textContent = convertToUtf8Lossy(content, charset);
		}
	}
}

string[string] breakUpHeaderParts(string headerContent) {
	string[string] ret;

	string currentName = "root";
	string currentContent;
	bool inQuote = false;
	bool gettingName = false;
	bool ignoringSpaces = false;
	foreach(char c; headerContent) {
		if(ignoringSpaces) {
			if(c == ' ')
				continue;
			else
				ignoringSpaces = false;
		}

		if(gettingName) {
			if(c == '=') {
				gettingName = false;
				continue;
			}
			currentName ~= c;
		}

		if(c == '"') {
			inQuote = !inQuote;
			continue;
		}

		if(!inQuote && c == ';') {
			ret[currentName] = currentContent;
			ignoringSpaces = true;
			currentName = null;
			currentContent = null;

			gettingName = true;
			continue;
		}

		if(!gettingName)
			currentContent ~= c;
	}

	if(currentName.length)
		ret[currentName] = currentContent;

	return ret;
}

// for writing
class MimeContainer {
	private static int sequence;

	immutable string _contentType;
	immutable string boundary;

	string[] headers; // NOT including content-type
	string content;
	MimeContainer[] stuff;

	this(string contentType, string content = null) {
		this._contentType = contentType;
		this.content = content;
		sequence++;
		if(_contentType.indexOf("multipart/") == 0)
			boundary = "0016e64be86203dd36047610926a" ~ to!string(sequence);
	}

	@property string contentType() {
		string ct = "Content-Type: "~_contentType;
		if(boundary.length)
			ct ~= "; boundary=" ~ boundary;
		return ct;
	}


	string toMimeString(bool isRoot = false, string linesep="\r\n") {
		string ret;

		if(!isRoot) {
			ret ~= contentType;
			foreach(header; headers) {
				ret ~= linesep;
				ret ~= header;
			}
			ret ~= linesep ~ linesep;
		}

		ret ~= content;

		foreach(idx, thing; stuff) {
			assert(boundary.length);
			ret ~= linesep ~ "--" ~ boundary ~ linesep;
			ret ~= thing.toMimeString(false, linesep);
		}

		if(boundary.length)
			ret ~= linesep ~ "--" ~ boundary ~ "--";

		return ret;
	}
}

import std.algorithm : startsWith;
///
class IncomingEmailMessage {
	///
	this(string[] lines) {
		auto lns = cast(immutable(ubyte)[][])lines;
		this(lns, false);
	}

	///
	this(ref immutable(ubyte)[][] mboxLines, bool asmbox=true) @trusted {

		enum ParseState {
			lookingForFrom,
			readingHeaders,
			readingBody
		}

		auto state = (asmbox ? ParseState.lookingForFrom : ParseState.readingHeaders);
		string contentType;

		bool isMultipart;
		bool isHtml;
		immutable(ubyte)[][] mimeLines;

		string charset = "latin-1";

		string contentTransferEncoding;

		string headerName;
		string headerContent;
		void commitHeader() {
			if(headerName is null)
				return;

			headerName = headerName.toLower();
			headerContent = headerContent.strip();

			headerContent = decodeEncodedWord(headerContent);

			if(headerName == "content-type") {
				contentType = headerContent;
				if(contentType.indexOf("multipart/") != -1)
					isMultipart = true;
				else if(contentType.indexOf("text/html") != -1)
					isHtml = true;

				auto charsetIdx = contentType.indexOf("charset=");
				if(charsetIdx != -1) {
					string cs = contentType[charsetIdx + "charset=".length .. $];
					if(cs.length && cs[0] == '\"')
						cs = cs[1 .. $];

					auto quoteIdx = cs.indexOf("\"");
					if(quoteIdx != -1)
						cs = cs[0 .. quoteIdx];
					auto semicolonIdx = cs.indexOf(";");
					if(semicolonIdx != -1)
						cs = cs[0 .. semicolonIdx];

					cs = cs.strip();
					if(cs.length)
						charset = cs.toLower();
				}
			} else if(headerName == "from") {
				this.from = headerContent;
			} else if(headerName == "to") {
				this.to = headerContent;
			} else if(headerName == "subject") {
				this.subject = headerContent;
			} else if(headerName == "content-transfer-encoding") {
				contentTransferEncoding = headerContent;
			}

			headers[headerName] = headerContent;
			headerName = null;
			headerContent = null;
		}

		lineLoop: while(mboxLines.length) {
			// this can needlessly convert headers too, but that won't harm anything since they are 7 bit anyway
			auto line = convertToUtf8Lossy(mboxLines[0], charset);
			auto origline = line;
			line = line.stripRight;

			final switch(state) {
				case ParseState.lookingForFrom:
					if(line.startsWith("From "))
						state = ParseState.readingHeaders;
				break;
				case ParseState.readingHeaders:
					if(line.length == 0) {
						commitHeader();
						state = ParseState.readingBody;
					} else {
						if(line[0] == ' ' || line[0] == '\t') {
							headerContent ~= " " ~ line.stripLeft();
						} else {
							commitHeader();

							auto idx = line.indexOf(":");
							if(idx == -1)
								headerName = line;
							else {
								headerName = line[0 .. idx];
								headerContent = line[idx + 1 .. $].stripLeft();
							}
						}
					}
				break;
				case ParseState.readingBody:
					if (asmbox) {
						if(line.startsWith("From ")) {
							break lineLoop; // we're at the beginning of the next messsage
						}
						if(line.startsWith(">>From") || line.startsWith(">From")) {
							line = line[1 .. $];
						}
					}

					if(isMultipart) {
						mimeLines ~= mboxLines[0];
					} else if(isHtml) {
						// html with no alternative and no attachments
						htmlMessageBody ~= line ~ "\n";
					} else {
						// plain text!
						// we want trailing spaces for "format=flowed", for example, so...
						line = origline;
						size_t epos = line.length;
						while (epos > 0) {
							char ch = line.ptr[epos-1];
							if (ch >= ' ' || ch == '\t') break;
							--epos;
						}
						line = line.ptr[0..epos];
						textMessageBody ~= line ~ "\n";
					}
				break;
			}

			mboxLines = mboxLines[1 .. $];
		}

		if(mimeLines.length) {
			auto part = new MimePart(mimeLines, contentType);
			deeperInTheMimeTree:
			switch(part.type) {
				case "text/html":
					htmlMessageBody = part.textContent;
				break;
				case "text/plain":
					textMessageBody = part.textContent;
				break;
				case "multipart/alternative":
					foreach(p; part.stuff) {
						if(p.type == "text/html")
							htmlMessageBody = p.textContent;
						else if(p.type == "text/plain")
							textMessageBody = p.textContent;
					}
				break;
				case "multipart/related":
					// the first one is the message itself
					// after that comes attachments that can be rendered inline
					if(part.stuff.length) {
						auto msg = part.stuff[0];
						foreach(thing; part.stuff[1 .. $]) {
							// FIXME: should this be special?
							attachments ~= thing.toMimeAttachment();
						}
						part = msg;
						goto deeperInTheMimeTree;
					}
				break;
				case "multipart/mixed":
					if(part.stuff.length) {
						auto msg = part.stuff[0];
						foreach(thing; part.stuff[1 .. $]) {
							attachments ~= thing.toMimeAttachment();
						}
						part = msg;
						goto deeperInTheMimeTree;
					}

					// FIXME: the more proper way is:
					// check the disposition
					// if none, concat it to make a text message body
					// if inline it is prolly an image to be concated in the other body
					// if attachment, it is an attachment
				break;
				case "multipart/signed":
					// FIXME: it would be cool to actually check the signature
					if (part.stuff.length) {
						auto msg = part.stuff[0];
						//{ import std.stdio; writeln("hdrs: ", part.stuff[0].headers); }
						gpgalg = part.gpgalg;
						gpgproto = part.gpgproto;
						gpgmime = part;
						foreach (thing; part.stuff[1 .. $]) {
							attachments ~= thing.toMimeAttachment();
						}
						part = msg;
						goto deeperInTheMimeTree;
					}
				break;
				default:
					// FIXME: correctly handle more
					if(part.stuff.length) {
						part = part.stuff[0];
						goto deeperInTheMimeTree;
					}
			}
		} else {
			switch(contentTransferEncoding) {
				case "quoted-printable":
					if(textMessageBody.length)
						textMessageBody = convertToUtf8Lossy(decodeQuotedPrintable(textMessageBody), charset);
					if(htmlMessageBody.length)
						htmlMessageBody = convertToUtf8Lossy(decodeQuotedPrintable(htmlMessageBody), charset);
				break;
				case "base64":
					if(textMessageBody.length) {
						textMessageBody = textMessageBody.decodeBase64Mime.convertToUtf8Lossy(charset);
					}
					if(htmlMessageBody.length) {
						htmlMessageBody = htmlMessageBody.decodeBase64Mime.convertToUtf8Lossy(charset);
					}

				break;
				default:
					// nothing needed
			}
		}

		if(htmlMessageBody.length > 0 && textMessageBody.length == 0) {
			import arsd.htmltotext;
			textMessageBody = htmlToText(htmlMessageBody);
			textAutoConverted = true;
		}
	}

	///
	@property bool hasGPGSignature () const nothrow @trusted @nogc {
		MimePart mime = cast(MimePart)gpgmime; // sorry
		if (mime is null) return false;
		if (mime.type != "multipart/signed") return false;
		if (mime.stuff.length != 2) return false;
		if (mime.stuff[1].type != "application/pgp-signature") return false;
		if (mime.stuff[0].type.length <= 5 && mime.stuff[0].type[0..5] != "text/") return false;
		return true;
	}

	///
	ubyte[] extractGPGData () const nothrow @trusted {
		if (!hasGPGSignature) return null;
		MimePart mime = cast(MimePart)gpgmime; // sorry
		char[] res;
		res.reserve(mime.stuff[0].encodedContent.length); // more, actually
		foreach (string s; mime.stuff[0].headers[1..$]) {
			while (s.length && s[$-1] <= ' ') s = s[0..$-1];
			if (s.length == 0) return null; // wtf?! empty headers?
			res ~= s;
			res ~= "\r\n";
		}
		res ~= "\r\n";
		// extract content (see rfc3156)
		size_t pos = 0;
		auto ctt = mime.stuff[0].encodedContent;
		// last CR/LF is a part of mime signature, actually, so remove it
		if (ctt.length && ctt[$-1] == '\n') {
			ctt = ctt[0..$-1];
			if (ctt.length && ctt[$-1] == '\r') ctt = ctt[0..$-1];
		}
		while (pos < ctt.length) {
			auto epos = pos;
			while (epos < ctt.length && ctt.ptr[epos] != '\n') ++epos;
			auto xpos = epos;
			while (xpos > pos && ctt.ptr[xpos-1] <= ' ') --xpos; // according to rfc
			res ~= ctt[pos..xpos].dup;
			res ~= "\r\n"; // according to rfc
			pos = epos+1;
		}
		return cast(ubyte[])res;
	}

	///
	immutable(ubyte)[] extractGPGSignature () const nothrow @safe @nogc {
		if (!hasGPGSignature) return null;
		return gpgmime.stuff[1].content;
	}

	string[string] headers; ///

	string subject; ///

	string htmlMessageBody; ///
	string textMessageBody; ///

	string from; ///
	string to; ///

	bool textAutoConverted; ///

	MimeAttachment[] attachments; ///

	// gpg signature fields
	string gpgalg; ///
	string gpgproto; ///
	MimePart gpgmime; ///

	///
	string fromEmailAddress() {
		auto i = from.indexOf("<");
		if(i == -1)
			return from;
		auto e = from.indexOf(">");
		return from[i + 1 .. e];
	}

	///
	string toEmailAddress() {
		auto i = to.indexOf("<");
		if(i == -1)
			return to;
		auto e = to.indexOf(">");
		return to[i + 1 .. e];
	}
}

///
struct MboxMessages {
	immutable(ubyte)[][] linesRemaining;

	///
	this(immutable(ubyte)[] data) {
		linesRemaining = splitLinesWithoutDecoding(data);
		popFront();
	}

	IncomingEmailMessage currentFront;

	///
	IncomingEmailMessage front() {
		return currentFront;
	}

	///
	bool empty() {
		return currentFront is null;
	}

	///
	void popFront() {
		if(linesRemaining.length)
			currentFront = new IncomingEmailMessage(linesRemaining);
		else
			currentFront = null;
	}
}

///
MboxMessages processMboxData(immutable(ubyte)[] data) {
	return MboxMessages(data);
}

immutable(ubyte)[][] splitLinesWithoutDecoding(immutable(ubyte)[] data) {
	immutable(ubyte)[][] ret;

	size_t starting = 0;
	bool justSaw13 = false;
	foreach(idx, b; data) {
		if(b == 13)
			justSaw13 = true;

		if(b == 10) {
			auto use = idx;
			if(justSaw13)
				use--;

			ret ~= data[starting .. use];
			starting = idx + 1;
		}

		if(b != 13)
			justSaw13 = false;
	}

	if(starting < data.length)
		ret ~= data[starting .. $];

	return ret;
}

string decodeEncodedWord(string data) {
	string originalData = data;

	auto delimiter = data.indexOf("=?");
	if(delimiter == -1)
		return data;

	string ret;

	while(delimiter != -1) {
		ret ~= data[0 .. delimiter];
		data = data[delimiter + 2 .. $];

		string charset;
		string encoding;
		string encodedText;

		// FIXME: the insane things should probably throw an
		// exception that keeps a copy of orignal data for use later

		auto questionMark = data.indexOf("?");
		if(questionMark == -1) return originalData; // not sane

		charset = data[0 .. questionMark];
		data = data[questionMark + 1 .. $];

		questionMark = data.indexOf("?");
		if(questionMark == -1) return originalData; // not sane

		encoding = data[0 .. questionMark];
		data = data[questionMark + 1 .. $];

		questionMark = data.indexOf("?=");
		if(questionMark == -1) return originalData; // not sane

		encodedText = data[0 .. questionMark];
		data = data[questionMark + 2 .. $];

		delimiter = data.indexOf("=?");
		if (delimiter == 1 && data[0] == ' ') {
			// a single space between encoded words must be ignored because it is
			// used to separate multiple encoded words (RFC2047 says CRLF SPACE but a most clients
			// just use a space)
			data = data[1..$];
			delimiter = 0;
		}

		immutable(ubyte)[] decodedText;
		if(encoding == "Q" || encoding == "q")
			decodedText = decodeQuotedPrintable(encodedText);
		else if(encoding == "B" || encoding == "b")
			decodedText = cast(typeof(decodedText)) Base64.decode(encodedText);
		else
			return originalData; // wtf

		ret ~= convertToUtf8Lossy(decodedText, charset);
	}

	ret ~= data; // keep the rest since there could be trailing stuff

	return ret;
}

immutable(ubyte)[] decodeQuotedPrintable(string text) {
	immutable(ubyte)[] ret;

	int state = 0;
	ubyte hexByte;
	foreach(b; cast(immutable(ubyte)[]) text) {
		switch(state) {
			case 0:
				if(b == '=') {
					state++;
					hexByte = 0;
				} else if (b == '_') { // RFC2047 4.2.2: a _ may be used to represent a space
					ret ~= ' ';
				} else
					ret ~= b;
			break;
			case 1:
				if(b == '\n') {
					state = 0;
					continue;
				}
				goto case;
			case 2:
				int value;
				if(b >= '0' && b <= '9')
					value = b - '0';
				else if(b >= 'A' && b <= 'F')
					value = b - 'A' + 10;
				else if(b >= 'a' && b <= 'f')
					value = b - 'a' + 10;
				if(state == 1) {
					hexByte |= value << 4;
					state++;
				} else {
					hexByte |= value;
					ret ~= hexByte;
					state = 0;
				}
			break;
			default: assert(0);
		}
	}

	return ret;
}

/// Add header UFCS helper
auto with_header(MimeContainer container, string header){
	container.headers ~= header;
	return container;
}

/// Base64 range encoder UFCS helper.
alias base64encode = Base64.encoder;

/// Base64 encoded data with line length of 76 as mandated by RFC 2045 Section 6.8
string encodeBase64Mime(const(ubyte[]) content, string LINESEP = "\r\n") {
	enum LINE_LENGTH = 76;
	/// Only 6 bit of every byte are used; log2(64) = 6
	enum int SOURCE_CHUNK_LENGTH = LINE_LENGTH * 6/8;

	return cast(immutable(char[]))content.chunks(SOURCE_CHUNK_LENGTH).base64encode.join(LINESEP);
}

<<<<<<< HEAD
/// Base64 range decoder UFCS helper.
alias base64decode = Base64.decoder;

/// Base64 decoder, ignoring linebreaks which are mandated by RFC2045
immutable(ubyte[]) decodeBase64Mime(string encodedPart) {
	return cast(immutable(ubyte[])) encodedPart
		.byChar // prevent Autodecoding, which will break Base64 decoder. Since its base64, it's guarenteed to be 7bit ascii
		.filter!((c) => (c != '\r') & (c != '\n'))
		.base64decode
		.array;
}

unittest {
	// Mime base64 roundtrip
	import std.algorithm.comparison;
	string source = chain(
		repeat('n', 1200), //long line
		"\r\n",
		"äöü\r\n",
		"ඞ\rn",
		).byChar.array;
	assert( source.representation.encodeBase64Mime.decodeBase64Mime.equal(source));
=======
unittest {
	import std.algorithm;
	import std.string;
	// Mime message roundtrip
	auto mail = new EmailMessage();
	mail.to = ["recipient@example.org"];
	mail.from = "sender@example.org";
	mail.subject = "Subject";

	auto text = cast(string) chain(
			repeat('n', 1200),
			"\r\n",
			"äöü\r\n",
			"ඞ\r\nlast",
			).byChar.array;
	mail.setTextBody(text);
	mail.addAttachment("text/plain", "attachment.txt", text.representation);
	// In case binary and plaintext get handled differently one day
	mail.addAttachment("application/octet-stream", "attachment.bin", text.representation); 

	auto result = new IncomingEmailMessage(mail.toString().split("\r\n"));

	assert(result.subject.equal(mail.subject));
	assert(mail.to.canFind(result.to));
	assert(result.from.equal(mail.from));

	// This roundtrip works modulo trailing newline on the parsed message and LF vs CRLF
	assert(result.textMessageBody.replace("\n", "\r\n").stripRight().equal(mail.textBody));
	assert(result.attachments.equal(mail.attachments));
>>>>>>> 6f69cb1d
}

/+
void main() {
	import std.file;
	import std.stdio;

	auto data = cast(immutable(ubyte)[]) std.file.read("/home/me/test_email_data");
	foreach(message; processMboxData(data)) {
		writeln(message.subject);
		writeln(message.textMessageBody);
		writeln("**************** END MESSSAGE **************");
	}
}
+/<|MERGE_RESOLUTION|>--- conflicted
+++ resolved
@@ -10,11 +10,8 @@
 import std.string;
 import std.range;
 import std.utf;
-<<<<<<< HEAD
 import std.array;
 import std.algorithm.iteration;
-=======
->>>>>>> 6f69cb1d
 
 import arsd.characterencodings;
 
@@ -1179,7 +1176,7 @@
 	return cast(immutable(char[]))content.chunks(SOURCE_CHUNK_LENGTH).base64encode.join(LINESEP);
 }
 
-<<<<<<< HEAD
+
 /// Base64 range decoder UFCS helper.
 alias base64decode = Base64.decoder;
 
@@ -1202,7 +1199,8 @@
 		"ඞ\rn",
 		).byChar.array;
 	assert( source.representation.encodeBase64Mime.decodeBase64Mime.equal(source));
-=======
+}
+
 unittest {
 	import std.algorithm;
 	import std.string;
@@ -1232,7 +1230,6 @@
 	// This roundtrip works modulo trailing newline on the parsed message and LF vs CRLF
 	assert(result.textMessageBody.replace("\n", "\r\n").stripRight().equal(mail.textBody));
 	assert(result.attachments.equal(mail.attachments));
->>>>>>> 6f69cb1d
 }
 
 /+
