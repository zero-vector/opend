--- conflicted
+++ resolved
@@ -12,13 +12,8 @@
 	"copyright": "Copyright © 2016-2017, Ilya Yaroshenko, see also copyright per file",
 	"license": "BSL-1.0 (default), Apache License, Version 2.0 for (for PCG)",
 	"dependencies": {
-<<<<<<< HEAD
-		"mir-linux-kernel": "~master",
-		"mir-algorithm": "~>0.7.0-alpha8"
-=======
-		"mir-linux-kernel": "~>1.0.0",
-		"mir-algorithm": "~>0.7.0-alpha7"
->>>>>>> 73bb708b
+		"mir-algorithm": "~>0.7.0-alpha8",
+		"mir-linux-kernel": "~>1.0.0"
 	},
 	"buildTypes": {
 		"unittest": {
