--- conflicted
+++ resolved
@@ -14,11 +14,7 @@
             "dflags-ldc": ["-betterC", "-linkonce-templates", "-enable-cross-module-inlining"]
         },
     },
-<<<<<<< HEAD
-    "dependencies": {"mir-algorithm" : "~>0.4.3"},
-=======
     "dependencies": {"mir-algorithm" : "~>0.6.0"},
->>>>>>> 6c03ab25
     "configurations": [
         {
             "name": "auto-native",
