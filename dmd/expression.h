
/* Compiler implementation of the D programming language
 * Copyright (C) 1999-2023 by The D Language Foundation, All Rights Reserved
 * written by Walter Bright
 * https://www.digitalmars.com
 * Distributed under the Boost Software License, Version 1.0.
 * https://www.boost.org/LICENSE_1_0.txt
 * https://github.com/dlang/dmd/blob/master/src/dmd/expression.h
 */

#pragma once

#include "ast_node.h"
#include "globals.h"
#include "arraytypes.h"
#include "visitor.h"
#include "tokens.h"

#include "root/complex_t.h"
#include "root/dcompat.h"
#include "root/optional.h"

class Type;
class TypeVector;
struct Scope;
class TupleDeclaration;
class VarDeclaration;
class FuncDeclaration;
class FuncLiteralDeclaration;
class CtorDeclaration;
class Dsymbol;
class ScopeDsymbol;
class Expression;
class Declaration;
class StructDeclaration;
class TemplateInstance;
class TemplateDeclaration;
class ClassDeclaration;
class OverloadSet;
class StringExp;
class LoweredAssignExp;
struct UnionExp;
#ifdef IN_GCC
typedef union tree_node Symbol;
#elif !IN_LLVM
struct Symbol;          // back end symbol
#endif

#if IN_LLVM
namespace llvm {
    class Value;
}

// in expressionsem.d
Expression *expressionSemantic(Expression *e, Scope *sc);
// in typesem.d
Expression *defaultInit(Type *mt, const Loc &loc, const bool isCfile = false);
#endif

void expandTuples(Expressions *exps, Identifiers *names = nullptr);
bool isTrivialExp(Expression *e);
bool hasSideEffect(Expression *e, bool assumeImpureCalls = false);

enum BE : int32_t;
BE canThrow(Expression *e, FuncDeclaration *func, bool mustNotThrow);

typedef unsigned char OwnedBy;
enum
{
    OWNEDcode,      // normal code expression in AST
    OWNEDctfe,      // value expression for CTFE
    OWNEDcache      // constant value cached for CTFE
};

#if IN_LLVM
#define WANTvalue  0    // default
#define WANTexpand 1    // expand const/immutable variables if possible
#endif

#define WANTvalue  0 // default
#define WANTexpand 1 // expand const/immutable variables if possible

/**
 * Specifies how the checkModify deals with certain situations
 */
enum class ModifyFlags
{
    /// Issue error messages on invalid modifications of the variable
    none,
    /// No errors are emitted for invalid modifications
    noError = 0x1,
    /// The modification occurs for a subfield of the current variable
    fieldAssign = 0x2,
};

class Expression : public ASTNode
{
public:
    Type *type;                 // !=NULL means that semantic() has been run
    Loc loc;                    // file location
    EXP op;                     // to minimize use of dynamic_cast
    d_bool parens;              // if this is a parenthesized expression

    size_t size() const;
    static void _init();
    Expression *copy();
    virtual Expression *syntaxCopy();

    // kludge for template.isExpression()
    DYNCAST dyncast() const override final { return DYNCAST_EXPRESSION; }

    const char *toChars() const override;
    void error(const char *format, ...) const;
    void warning(const char *format, ...) const;
    void deprecation(const char *format, ...) const;

    virtual dinteger_t toInteger();
    virtual uinteger_t toUInteger();
    virtual real_t toReal();
    virtual real_t toImaginary();
    virtual complex_t toComplex();
    virtual StringExp *toStringExp();
    virtual bool isLvalue();
    virtual Expression *toLvalue(Scope *sc, Expression *e);
    virtual Expression *modifiableLvalue(Scope *sc, Expression *e);
    Expression *implicitCastTo(Scope *sc, Type *t);
    MATCH implicitConvTo(Type *t);
    Expression *castTo(Scope *sc, Type *t);
    virtual Expression *resolveLoc(const Loc &loc, Scope *sc);
    virtual bool checkType();
    virtual bool checkValue();
    bool checkDeprecated(Scope *sc, Dsymbol *s);
    virtual Expression *addDtorHook(Scope *sc);
    Expression *addressOf();
    Expression *deref();

    Expression *optimize(int result, bool keepLvalue = false);

    // Entry point for CTFE.
    // A compile-time result is required. Give an error if not possible
    Expression *ctfeInterpret();
    int isConst();
    virtual bool isIdentical(const Expression *e) const;
    virtual Optional<bool> toBool();
    virtual bool hasCode()
    {
        return true;
    }

    IntegerExp* isIntegerExp();
    ErrorExp* isErrorExp();
    VoidInitExp* isVoidInitExp();
    RealExp* isRealExp();
    ComplexExp* isComplexExp();
    IdentifierExp* isIdentifierExp();
    DollarExp* isDollarExp();
    DsymbolExp* isDsymbolExp();
    ThisExp* isThisExp();
    SuperExp* isSuperExp();
    NullExp* isNullExp();
    StringExp* isStringExp();
    TupleExp* isTupleExp();
    ArrayLiteralExp* isArrayLiteralExp();
    AssocArrayLiteralExp* isAssocArrayLiteralExp();
    StructLiteralExp* isStructLiteralExp();
    TypeExp* isTypeExp();
    ScopeExp* isScopeExp();
    TemplateExp* isTemplateExp();
    NewExp* isNewExp();
    NewAnonClassExp* isNewAnonClassExp();
    SymOffExp* isSymOffExp();
    VarExp* isVarExp();
    OverExp* isOverExp();
    FuncExp* isFuncExp();
    DeclarationExp* isDeclarationExp();
    TypeidExp* isTypeidExp();
    TraitsExp* isTraitsExp();
    HaltExp* isHaltExp();
    IsExp* isExp();
    MixinExp* isMixinExp();
    ImportExp* isImportExp();
    AssertExp* isAssertExp();
    DotIdExp* isDotIdExp();
    DotTemplateExp* isDotTemplateExp();
    DotVarExp* isDotVarExp();
    DotTemplateInstanceExp* isDotTemplateInstanceExp();
    DelegateExp* isDelegateExp();
    DotTypeExp* isDotTypeExp();
    CallExp* isCallExp();
    AddrExp* isAddrExp();
    PtrExp* isPtrExp();
    NegExp* isNegExp();
    UAddExp* isUAddExp();
    ComExp* isComExp();
    NotExp* isNotExp();
    DeleteExp* isDeleteExp();
    CastExp* isCastExp();
    VectorExp* isVectorExp();
    VectorArrayExp* isVectorArrayExp();
    SliceExp* isSliceExp();
    ArrayLengthExp* isArrayLengthExp();
    ArrayExp* isArrayExp();
    DotExp* isDotExp();
    CommaExp* isCommaExp();
    IntervalExp* isIntervalExp();
    DelegatePtrExp* isDelegatePtrExp();
    DelegateFuncptrExp* isDelegateFuncptrExp();
    IndexExp* isIndexExp();
    PostExp* isPostExp();
    PreExp* isPreExp();
    AssignExp* isAssignExp();
    ConstructExp* isConstructExp();
    BlitExp* isBlitExp();
    AddAssignExp* isAddAssignExp();
    MinAssignExp* isMinAssignExp();
    MulAssignExp* isMulAssignExp();
    DivAssignExp* isDivAssignExp();
    ModAssignExp* isModAssignExp();
    AndAssignExp* isAndAssignExp();
    OrAssignExp* isOrAssignExp();
    XorAssignExp* isXorAssignExp();
    PowAssignExp* isPowAssignExp();
    ShlAssignExp* isShlAssignExp();
    ShrAssignExp* isShrAssignExp();
    UshrAssignExp* isUshrAssignExp();
    CatAssignExp* isCatAssignExp();
    CatElemAssignExp* isCatElemAssignExp();
    CatDcharAssignExp* isCatDcharAssignExp();
    AddExp* isAddExp();
    MinExp* isMinExp();
    CatExp* isCatExp();
    MulExp* isMulExp();
    DivExp* isDivExp();
    ModExp* isModExp();
    PowExp* isPowExp();
    ShlExp* isShlExp();
    ShrExp* isShrExp();
    UshrExp* isUshrExp();
    AndExp* isAndExp();
    OrExp* isOrExp();
    XorExp* isXorExp();
    LogicalExp* isLogicalExp();
    InExp* isInExp();
    RemoveExp* isRemoveExp();
    EqualExp* isEqualExp();
    IdentityExp* isIdentityExp();
    CondExp* isCondExp();
    GenericExp* isGenericExp();
    DefaultInitExp* isDefaultInitExp();
    FileInitExp* isFileInitExp();
    LineInitExp* isLineInitExp();
    ModuleInitExp* isModuleInitExp();
    FuncInitExp* isFuncInitExp();
    PrettyFuncInitExp* isPrettyFuncInitExp();
    ClassReferenceExp* isClassReferenceExp();
    ThrownExceptionExp* isThrownExceptionExp();
    UnaExp* isUnaExp();
    BinExp* isBinExp();
    BinAssignExp* isBinAssignExp();
    LoweredAssignExp* isLoweredAssignExp();

    void accept(Visitor *v) override { v->visit(this); }
};

class IntegerExp final : public Expression
{
public:
    dinteger_t value;

    static IntegerExp *create(const Loc &loc, dinteger_t value, Type *type);
    static void emplace(UnionExp *pue, const Loc &loc, dinteger_t value, Type *type);
    bool equals(const RootObject * const o) const override;
    dinteger_t toInteger() override;
    real_t toReal() override;
    real_t toImaginary() override;
    complex_t toComplex() override;
    Optional<bool> toBool() override;
    Expression *toLvalue(Scope *sc, Expression *e) override;
    void accept(Visitor *v) override { v->visit(this); }
    dinteger_t getInteger() { return value; }
    void setInteger(dinteger_t value);
    template<int v>
    static IntegerExp literal();
};

class ErrorExp final : public Expression
{
public:
    Expression *toLvalue(Scope *sc, Expression *e) override;
    void accept(Visitor *v) override { v->visit(this); }

    static ErrorExp *errorexp; // handy shared value
};

class RealExp final : public Expression
{
public:
    real_t value;

    static RealExp *create(const Loc &loc, real_t value, Type *type);
    static void emplace(UnionExp *pue, const Loc &loc, real_t value, Type *type);
    bool equals(const RootObject * const o) const override;
    bool isIdentical(const Expression *e) const override;
    dinteger_t toInteger() override;
    uinteger_t toUInteger() override;
    real_t toReal() override;
    real_t toImaginary() override;
    complex_t toComplex() override;
    Optional<bool> toBool() override;
    void accept(Visitor *v) override { v->visit(this); }
};

class ComplexExp final : public Expression
{
public:
    complex_t value;

    static ComplexExp *create(const Loc &loc, complex_t value, Type *type);
    static void emplace(UnionExp *pue, const Loc &loc, complex_t value, Type *type);
    bool equals(const RootObject * const o) const override;
    bool isIdentical(const Expression *e) const override;
    dinteger_t toInteger() override;
    uinteger_t toUInteger() override;
    real_t toReal() override;
    real_t toImaginary() override;
    complex_t toComplex() override;
    Optional<bool> toBool() override;
    void accept(Visitor *v) override { v->visit(this); }
};

class IdentifierExp : public Expression
{
public:
    Identifier *ident;

    static IdentifierExp *create(const Loc &loc, Identifier *ident);
    bool isLvalue() override final;
    Expression *toLvalue(Scope *sc, Expression *e) override final;
    void accept(Visitor *v) override { v->visit(this); }
};

class DollarExp final : public IdentifierExp
{
public:
    void accept(Visitor *v) override { v->visit(this); }
};

class DsymbolExp final : public Expression
{
public:
    Dsymbol *s;
    d_bool hasOverloads;

    DsymbolExp *syntaxCopy() override;
    bool isLvalue() override;
    Expression *toLvalue(Scope *sc, Expression *e) override;
    void accept(Visitor *v) override { v->visit(this); }
};

class ThisExp : public Expression
{
public:
    VarDeclaration *var;

    ThisExp *syntaxCopy() override;
    Optional<bool> toBool() override;
    bool isLvalue() override final;
    Expression *toLvalue(Scope *sc, Expression *e) override final;

    void accept(Visitor *v) override { v->visit(this); }
};

class SuperExp final : public ThisExp
{
public:
    void accept(Visitor *v) override { v->visit(this); }
};

class NullExp final : public Expression
{
public:
    bool equals(const RootObject * const o) const override;
    Optional<bool> toBool() override;
    StringExp *toStringExp() override;
    void accept(Visitor *v) override { v->visit(this); }
};

class StringExp final : public Expression
{
public:
    utf8_t postfix;      // 'c', 'w', 'd'
    OwnedBy ownedByCtfe;
    void *string;       // char, wchar, or dchar data
    size_t len;         // number of chars, wchars, or dchars
    unsigned char sz;   // 1: char, 2: wchar, 4: dchar
    bool committed;     // if type is committed

    static StringExp *create(const Loc &loc, const char *s);
    static StringExp *create(const Loc &loc, const void *s, d_size_t len);
    static void emplace(UnionExp *pue, const Loc &loc, const char *s);
    bool equals(const RootObject * const o) const override;
    char32_t getCodeUnit(d_size_t i) const;
    void setCodeUnit(d_size_t i, char32_t c);
    StringExp *toStringExp() override;
    StringExp *toUTF8(Scope *sc);
    Optional<bool> toBool() override;
    bool isLvalue() override;
    Expression *toLvalue(Scope *sc, Expression *e) override;
    Expression *modifiableLvalue(Scope *sc, Expression *e) override;
    void accept(Visitor *v) override { v->visit(this); }
#if IN_LLVM
    // The D version returns a slice.
    DString peekString() const
    {
        assert(sz == 1);
        return {len, static_cast<const char *>(string)};
    }
    // ditto
    DArray<const unsigned char> peekData() const
    {
        return {len * sz, static_cast<const unsigned char *>(string)};
    }
#endif
    size_t numberOfCodeUnits(int tynto = 0) const;
    void writeTo(void* dest, bool zero, int tyto = 0) const;
};

// Tuple

class TupleExp final : public Expression
{
public:
    Expression *e0;     // side-effect part
    /* Tuple-field access may need to take out its side effect part.
     * For example:
     *      foo().tupleof
     * is rewritten as:
     *      (ref __tup = foo(); tuple(__tup.field0, __tup.field1, ...))
     * The declaration of temporary variable __tup will be stored in TupleExp::e0.
     */
    Expressions *exps;

    static TupleExp *create(const Loc &loc, Expressions *exps);
    TupleExp *syntaxCopy() override;
    bool equals(const RootObject * const o) const override;

    void accept(Visitor *v) override { v->visit(this); }
};

class ArrayLiteralExp final : public Expression
{
public:
    OwnedBy ownedByCtfe;
    d_bool onstack;
    Expression *basis;
    Expressions *elements;

    static ArrayLiteralExp *create(const Loc &loc, Expressions *elements);
    static void emplace(UnionExp *pue, const Loc &loc, Expressions *elements);
    ArrayLiteralExp *syntaxCopy() override;
    bool equals(const RootObject * const o) const override;
    Expression *getElement(d_size_t i); // use opIndex instead
    Expression *opIndex(d_size_t i);
    Optional<bool> toBool() override;
    StringExp *toStringExp() override;

    void accept(Visitor *v) override { v->visit(this); }
};

class AssocArrayLiteralExp final : public Expression
{
public:
    OwnedBy ownedByCtfe;
    Expressions *keys;
    Expressions *values;

    bool equals(const RootObject * const o) const override;
    AssocArrayLiteralExp *syntaxCopy() override;
    Optional<bool> toBool() override;

    void accept(Visitor *v) override { v->visit(this); }
};

class StructLiteralExp final : public Expression
{
public:
    StructDeclaration *sd;      // which aggregate this is for
    Expressions *elements;      // parallels sd->fields[] with NULL entries for fields to skip
    Type *stype;                // final type of result (can be different from sd's type)

<<<<<<< HEAD
#if IN_LLVM
    // With the introduction of pointers returned from CTFE, struct literals can
    // now contain pointers to themselves. While in toElem, contains a pointer
    // to the memory used to build the literal for resolving such references.
    llvm::Value *inProgressMemory;
#else
    Symbol *sym;                // back end symbol to initialize with literal
#endif
=======
    union
    {
        Symbol *sym;                // back end symbol to initialize with literal

        // those fields need to prevent a infinite recursion when one field of struct initialized with 'this' pointer.
        StructLiteralExp *inlinecopy;
    };
>>>>>>> 2dd4b89c

    /** pointer to the origin instance of the expression.
     * once a new expression is created, origin is set to 'this'.
     * anytime when an expression copy is created, 'origin' pointer is set to
     * 'origin' pointer value of the original expression.
     */
    StructLiteralExp *origin;


    /** anytime when recursive function is calling, 'stageflags' marks with bit flag of
     * current stage and unmarks before return from this function.
     * 'inlinecopy' uses similar 'stageflags' and from multiple evaluation 'doInline'
     * (with infinite recursion) of this expression.
     */
    uint8_t stageflags;

    d_bool useStaticInit;         // if this is true, use the StructDeclaration's init symbol
    d_bool isOriginal;            // used when moving instances to indicate `this is this.origin`
    OwnedBy ownedByCtfe;

    static StructLiteralExp *create(const Loc &loc, StructDeclaration *sd, void *elements, Type *stype = NULL);
    bool equals(const RootObject * const o) const override;
    StructLiteralExp *syntaxCopy() override;
    Expression *getField(Type *type, unsigned offset);
    int getFieldIndex(Type *type, unsigned offset);
    Expression *addDtorHook(Scope *sc) override;
    Expression *toLvalue(Scope *sc, Expression *e) override;

    void accept(Visitor *v) override { v->visit(this); }
};

class TypeExp final : public Expression
{
public:
    TypeExp *syntaxCopy() override;
    bool checkType() override;
    bool checkValue() override;
    void accept(Visitor *v) override { v->visit(this); }
};

class ScopeExp final : public Expression
{
public:
    ScopeDsymbol *sds;

    ScopeExp *syntaxCopy() override;
    bool checkType() override;
    bool checkValue() override;
    void accept(Visitor *v) override { v->visit(this); }
};

class TemplateExp final : public Expression
{
public:
    TemplateDeclaration *td;
    FuncDeclaration *fd;

    bool isLvalue() override;
    Expression *toLvalue(Scope *sc, Expression *e) override;
    bool checkType() override;
    bool checkValue() override;
    void accept(Visitor *v) override { v->visit(this); }
};

class NewExp final : public Expression
{
public:
    /* newtype(arguments)
     */
    Expression *thisexp;        // if !NULL, 'this' for class being allocated
    Type *newtype;
    Expressions *arguments;     // Array of Expression's
    Identifiers *names;         // Array of names corresponding to expressions

    Expression *argprefix;      // expression to be evaluated just before arguments[]

    CtorDeclaration *member;    // constructor function
    d_bool onstack;               // allocate on stack
    d_bool thrownew;              // this NewExp is the expression of a ThrowStatement

    Expression *lowering;       // lowered druntime hook: `_d_newclass`

    static NewExp *create(const Loc &loc, Expression *thisexp, Type *newtype, Expressions *arguments);
    NewExp *syntaxCopy() override;

    void accept(Visitor *v) override { v->visit(this); }
};

class NewAnonClassExp final : public Expression
{
public:
    /* class baseclasses { } (arguments)
     */
    Expression *thisexp;        // if !NULL, 'this' for class being allocated
    ClassDeclaration *cd;       // class being instantiated
    Expressions *arguments;     // Array of Expression's to call class constructor

    NewAnonClassExp *syntaxCopy() override;
    void accept(Visitor *v) override { v->visit(this); }
};

class SymbolExp : public Expression
{
public:
    Declaration *var;
    Dsymbol *originalScope;
    d_bool hasOverloads;

    void accept(Visitor *v) override { v->visit(this); }
};

// Offset from symbol

class SymOffExp final : public SymbolExp
{
public:
    dinteger_t offset;

    Optional<bool> toBool() override;

    void accept(Visitor *v) override { v->visit(this); }
};

// Variable

class VarExp final : public SymbolExp
{
public:
    d_bool delegateWasExtracted;
    static VarExp *create(const Loc &loc, Declaration *var, bool hasOverloads = true);
    bool equals(const RootObject * const o) const override;
    bool isLvalue() override;
    Expression *toLvalue(Scope *sc, Expression *e) override;
    Expression *modifiableLvalue(Scope *sc, Expression *e) override;

    void accept(Visitor *v) override { v->visit(this); }
};

// Overload Set

class OverExp final : public Expression
{
public:
    OverloadSet *vars;

    bool isLvalue() override;
    Expression *toLvalue(Scope *sc, Expression *e) override;
    void accept(Visitor *v) override { v->visit(this); }
};

// Function/Delegate literal

class FuncExp final : public Expression
{
public:
    FuncLiteralDeclaration *fd;
    TemplateDeclaration *td;
    TOK tok;

    bool equals(const RootObject * const o) const override;
    FuncExp *syntaxCopy() override;
    const char *toChars() const override;
    bool checkType() override;
    bool checkValue() override;

    void accept(Visitor *v) override { v->visit(this); }
};

// Declaration of a symbol

// D grammar allows declarations only as statements. However in AST representation
// it can be part of any expression. This is used, for example, during internal
// syntax re-writes to inject hidden symbols.
class DeclarationExp final : public Expression
{
public:
    Dsymbol *declaration;

    DeclarationExp *syntaxCopy() override;

    bool hasCode() override;

    void accept(Visitor *v) override { v->visit(this); }
};

class TypeidExp final : public Expression
{
public:
    RootObject *obj;

    TypeidExp *syntaxCopy() override;
    void accept(Visitor *v) override { v->visit(this); }
};

class TraitsExp final : public Expression
{
public:
    Identifier *ident;
    Objects *args;

    TraitsExp *syntaxCopy() override;
    void accept(Visitor *v) override { v->visit(this); }
};

class HaltExp final : public Expression
{
public:
    void accept(Visitor *v) override { v->visit(this); }
};

class IsExp final : public Expression
{
public:
    /* is(targ id tok tspec)
     * is(targ id == tok2)
     */
    Type *targ;
    Identifier *id;     // can be NULL
    Type *tspec;        // can be NULL
    TemplateParameters *parameters;
    TOK tok;       // ':' or '=='
    TOK tok2;      // 'struct', 'union', etc.

    IsExp *syntaxCopy() override;
    void accept(Visitor *v) override { v->visit(this); }
};

/****************************************************************/

class UnaExp : public Expression
{
public:
    Expression *e1;

    UnaExp *syntaxCopy() override;
    Expression *incompatibleTypes();
    Expression *resolveLoc(const Loc &loc, Scope *sc) override final;

    void accept(Visitor *v) override { v->visit(this); }
};

class BinExp : public Expression
{
public:
    Expression *e1;
    Expression *e2;

    Type *att1; // Save alias this type to detect recursion
    Type *att2; // Save alias this type to detect recursion

    BinExp *syntaxCopy() override;
    Expression *incompatibleTypes();

    Expression *reorderSettingAAElem(Scope *sc);

    void accept(Visitor *v) override { v->visit(this); }
};

class BinAssignExp : public BinExp
{
public:
    bool isLvalue() override final;
    Expression *toLvalue(Scope *sc, Expression *ex) override final;
    Expression *modifiableLvalue(Scope *sc, Expression *e) override final;
    void accept(Visitor *v) override { v->visit(this); }
};

/****************************************************************/

class MixinExp final : public UnaExp
{
public:
    void accept(Visitor *v) override { v->visit(this); }
};

class ImportExp final : public UnaExp
{
public:
    void accept(Visitor *v) override { v->visit(this); }
};

class AssertExp final : public UnaExp
{
public:
    Expression *msg;

    AssertExp *syntaxCopy() override;

    void accept(Visitor *v) override { v->visit(this); }
};

class ThrowExp final : public UnaExp
{
public:
    ThrowExp *syntaxCopy() override;

    void accept(Visitor *v) override { v->visit(this); }
};

class DotIdExp final : public UnaExp
{
public:
    Identifier *ident;
    d_bool noderef;       // true if the result of the expression will never be dereferenced
    d_bool wantsym;       // do not replace Symbol with its initializer during semantic()
    d_bool arrow;         // ImportC: if -> instead of .

    static DotIdExp *create(const Loc &loc, Expression *e, Identifier *ident);
    void accept(Visitor *v) override { v->visit(this); }
};

class DotTemplateExp final : public UnaExp
{
public:
    TemplateDeclaration *td;

    bool checkType() override;
    bool checkValue() override;
    void accept(Visitor *v) override { v->visit(this); }
};

class DotVarExp final : public UnaExp
{
public:
    Declaration *var;
    d_bool hasOverloads;

    bool isLvalue() override;
    Expression *toLvalue(Scope *sc, Expression *e) override;
    Expression *modifiableLvalue(Scope *sc, Expression *e) override;
    void accept(Visitor *v) override { v->visit(this); }
};

class DotTemplateInstanceExp final : public UnaExp
{
public:
    TemplateInstance *ti;

    DotTemplateInstanceExp *syntaxCopy() override;
    bool findTempDecl(Scope *sc);
    bool checkType() override;
    bool checkValue() override;
    void accept(Visitor *v) override { v->visit(this); }
};

class DelegateExp final : public UnaExp
{
public:
    FuncDeclaration *func;
    d_bool hasOverloads;
    VarDeclaration *vthis2;  // container for multi-context


    void accept(Visitor *v) override { v->visit(this); }
};

class DotTypeExp final : public UnaExp
{
public:
    Dsymbol *sym;               // symbol that represents a type

    void accept(Visitor *v) override { v->visit(this); }
};

class CallExp final : public UnaExp
{
public:
    Expressions *arguments;     // function arguments
    Identifiers *names;
    FuncDeclaration *f;         // symbol to call
    d_bool directcall;            // true if a virtual call is devirtualized
    d_bool inDebugStatement;      // true if this was in a debug statement
    d_bool ignoreAttributes;      // don't enforce attributes (e.g. call @gc function in @nogc code)
    VarDeclaration *vthis2;     // container for multi-context

    static CallExp *create(const Loc &loc, Expression *e, Expressions *exps);
    static CallExp *create(const Loc &loc, Expression *e);
    static CallExp *create(const Loc &loc, Expression *e, Expression *earg1);
    static CallExp *create(const Loc &loc, FuncDeclaration *fd, Expression *earg1);

    CallExp *syntaxCopy() override;
    bool isLvalue() override;
    Expression *toLvalue(Scope *sc, Expression *e) override;
    Expression *addDtorHook(Scope *sc) override;

    void accept(Visitor *v) override { v->visit(this); }
};

class AddrExp final : public UnaExp
{
public:
    void accept(Visitor *v) override { v->visit(this); }
};

class PtrExp final : public UnaExp
{
public:
    bool isLvalue() override;
    Expression *toLvalue(Scope *sc, Expression *e) override;
    Expression *modifiableLvalue(Scope *sc, Expression *e) override;

    void accept(Visitor *v) override { v->visit(this); }
};

class NegExp final : public UnaExp
{
public:
    void accept(Visitor *v) override { v->visit(this); }
};

class UAddExp final : public UnaExp
{
public:
    void accept(Visitor *v) override { v->visit(this); }
};

class ComExp final : public UnaExp
{
public:
    void accept(Visitor *v) override { v->visit(this); }
};

class NotExp final : public UnaExp
{
public:
    void accept(Visitor *v) override { v->visit(this); }
};

class DeleteExp final : public UnaExp
{
public:
    d_bool isRAII;
    void accept(Visitor *v) override { v->visit(this); }
};

class CastExp final : public UnaExp
{
public:
    // Possible to cast to one type while painting to another type
    Type *to;                   // type to cast to
    unsigned char mod;          // MODxxxxx

    CastExp *syntaxCopy() override;
    bool isLvalue() override;
    Expression *toLvalue(Scope *sc, Expression *e) override;

    void accept(Visitor *v) override { v->visit(this); }
};

class VectorExp final : public UnaExp
{
public:
    TypeVector *to;             // the target vector type before semantic()
    unsigned dim;               // number of elements in the vector
    OwnedBy ownedByCtfe;

    static VectorExp *create(const Loc &loc, Expression *e, Type *t);
    static void emplace(UnionExp *pue, const Loc &loc, Expression *e, Type *t);
    VectorExp *syntaxCopy() override;
    void accept(Visitor *v) override { v->visit(this); }
};

class VectorArrayExp final : public UnaExp
{
public:
    bool isLvalue() override;
    Expression *toLvalue(Scope *sc, Expression *e) override;
    void accept(Visitor *v) override { v->visit(this); }
};

class SliceExp final : public UnaExp
{
public:
    Expression *upr;            // NULL if implicit 0
    Expression *lwr;            // NULL if implicit [length - 1]
    VarDeclaration *lengthVar;

    bool upperIsInBounds() const; // true if upr <= e1.length
    bool upperIsInBounds(bool v);
    bool lowerIsLessThanUpper() const; // true if lwr <= upr
    bool lowerIsLessThanUpper(bool v);
    bool arrayop() const; // an array operation, rather than a slice
    bool arrayop(bool v);
private:
    uint8_t bitFields;

    SliceExp *syntaxCopy() override;
    bool isLvalue() override;
    Expression *toLvalue(Scope *sc, Expression *e) override;
    Expression *modifiableLvalue(Scope *sc, Expression *e) override;
    Optional<bool> toBool() override;

    void accept(Visitor *v) override { v->visit(this); }
};

class ArrayLengthExp final : public UnaExp
{
public:
    void accept(Visitor *v) override { v->visit(this); }
};

class IntervalExp final : public Expression
{
public:
    Expression *lwr;
    Expression *upr;

    IntervalExp *syntaxCopy() override;
    void accept(Visitor *v) override { v->visit(this); }
};

class DelegatePtrExp final : public UnaExp
{
public:
    bool isLvalue() override;
    Expression *toLvalue(Scope *sc, Expression *e) override;
    Expression *modifiableLvalue(Scope *sc, Expression *e) override;
    void accept(Visitor *v) override { v->visit(this); }
};

class DelegateFuncptrExp final : public UnaExp
{
public:
    bool isLvalue() override;
    Expression *toLvalue(Scope *sc, Expression *e) override;
    Expression *modifiableLvalue(Scope *sc, Expression *e) override;
    void accept(Visitor *v) override { v->visit(this); }
};

// e1[a0,a1,a2,a3,...]

class ArrayExp final : public UnaExp
{
public:
    Expressions *arguments;             // Array of Expression's
    size_t currentDimension;            // for opDollar
    VarDeclaration *lengthVar;

    ArrayExp *syntaxCopy() override;
    bool isLvalue() override;
    Expression *toLvalue(Scope *sc, Expression *e) override;

    void accept(Visitor *v) override { v->visit(this); }
};

/****************************************************************/

class DotExp final : public BinExp
{
public:
    void accept(Visitor *v) override { v->visit(this); }
};

class CommaExp final : public BinExp
{
public:
<<<<<<< HEAD
    bool isGenerated;
    bool allowCommaExp;

=======
    d_bool isGenerated;
    d_bool allowCommaExp;
>>>>>>> 2dd4b89c
    bool isLvalue() override;
    Expression *toLvalue(Scope *sc, Expression *e) override;
    Expression *modifiableLvalue(Scope *sc, Expression *e) override;
    Optional<bool> toBool() override;
    Expression *addDtorHook(Scope *sc) override;
    void accept(Visitor *v) override { v->visit(this); }

#if IN_LLVM
    // Returns the head of this CommaExp, descending recursively.
    //    `(a, b), c` => a
    Expression *getHead() {
      auto l = e1;
      while (auto ce = l->isCommaExp())
        l = ce->e1;
      return l;
    }

    // Returns the tail of this CommaExp, descending recursively.
    //    `a, (b, c)` => c
    Expression *getTail() {
      auto r = e2;
      while (auto ce = r->isCommaExp())
        r = ce->e2;
      return r;
    }
#endif
};

class IndexExp final : public BinExp
{
public:
    VarDeclaration *lengthVar;
    d_bool modifiable;
    d_bool indexIsInBounds;       // true if 0 <= e2 && e2 <= e1.length - 1

    IndexExp *syntaxCopy() override;
    bool isLvalue() override;
    Expression *toLvalue(Scope *sc, Expression *e) override;
    Expression *modifiableLvalue(Scope *sc, Expression *e) override;

    void accept(Visitor *v) override { v->visit(this); }
};

/* For both i++ and i--
 */
class PostExp final : public BinExp
{
public:
    void accept(Visitor *v) override { v->visit(this); }
};

/* For both ++i and --i
 */
class PreExp final : public UnaExp
{
public:
    void accept(Visitor *v) override { v->visit(this); }
};

enum class MemorySet
{
    none            = 0,    // simple assignment
    blockAssign     = 1,    // setting the contents of an array
    referenceInit   = 2     // setting the reference of STCref variable
};

class AssignExp : public BinExp
{
public:
    MemorySet memset;

    bool isLvalue() override final;
    Expression *toLvalue(Scope *sc, Expression *ex) override final;

    void accept(Visitor *v) override { v->visit(this); }
};

class ConstructExp final : public AssignExp
{
public:
    void accept(Visitor *v) override { v->visit(this); }
};

class LoweredAssignExp final : public AssignExp
{
public:
    Expression *lowering;

    const char *toChars() const override;
    void accept(Visitor *v) override { v->visit(this); }
};

class BlitExp final : public AssignExp
{
public:
    void accept(Visitor *v) override { v->visit(this); }
};

class AddAssignExp final : public BinAssignExp
{
public:
    void accept(Visitor *v) override { v->visit(this); }
};

class MinAssignExp final : public BinAssignExp
{
public:
    void accept(Visitor *v) override { v->visit(this); }
};

class MulAssignExp final : public BinAssignExp
{
public:
    void accept(Visitor *v) override { v->visit(this); }
};

class DivAssignExp final : public BinAssignExp
{
public:
    void accept(Visitor *v) override { v->visit(this); }
};

class ModAssignExp final : public BinAssignExp
{
public:
    void accept(Visitor *v) override { v->visit(this); }
};

class AndAssignExp final : public BinAssignExp
{
public:
    void accept(Visitor *v) override { v->visit(this); }
};

class OrAssignExp final : public BinAssignExp
{
public:
    void accept(Visitor *v) override { v->visit(this); }
};

class XorAssignExp final : public BinAssignExp
{
public:
    void accept(Visitor *v) override { v->visit(this); }
};

class PowAssignExp final : public BinAssignExp
{
public:
    void accept(Visitor *v) override { v->visit(this); }
};

class ShlAssignExp final : public BinAssignExp
{
public:
    void accept(Visitor *v) override { v->visit(this); }
};

class ShrAssignExp final : public BinAssignExp
{
public:
    void accept(Visitor *v) override { v->visit(this); }
};

class UshrAssignExp final : public BinAssignExp
{
public:
    void accept(Visitor *v) override { v->visit(this); }
};

class CatAssignExp : public BinAssignExp
{
public:
    void accept(Visitor *v) override { v->visit(this); }
};

class CatElemAssignExp final : public CatAssignExp
{
public:
    void accept(Visitor *v) override { v->visit(this); }
};

class CatDcharAssignExp final : public CatAssignExp
{
public:
    void accept(Visitor *v) override { v->visit(this); }
};

class AddExp final : public BinExp
{
public:
    void accept(Visitor *v) override { v->visit(this); }
};

class MinExp final : public BinExp
{
public:
    void accept(Visitor *v) override { v->visit(this); }
};

class CatExp final : public BinExp
{
public:
    Expression *lowering;  // call to druntime hook `_d_arraycatnTX`

    void accept(Visitor *v) override { v->visit(this); }
};

class MulExp final : public BinExp
{
public:
    void accept(Visitor *v) override { v->visit(this); }
};

class DivExp final : public BinExp
{
public:
    void accept(Visitor *v) override { v->visit(this); }
};

class ModExp final : public BinExp
{
public:
    void accept(Visitor *v) override { v->visit(this); }
};

class PowExp final : public BinExp
{
public:
    void accept(Visitor *v) override { v->visit(this); }
};

class ShlExp final : public BinExp
{
public:
    void accept(Visitor *v) override { v->visit(this); }
};

class ShrExp final : public BinExp
{
public:
    void accept(Visitor *v) override { v->visit(this); }
};

class UshrExp final : public BinExp
{
public:
    void accept(Visitor *v) override { v->visit(this); }
};

class AndExp final : public BinExp
{
public:
    void accept(Visitor *v) override { v->visit(this); }
};

class OrExp final : public BinExp
{
public:
    void accept(Visitor *v) override { v->visit(this); }
};

class XorExp final : public BinExp
{
public:
    void accept(Visitor *v) override { v->visit(this); }
};

class LogicalExp final : public BinExp
{
public:
    void accept(Visitor *v) override { v->visit(this); }
};

class CmpExp final : public BinExp
{
public:
    void accept(Visitor *v) override { v->visit(this); }
};

class InExp final : public BinExp
{
public:
    void accept(Visitor *v) override { v->visit(this); }
};

class RemoveExp final : public BinExp
{
public:
    void accept(Visitor *v) override { v->visit(this); }
};

// == and !=

class EqualExp final : public BinExp
{
public:
    void accept(Visitor *v) override { v->visit(this); }
};

// is and !is

class IdentityExp final : public BinExp
{
public:
    void accept(Visitor *v) override { v->visit(this); }
};

/****************************************************************/

class CondExp final : public BinExp
{
public:
    Expression *econd;

    CondExp *syntaxCopy() override;
    bool isLvalue() override;
    Expression *toLvalue(Scope *sc, Expression *e) override;
    Expression *modifiableLvalue(Scope *sc, Expression *e) override;
    void hookDtors(Scope *sc);

    void accept(Visitor *v) override { v->visit(this); }
};

class GenericExp final : Expression
{
    Expression *cntlExp;
    Types *types;
    Expressions *exps;

    GenericExp *syntaxCopy() override;

    void accept(Visitor *v) override { v->visit(this); }
};

/****************************************************************/

class DefaultInitExp : public Expression
{
public:
    void accept(Visitor *v) override { v->visit(this); }
};

class FileInitExp final : public DefaultInitExp
{
public:
    Expression *resolveLoc(const Loc &loc, Scope *sc) override;
    void accept(Visitor *v) override { v->visit(this); }
};

class LineInitExp final : public DefaultInitExp
{
public:
    Expression *resolveLoc(const Loc &loc, Scope *sc) override;
    void accept(Visitor *v) override { v->visit(this); }
};

class ModuleInitExp final : public DefaultInitExp
{
public:
    Expression *resolveLoc(const Loc &loc, Scope *sc) override;
    void accept(Visitor *v) override { v->visit(this); }
};

class FuncInitExp final : public DefaultInitExp
{
public:
    Expression *resolveLoc(const Loc &loc, Scope *sc) override;
    void accept(Visitor *v) override { v->visit(this); }
};

class PrettyFuncInitExp final : public DefaultInitExp
{
public:
    Expression *resolveLoc(const Loc &loc, Scope *sc) override;
    void accept(Visitor *v) override { v->visit(this); }
};

/****************************************************************/

/* A type meant as a union of all the Expression types,
 * to serve essentially as a Variant that will sit on the stack
 * during CTFE to reduce memory consumption.
 */
struct UnionExp
{
    UnionExp() { }  // yes, default constructor does nothing

    UnionExp(Expression *e)
    {
        memcpy(this, (void *)e, e->size());
    }

    /* Extract pointer to Expression
     */
    Expression *exp() { return (Expression *)&u; }

    /* Convert to an allocated Expression
     */
    Expression *copy();

private:
    // Ensure that the union is suitably aligned.
#if defined(__GNUC__) || defined(__clang__)
    __attribute__((aligned(8)))
#elif defined(_MSC_VER)
    __declspec(align(8))
#elif defined(__DMC__)
    #pragma pack(8)
#endif
    union
    {
        char exp       [sizeof(Expression)];
        char integerexp[sizeof(IntegerExp)];
        char errorexp  [sizeof(ErrorExp)];
        char realexp   [sizeof(RealExp)];
        char complexexp[sizeof(ComplexExp)];
        char symoffexp [sizeof(SymOffExp)];
        char stringexp [sizeof(StringExp)];
        char arrayliteralexp [sizeof(ArrayLiteralExp)];
        char assocarrayliteralexp [sizeof(AssocArrayLiteralExp)];
        char structliteralexp [sizeof(StructLiteralExp)];
        char nullexp   [sizeof(NullExp)];
        char dotvarexp [sizeof(DotVarExp)];
        char addrexp   [sizeof(AddrExp)];
        char indexexp  [sizeof(IndexExp)];
        char sliceexp  [sizeof(SliceExp)];
        char vectorexp [sizeof(VectorExp)];
    } u;
#if defined(__DMC__)
    #pragma pack()
#endif
};

/****************************************************************/

class ObjcClassReferenceExp final : public Expression
{
public:
    ClassDeclaration* classDeclaration;

    void accept(Visitor *v) override { v->visit(this); }
};<|MERGE_RESOLUTION|>--- conflicted
+++ resolved
@@ -488,24 +488,20 @@
     Expressions *elements;      // parallels sd->fields[] with NULL entries for fields to skip
     Type *stype;                // final type of result (can be different from sd's type)
 
-<<<<<<< HEAD
-#if IN_LLVM
-    // With the introduction of pointers returned from CTFE, struct literals can
-    // now contain pointers to themselves. While in toElem, contains a pointer
-    // to the memory used to build the literal for resolving such references.
-    llvm::Value *inProgressMemory;
-#else
-    Symbol *sym;                // back end symbol to initialize with literal
-#endif
-=======
     union
     {
+#if IN_LLVM
+        // With the introduction of pointers returned from CTFE, struct literals can
+        // now contain pointers to themselves. While in toElem, contains a pointer
+        // to the memory used to build the literal for resolving such references.
+        llvm::Value *inProgressMemory;
+#else
         Symbol *sym;                // back end symbol to initialize with literal
+#endif
 
         // those fields need to prevent a infinite recursion when one field of struct initialized with 'this' pointer.
         StructLiteralExp *inlinecopy;
     };
->>>>>>> 2dd4b89c
 
     /** pointer to the origin instance of the expression.
      * once a new expression is created, origin is set to 'this'.
@@ -1062,14 +1058,8 @@
 class CommaExp final : public BinExp
 {
 public:
-<<<<<<< HEAD
-    bool isGenerated;
-    bool allowCommaExp;
-
-=======
     d_bool isGenerated;
     d_bool allowCommaExp;
->>>>>>> 2dd4b89c
     bool isLvalue() override;
     Expression *toLvalue(Scope *sc, Expression *e) override;
     Expression *modifiableLvalue(Scope *sc, Expression *e) override;
