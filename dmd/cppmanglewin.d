--- conflicted
+++ resolved
@@ -247,7 +247,6 @@
             buf.writeByte('N');
             break;
         case Tfloat80:
-<<<<<<< HEAD
 version (IN_LLVM)
 {
             // unlike DMD, LDC uses 64-bit `real` for Windows/MSVC targets,
@@ -256,10 +255,7 @@
 }
 else
 {
-            if (flags & IS_DMC)
-=======
             if (isDmc)
->>>>>>> 2dd4b89c
                 buf.writestring("_Z"); // DigitalMars long double
             else
                 buf.writestring("_T"); // Intel long double
