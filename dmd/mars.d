--- conflicted
+++ resolved
@@ -43,17 +43,6 @@
 import dmd.inline;
 import dmd.location;
 import dmd.json;
-<<<<<<< HEAD
-version (IN_LLVM) {} else
-version (NoMain) {} else
-{
-    import dmd.glue : generateCodeAndWrite;
-    import dmd.dmsc : backend_init, backend_term;
-    import dmd.link;
-    import dmd.vsoptions;
-}
-=======
->>>>>>> e8657dd3
 import dmd.mtype;
 import dmd.objc;
 import dmd.root.array;
@@ -152,837 +141,9 @@
 %.*s", cast(int)inifileCanon.length, inifileCanon.ptr, cast(int)help.length, &help[0]);
 }
 
-<<<<<<< HEAD
-/**
- * DMD's real entry point
- *
- * Parses command line arguments and config file, open and read all
- * provided source file and do semantic analysis on them.
- *
- * Params:
- *   argc = Number of arguments passed via command line
- *   argv = Array of string arguments passed via command line
- *
- * Returns:
- *   Application return code
- */
-version (NoMain) {} else
-private int tryMain(size_t argc, const(char)** argv, ref Param params)
-{
-    Strings files;
-    Strings libmodules;
-    global._init();
-
-    if (parseCommandlineAndConfig(argc, argv, params, files))
-        return EXIT_FAILURE;
-
-    global.compileEnv.previewIn        = global.params.previewIn;
-    global.compileEnv.ddocOutput       = global.params.ddoc.doOutput;
-    global.compileEnv.shortenedMethods = global.params.shortenedMethods;
-    global.compileEnv.obsolete         = global.params.obsolete;
-
-    if (params.usage)
-    {
-        usage();
-        return EXIT_SUCCESS;
-    }
-
-    if (params.logo)
-    {
-        logo();
-        return EXIT_SUCCESS;
-    }
-
-    return mars_mainBody(params, files, libmodules);
-}
-
 } // !IN_LLVM
 
-extern (C++) int mars_mainBody(ref Param params, ref Strings files, ref Strings libmodules)
-{
-    /*
-    Prints a supplied usage text to the console and
-    returns the exit code for the help usage page.
-
-    Returns:
-        `EXIT_SUCCESS` if no errors occurred, `EXIT_FAILURE` otherwise
-    */
-    static int printHelpUsage(string help)
-    {
-        printf("%.*s", cast(int)help.length, &help[0]);
-        return global.errors ? EXIT_FAILURE : EXIT_SUCCESS;
-    }
-
-    /*
-    Print a message to make it clear when warnings are treated as errors.
-    */
-    static void errorOnWarning()
-    {
-        error(Loc.initial, "warnings are treated as errors");
-        errorSupplemental(Loc.initial, "Use -wi if you wish to treat warnings only as informational.");
-    }
-
-    /*
-    Generates code to check for all `params` whether any usage page
-    has been requested.
-    If so, the generated code will print the help page of the flag
-    and return with an exit code.
-
-    Params:
-        params = parameters with `Usage` suffices in `params` for which
-        their truthness should be checked.
-
-    Returns: generated code for checking the usage pages of the provided `params`.
-    */
-    static string generateUsageChecks(string[] params)
-    {
-        string s;
-        foreach (n; params)
-        {
-            s ~= q{
-                if (params.}~n~q{Usage)
-                    return printHelpUsage(CLIUsage.}~n~q{Usage);
-            };
-        }
-        return s;
-    }
-    import dmd.cli : CLIUsage;
-version (IN_LLVM)
-{
-    mixin(generateUsageChecks(["transition", "preview", "revert"]));
-}
-else
-{
-    mixin(generateUsageChecks(["mcpu", "transition", "check", "checkAction",
-        "preview", "revert", "externStd", "hc"]));
-}
-
-version (IN_LLVM) {} else
-{
-    if (params.manual)
-    {
-        version (Windows)
-        {
-            browse("https://dlang.org/dmd-windows.html");
-        }
-        version (linux)
-        {
-            browse("https://dlang.org/dmd-linux.html");
-        }
-        version (OSX)
-        {
-            browse("https://dlang.org/dmd-osx.html");
-        }
-        version (FreeBSD)
-        {
-            browse("https://dlang.org/dmd-freebsd.html");
-        }
-        /*NOTE: No regular builds for openbsd/dragonflybsd (yet) */
-        /*
-        version (OpenBSD)
-        {
-            browse("https://dlang.org/dmd-openbsd.html");
-        }
-        version (DragonFlyBSD)
-        {
-            browse("https://dlang.org/dmd-dragonflybsd.html");
-        }
-        */
-        return EXIT_SUCCESS;
-    }
-} // !IN_LLVM
-
-    if (params.color)
-        global.console = cast(void*) createConsole(core.stdc.stdio.stderr);
-
-version (IN_LLVM) {} else
-{
-    target.setCPU();
-}
-    Loc.set(params.showColumns, params.messageStyle);
-
-    if (global.errors)
-    {
-        fatal();
-    }
-    if (files.length == 0)
-    {
-        if (params.jsonFieldFlags)
-        {
-            generateJson(null);
-            return EXIT_SUCCESS;
-        }
-version (IN_LLVM)
-{
-        error(Loc.initial, "No source files");
-}
-else
-{
-        usage();
-}
-        return EXIT_FAILURE;
-    }
-
-    reconcileCommands(params, target);
-
-    // Add in command line versions
-    if (params.versionids)
-        foreach (charz; *params.versionids)
-            VersionCondition.addGlobalIdent(charz.toDString());
-    if (params.debugids)
-        foreach (charz; *params.debugids)
-            DebugCondition.addGlobalIdent(charz.toDString());
-
-version (IN_LLVM)
-{
-    registerPredefinedVersions();
-}
-else
-{
-    setDefaultLibrary(params, target);
-}
-
-    // Initialization
-    target._init(params);
-    Type._init();
-    Id.initialize();
-    Module._init();
-    Expression._init();
-    Objc._init();
-
-    reconcileLinkRunLib(params, files.length, target.obj_ext);
-    version(CRuntime_Microsoft)
-    {
-        import dmd.root.longdouble;
-        initFPU();
-    }
-    import dmd.root.ctfloat : CTFloat;
-    CTFloat.initialize();
-
-version (IN_LLVM) {} else
-{
-    // Predefined version identifiers
-    addDefaultVersionIdentifiers(params, target);
-}
-
-    if (params.verbose)
-    {
-        stdout.printPredefinedVersions();
-version (IN_LLVM)
-{
-        // LDC prints binary/version/config before entering this function.
-}
-else
-{
-        stdout.printGlobalConfigs();
-}
-    }
-    //printf("%d source files\n", cast(int) files.length);
-
-    // Build import search path
-
-    static Strings* buildPath(Strings* imppath)
-    {
-        Strings* result = null;
-        if (imppath)
-        {
-            foreach (const path; *imppath)
-            {
-                Strings* a = FileName.splitPath(path);
-                if (a)
-                {
-                    if (!result)
-                        result = new Strings();
-                    result.append(a);
-                }
-            }
-        }
-        return result;
-    }
-
-    if (params.mixinOut.doOutput)
-    {
-        params.mixinOut.buffer = cast(OutBuffer*)Mem.check(calloc(1, OutBuffer.sizeof));
-        atexit(&flushMixins); // see comment for flushMixins
-    }
-    scope(exit) flushMixins();
-    global.path = buildPath(params.imppath);
-    global.filePath = buildPath(params.fileImppath);
-
-    // Create Modules
-    Modules modules = createModules(files, libmodules, target);
-    // Read files
-    foreach (m; modules)
-    {
-        m.read(Loc.initial);
-    }
-
-    // Parse files
-    bool anydocfiles = false;
-    size_t filecount = modules.length;
-    for (size_t filei = 0, modi = 0; filei < filecount; filei++, modi++)
-    {
-        Module m = modules[modi];
-        if (params.verbose)
-            message("parse     %s", m.toChars());
-        if (!Module.rootModule)
-            Module.rootModule = m;
-        m.importedFrom = m; // m.isRoot() == true
-version (IN_LLVM) {} else
-{
-//        if (!driverParams.oneobj || modi == 0 || m.isDocFile)
-//            m.deleteObjFile();
-}
-
-        m.parse();
-
-version (IN_LLVM)
-{
-        // Finalize output filenames. Update if `-oq` was specified (only feasible after parsing).
-        if (params.fullyQualifiedObjectFiles && m.md)
-        {
-            m.objfile = m.setOutfilename(params.objname, params.objdir, m.arg, FileName.ext(m.objfile.toString()));
-            if (m.docfile)
-                m.setDocfile();
-            if (m.hdrfile)
-                m.hdrfile = m.setOutfilename(params.dihdr.name, params.dihdr.dir, m.arg, hdr_ext);
-        }
-
-        // Set object filename in params.objfiles.
-        for (size_t j = 0; j < params.objfiles.length; j++)
-        {
-            if (params.objfiles[j] == cast(const(char)*)m)
-            {
-                params.objfiles[j] = m.objfile.toChars();
-                if (m.filetype != FileType.dhdr && m.filetype != FileType.ddoc && params.obj)
-                    m.checkAndAddOutputFile(m.objfile);
-                break;
-            }
-        }
-
-        if (!driverParams.oneobj || modi == 0 || m.filetype == FileType.ddoc)
-            m.deleteObjFile();
-} // IN_LLVM
-
-        if (m.filetype == FileType.dhdr)
-        {
-            // Remove m's object file from list of object files
-            for (size_t j = 0; j < params.objfiles.length; j++)
-            {
-                if (m.objfile.toChars() == params.objfiles[j])
-                {
-                    params.objfiles.remove(j);
-                    break;
-                }
-            }
-            if (params.objfiles.length == 0)
-                driverParams.link = false;
-        }
-        if (m.filetype == FileType.ddoc)
-        {
-            anydocfiles = true;
-            gendocfile(m);
-            // Remove m from list of modules
-            modules.remove(modi);
-            modi--;
-            // Remove m's object file from list of object files
-            for (size_t j = 0; j < params.objfiles.length; j++)
-            {
-                if (m.objfile.toChars() == params.objfiles[j])
-                {
-                    params.objfiles.remove(j);
-                    break;
-                }
-            }
-            if (params.objfiles.length == 0)
-                driverParams.link = false;
-        }
-    }
-
-    if (anydocfiles && modules.length && (driverParams.oneobj || params.objname))
-    {
-        error(Loc.initial, "conflicting Ddoc and obj generation options");
-        fatal();
-    }
-    if (global.errors)
-        fatal();
-
-    if (params.dihdr.doOutput)
-    {
-        /* Generate 'header' import files.
-         * Since 'header' import files must be independent of command
-         * line switches and what else is imported, they are generated
-         * before any semantic analysis.
-         */
-        foreach (m; modules)
-        {
-            if (m.filetype == FileType.dhdr)
-                continue;
-            if (params.verbose)
-                message("import    %s", m.toChars());
-            genhdrfile(m);
-        }
-    }
-    if (global.errors)
-        removeHdrFilesAndFail(params, modules);
-
-    // load all unconditional imports for better symbol resolving
-    foreach (m; modules)
-    {
-        if (params.verbose)
-            message("importall %s", m.toChars());
-        m.importAll(null);
-    }
-    if (global.errors)
-        removeHdrFilesAndFail(params, modules);
-
-version (IN_LLVM) {} else
-{
-    backend_init();
-}
-
-    // Do semantic analysis
-    foreach (m; modules)
-    {
-        if (params.verbose)
-            message("semantic  %s", m.toChars());
-        m.dsymbolSemantic(null);
-    }
-    //if (global.errors)
-    //    fatal();
-    Module.runDeferredSemantic();
-    if (Module.deferred.length)
-    {
-        for (size_t i = 0; i < Module.deferred.length; i++)
-        {
-            Dsymbol sd = Module.deferred[i];
-            sd.error("unable to resolve forward reference in definition");
-        }
-        //fatal();
-    }
-
-    // Do pass 2 semantic analysis
-    foreach (m; modules)
-    {
-        if (params.verbose)
-            message("semantic2 %s", m.toChars());
-        m.semantic2(null);
-    }
-    Module.runDeferredSemantic2();
-    if (global.errors)
-        removeHdrFilesAndFail(params, modules);
-
-    // Do pass 3 semantic analysis
-    foreach (m; modules)
-    {
-        if (params.verbose)
-            message("semantic3 %s", m.toChars());
-        m.semantic3(null);
-    }
-    if (includeImports)
-    {
-        // Note: DO NOT USE foreach here because Module.amodules.length can
-        //       change on each iteration of the loop
-        for (size_t i = 0; i < compiledImports.length; i++)
-        {
-            auto m = compiledImports[i];
-            assert(m.isRoot);
-            if (params.verbose)
-                message("semantic3 %s", m.toChars());
-            m.semantic3(null);
-            modules.push(m);
-        }
-    }
-    Module.runDeferredSemantic3();
-    if (global.errors)
-        removeHdrFilesAndFail(params, modules);
-
-version (IN_LLVM)
-{
-    extraLDCSpecificSemanticAnalysis(modules);
-}
-else
-{
-    // Scan for functions to inline
-    foreach (m; modules)
-    {
-        if (params.useInline || m.hasAlwaysInlines)
-        {
-            if (params.verbose)
-                message("inline scan %s", m.toChars());
-            inlineScanModule(m);
-        }
-    }
-}
-
-    if (global.warnings)
-        errorOnWarning();
-
-    // Do not attempt to generate output files if errors or warnings occurred
-    if (global.errors || global.warnings)
-        removeHdrFilesAndFail(params, modules);
-
-    // inlineScan incrementally run semantic3 of each expanded functions.
-    // So deps file generation should be moved after the inlining stage.
-    if (OutBuffer* ob = params.moduleDeps.buffer)
-    {
-        foreach (i; 1 .. modules[0].aimports.length)
-            semantic3OnDependencies(modules[0].aimports[i]);
-        Module.runDeferredSemantic3();
-
-        const data = (*ob)[];
-        if (params.moduleDeps.name)
-        {
-            writeFile(Loc.initial, params.moduleDeps.name, data);
-version (IN_LLVM)
-{
-            // fix LDC issue #1625
-            params.moduleDeps = Output();
-}
-        }
-        else
-            printf("%.*s", cast(int)data.length, data.ptr);
-    }
-
-    printCtfePerformanceStats();
-    printTemplateStats();
-
-    // Generate output files
-    if (params.json.doOutput)
-    {
-        generateJson(&modules);
-    }
-    if (!global.errors && params.ddoc.doOutput)
-    {
-        foreach (m; modules)
-        {
-            gendocfile(m);
-        }
-    }
-    if (params.vcg_ast)
-    {
-        import dmd.hdrgen;
-        foreach (mod; modules)
-        {
-            auto buf = OutBuffer();
-            buf.doindent = 1;
-            moduleToBuffer(&buf, mod);
-
-            // write the output to $(filename).cg
-            auto cgFilename = FileName.addExt(mod.srcfile.toString(), "cg");
-            File.write(cgFilename.ptr, buf[]);
-        }
-    }
-
-    if (global.params.cxxhdr.doOutput)
-        genCppHdrFiles(modules);
-
-    if (global.errors)
-        fatal();
-
-    if (!IN_LLVM && driverParams.lib && params.objfiles.length == 0)
-    {
-        error(Loc.initial, "no input files");
-        return EXIT_FAILURE;
-    }
-
-    if (params.addMain && !global.hasMainFunction)
-    {
-        auto mainModule = moduleWithEmptyMain();
-        modules.push(mainModule);
-        if (IN_LLVM && driverParams.oneobj && modules.length == 1)
-            params.objfiles.insert(0, mainModule.objfile.toChars()); // must be *first* objfile for LDC's oneobj
-        else if (!driverParams.oneobj || modules.length == 1)
-            params.objfiles.push(mainModule.objfile.toChars());
-    }
-
-version (IN_LLVM)
-{
-    import core.memory : GC;
-
-    static if (__traits(compiles, GC.stats))
-    {
-        if (global.params.verbose)
-        {
-            static int toMB(ulong size) { return cast(int) (size / 1048576.0 + 0.5); }
-
-            const stats = GC.stats;
-            const used = toMB(stats.usedSize);
-            const free = toMB(stats.freeSize);
-            const total = toMB(stats.usedSize + stats.freeSize);
-            message("GC stats  %dM used, %dM free, %dM total", used, free, total);
-        }
-    }
-
-    codegenModules(modules);
-}
-else
-{
-    generateCodeAndWrite(modules[], libmodules[], params.libname, params.objdir,
-                         driverParams.lib, params.obj, driverParams.oneobj, params.multiobj,
-                         params.verbose);
-
-    backend_term();
-} // !IN_LLVM
-
-    if (global.errors)
-        fatal();
-    int status = EXIT_SUCCESS;
-    if (!params.objfiles.length)
-    {
-        if (driverParams.link)
-            error(Loc.initial, "no object files to link");
-        if (IN_LLVM && !driverParams.link && driverParams.lib)
-            error(Loc.initial, "no object files");
-    }
-    else
-    {
-version (IN_LLVM)
-{
-        if (driverParams.link)
-            status = linkObjToBinary();
-        else if (driverParams.lib)
-            status = createStaticLibrary();
-
-        if (status == EXIT_SUCCESS && params.cleanupObjectFiles)
-        {
-            foreach (m; modules)
-            {
-                m.deleteObjFile();
-                if (driverParams.oneobj)
-                    break;
-            }
-        }
-}
-else // !IN_LLVM
-{
-        if (driverParams.link)
-            status = runLINK();
-}
-        if (params.run)
-        {
-            if (!status)
-            {
-                status = runProgram();
-                /* Delete .obj files and .exe file
-                 */
-version (IN_LLVM)
-{
-                // object files already deleted above
-                deleteExeFile();
-}
-else
-{
-                foreach (m; modules)
-                {
-                    m.deleteObjFile();
-                    if (driverParams.oneobj)
-                        break;
-                }
-                params.exefile.toCStringThen!(ef => File.remove(ef.ptr));
-}
-            }
-        }
-    }
-
-    // Output the makefile dependencies
-    if (params.makeDeps.doOutput)
-        emitMakeDeps(params);
-
-    if (global.warnings)
-        errorOnWarning();
-
-    if (global.errors || global.warnings)
-        removeHdrFilesAndFail(params, modules);
-
-    return status;
-}
-
-/**
- * Parses the command line arguments and configuration files
- *
- * Params:
- *   argc = Number of arguments passed via command line
- *   argv = Array of string arguments passed via command line
- *   params = parametes from argv
- *   files = files from argv
- * Returns: true on faiure
- */
-version (IN_LLVM) {} else
-version(NoMain) {} else
-bool parseCommandlineAndConfig(size_t argc, const(char)** argv, ref Param params, ref Strings files)
-{
-    // Detect malformed input
-    static bool badArgs()
-    {
-        error(Loc.initial, "missing or null command line arguments");
-        return true;
-    }
-
-    if (argc < 1 || !argv)
-        return badArgs();
-    // Convert argc/argv into arguments[] for easier handling
-    Strings arguments = Strings(argc);
-    for (size_t i = 0; i < argc; i++)
-    {
-        if (!argv[i])
-            return badArgs();
-        arguments[i] = argv[i];
-    }
-    if (const(char)* missingFile = responseExpand(arguments)) // expand response files
-        error(Loc.initial, "cannot open response file '%s'", missingFile);
-    //for (size_t i = 0; i < arguments.length; ++i) printf("arguments[%d] = '%s'\n", i, arguments[i]);
-    files.reserve(arguments.length - 1);
-    // Set default values
-    params.argv0 = arguments[0].toDString;
-
-    version (Windows)
-        enum iniName = "sc.ini";
-    else version (Posix)
-        enum iniName = "dmd.conf";
-    else
-        static assert(0, "fix this");
-
-    global.inifilename = parse_conf_arg(&arguments);
-    if (global.inifilename)
-    {
-        // can be empty as in -conf=
-        if (global.inifilename.length && !FileName.exists(global.inifilename))
-            error(Loc.initial, "config file '%.*s' does not exist.",
-                  cast(int)global.inifilename.length, global.inifilename.ptr);
-    }
-    else
-    {
-        global.inifilename = findConfFile(params.argv0, iniName);
-    }
-    // Read the configuration file
-    const iniReadResult = File.read(global.inifilename);
-    const inifileBuffer = iniReadResult.buffer.data;
-    /* Need path of configuration file, for use in expanding @P macro
-     */
-    const(char)[] inifilepath = FileName.path(global.inifilename);
-    Strings sections;
-    StringTable!(char*) environment;
-    environment._init(7);
-    /* Read the [Environment] section, so we can later
-     * pick up any DFLAGS settings.
-     */
-    sections.push("Environment");
-    parseConfFile(environment, global.inifilename, inifilepath, inifileBuffer, &sections);
-
-    const(char)[] arch = target.isX86_64 ? "64" : "32"; // use default
-    arch = parse_arch_arg(&arguments, arch);
-
-    // parse architecture from DFLAGS read from [Environment] section
-    {
-        Strings dflags;
-        getenv_setargv(readFromEnv(environment, "DFLAGS"), &dflags);
-        environment.reset(7); // erase cached environment updates
-        arch = parse_arch_arg(&dflags, arch);
-    }
-
-    bool isX86_64 = arch[0] == '6';
-
-    version(Windows) // delete LIB entry in [Environment] (necessary for optlink) to allow inheriting environment for MS-COFF
-    if (arch != "32omf")
-        environment.update("LIB", 3).value = null;
-
-    // read from DFLAGS in [Environment{arch}] section
-    char[80] envsection = void;
-    snprintf(envsection.ptr, envsection.length, "Environment%.*s", cast(int) arch.length, arch.ptr);
-    sections.push(envsection.ptr);
-    parseConfFile(environment, global.inifilename, inifilepath, inifileBuffer, &sections);
-    getenv_setargv(readFromEnv(environment, "DFLAGS"), &arguments);
-    updateRealEnvironment(environment);
-    environment.reset(1); // don't need environment cache any more
-
-    if (parseCommandLine(arguments, argc, params, files, target))
-    {
-        Loc loc;
-        errorSupplemental(loc, "run `dmd` to print the compiler manual");
-        errorSupplemental(loc, "run `dmd -man` to open browser on manual");
-        return true;
-    }
-
-    if (target.isX86_64 != isX86_64)
-        error(Loc.initial, "the architecture must not be changed in the %s section of %.*s",
-              envsection.ptr, cast(int)global.inifilename.length, global.inifilename.ptr);
-
-    global.preprocess = &preprocess;
-    return false;
-}
-/// Emit the makefile dependencies for the -makedeps switch
-version (NoMain) {} else
-{
-    void emitMakeDeps(ref Param params)
-    {
-        assert(params.makeDeps.doOutput);
-
-        OutBuffer buf;
-
-        // start by resolving and writing the target (which is sometimes resolved during link phase)
-        if (IN_LLVM && driverParams.link)
-        {
-            buf.writeEscapedMakePath(getPathToProducedBinary());
-        }
-        else if (IN_LLVM && driverParams.lib)
-        {
-            buf.writeEscapedMakePath(getPathToProducedStaticLibrary());
-        }
-        /* IN_LLVM: handled above
-        else if (driverParams.link && params.exefile)
-        {
-            buf.writeEscapedMakePath(&params.exefile[0]);
-        }
-        else if (driverParams.lib)
-        {
-            const(char)[] libname = params.libname ? params.libname : FileName.name(params.objfiles[0].toDString);
-            libname = FileName.forceExt(libname,target.lib_ext);
-
-            buf.writeEscapedMakePath(&libname[0]);
-        }
-        */
-        else if (params.objname)
-        {
-            buf.writeEscapedMakePath(&params.objname[0]);
-        }
-        else if (params.objfiles.length)
-        {
-            buf.writeEscapedMakePath(params.objfiles[0]);
-            foreach (of; params.objfiles[1 .. $])
-            {
-                buf.writestring(" ");
-                buf.writeEscapedMakePath(of);
-            }
-        }
-        else
-        {
-            assert(false, "cannot resolve makedeps target");
-        }
-
-        buf.writestring(":");
-
-        // then output every dependency
-        foreach (dep; params.makeDeps.files)
-        {
-            buf.writestringln(" \\");
-            buf.writestring("  ");
-            buf.writeEscapedMakePath(dep);
-        }
-        buf.writenl();
-
-        const data = buf[];
-        if (params.makeDeps.name)
-            writeFile(Loc.initial, params.makeDeps.name, data);
-        else
-            printf("%.*s", cast(int) data.length, data.ptr);
-    }
-}
-
-extern (C++) void generateJson(Modules* modules)
-=======
 extern (C++) void generateJson(ref Modules modules)
->>>>>>> e8657dd3
 {
     OutBuffer buf;
     json_generate(modules, buf);
@@ -1246,13 +407,9 @@
         driverParams.debuglibname = driverParams.defaultlibname;
 }
 
-<<<<<<< HEAD
 } // !IN_LLVM
 
-private void printPredefinedVersions(FILE* stream)
-=======
 void printPredefinedVersions(FILE* stream)
->>>>>>> e8657dd3
 {
     if (global.versionids)
     {
@@ -2616,216 +1773,8 @@
     return errors;
 }
 
-<<<<<<< HEAD
 } // !IN_LLVM
 
-/***********************************************
- * Adjust gathered command line switches and reconcile them.
- * Params:
- *      params = switches gathered from command line,
- *               and update in place
- *      target = more switches from the command line,
- *               update in place
- *      numSrcFiles = number of source files
- */
-version (NoMain) {} else
-private void reconcileCommands(ref Param params, ref Target target)
-{
-version (IN_LLVM)
-{
-    if (driverParams.lib && driverParams.dll)
-        error(Loc.initial, "cannot mix -lib and -shared");
-}
-else
-{
-    if (target.os == Target.OS.OSX)
-    {
-        driverParams.pic = PIC.pic;
-    }
-    else if (target.os == Target.OS.Windows)
-    {
-        if (driverParams.pic)
-            error(Loc.initial, "`-fPIC` and `-fPIE` cannot be used when targetting windows");
-        if (driverParams.dwarf)
-            error(Loc.initial, "`-gdwarf` cannot be used when targetting windows");
-    }
-    else if (target.os == Target.OS.DragonFlyBSD)
-    {
-        if (!target.isX86_64)
-            error(Loc.initial, "`-m32` is not supported on DragonFlyBSD, it is 64-bit only");
-    }
-
-    if (target.os & (Target.OS.linux | Target.OS.FreeBSD | Target.OS.OpenBSD | Target.OS.Solaris | Target.OS.DragonFlyBSD))
-    {
-        if (driverParams.lib && driverParams.dll)
-            error(Loc.initial, "cannot mix `-lib` and `-shared`");
-    }
-    if (target.os == Target.OS.Windows)
-    {
-        foreach(b; params.linkswitchIsForCC[])
-        {
-            if (b)
-            {
-                // Linking code is guarded by version (Posix):
-                error(Loc.initial, "`Xcc=` link switches not available for this operating system");
-                break;
-            }
-        }
-    }
-    else
-    {
-        if (target.omfobj)
-            error(Loc.initial, "`-m32omf` can only be used when targetting windows");
-        if (driverParams.mscrtlib)
-            error(Loc.initial, "`-mscrtlib` can only be used when targetting windows");
-    }
-} // !IN_LLVM
-
-    if (params.boundscheck != CHECKENABLE._default)
-    {
-        if (params.useArrayBounds == CHECKENABLE._default)
-            params.useArrayBounds = params.boundscheck;
-    }
-
-    if (params.useUnitTests)
-    {
-        if (params.useAssert == CHECKENABLE._default)
-            params.useAssert = CHECKENABLE.on;
-    }
-
-    if (params.release)
-    {
-        if (params.useInvariants == CHECKENABLE._default)
-            params.useInvariants = CHECKENABLE.off;
-
-        if (params.useIn == CHECKENABLE._default)
-            params.useIn = CHECKENABLE.off;
-
-        if (params.useOut == CHECKENABLE._default)
-            params.useOut = CHECKENABLE.off;
-
-        if (params.useArrayBounds == CHECKENABLE._default)
-            params.useArrayBounds = CHECKENABLE.safeonly;
-
-        if (params.useAssert == CHECKENABLE._default)
-            params.useAssert = CHECKENABLE.off;
-
-        if (params.useSwitchError == CHECKENABLE._default)
-            params.useSwitchError = CHECKENABLE.off;
-    }
-    else
-    {
-        if (params.useInvariants == CHECKENABLE._default)
-            params.useInvariants = CHECKENABLE.on;
-
-        if (params.useIn == CHECKENABLE._default)
-            params.useIn = CHECKENABLE.on;
-
-        if (params.useOut == CHECKENABLE._default)
-            params.useOut = CHECKENABLE.on;
-
-        if (params.useArrayBounds == CHECKENABLE._default)
-            params.useArrayBounds = CHECKENABLE.on;
-
-        if (params.useAssert == CHECKENABLE._default)
-            params.useAssert = CHECKENABLE.on;
-
-        if (params.useSwitchError == CHECKENABLE._default)
-            params.useSwitchError = CHECKENABLE.on;
-    }
-
-    if (params.betterC)
-    {
-        if (params.checkAction != CHECKACTION.halt)
-            params.checkAction = CHECKACTION.C;
-
-        params.useModuleInfo = false;
-        params.useTypeInfo = false;
-        params.useExceptions = false;
-    }
-}
-
-/***********************************************
- * Adjust link, run and lib line switches and reconcile them.
- * Params:
- *      params = switches gathered from command line,
- *               and update in place
- *      numSrcFiles = number of source files
- *      obj_ext = object file extension
- */
-version (NoMain) {} else
-private void reconcileLinkRunLib(ref Param params, size_t numSrcFiles, const char[] obj_ext)
-{
-    if (!params.obj || driverParams.lib || (IN_LLVM && params.output_o == OUTPUTFLAGno))
-        driverParams.link = false;
-
-version (IN_LLVM) {} else
-{
-    if (target.os == Target.OS.Windows)
-    {
-        if (!driverParams.mscrtlib)
-        {
-            version (Windows)
-            {
-                VSOptions vsopt;
-                vsopt.initialize();
-                driverParams.mscrtlib = vsopt.defaultRuntimeLibrary(target.isX86_64).toDString;
-            }
-            else
-            {
-                if (driverParams.link)
-                    error(Loc.initial, "must supply `-mscrtlib` manually when cross compiling to windows");
-            }
-        }
-    }
-}
-
-    if (driverParams.link)
-    {
-        params.exefile = params.objname;
-        driverParams.oneobj = true;
-        if (params.objname)
-        {
-            /* Use this to name the one object file with the same
-             * name as the exe file.
-             */
-            params.objname = FileName.forceExt(params.objname, obj_ext);
-            /* If output directory is given, use that path rather than
-             * the exe file path.
-             */
-            if (params.objdir)
-            {
-                const(char)[] name = FileName.name(params.objname);
-                params.objname = FileName.combine(params.objdir, name);
-            }
-        }
-    }
-    else if (params.run)
-    {
-        error(Loc.initial, "flags conflict with -run");
-        fatal();
-    }
-    else if (driverParams.lib)
-    {
-        params.libname = params.objname;
-        params.objname = null;
-        // Haven't investigated handling these options with multiobj
-        if (!IN_LLVM && !params.cov && !params.trace)
-            params.multiobj = true;
-    }
-    else
-    {
-        if (params.objname && numSrcFiles)
-        {
-            driverParams.oneobj = true;
-            //error("multiple source files, but only one .obj name");
-            //fatal();
-        }
-    }
-}
-
-=======
->>>>>>> e8657dd3
 /// Sets the boolean for a flag with the given name
 private static void setFlagFor(string name, ref bool b) @safe
 {
