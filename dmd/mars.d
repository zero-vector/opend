--- conflicted
+++ resolved
@@ -1342,192 +1342,8 @@
         driverParams.debuglibname = driverParams.defaultlibname;
 }
 
-<<<<<<< HEAD
-/**
- * Add default `version` identifier for dmd, and set the
- * target platform in `params`.
- * https://dlang.org/spec/version.html#predefined-versions
- *
- * Needs to be run after all arguments parsing (command line, DFLAGS environment
- * variable and config file) in order to add final flags (such as `X86_64` or
- * the `CRuntime` used).
- *
- * Params:
- *      params = which target to compile for (set by `setTarget()`)
- *      tgt    = target
- */
-public
-void addDefaultVersionIdentifiers(const ref Param params, const ref Target tgt)
-{
-    VersionCondition.addPredefinedGlobalIdent("DigitalMars");
-    VersionCondition.addPredefinedGlobalIdent("LittleEndian");
-    VersionCondition.addPredefinedGlobalIdent("D_Version2");
-    VersionCondition.addPredefinedGlobalIdent("all");
-
-    addPredefinedGlobalIdentifiers(tgt);
-
-    if (params.ddoc.doOutput)
-        VersionCondition.addPredefinedGlobalIdent("D_Ddoc");
-    if (params.cov)
-        VersionCondition.addPredefinedGlobalIdent("D_Coverage");
-    if (driverParams.pic != PIC.fixed)
-        VersionCondition.addPredefinedGlobalIdent(driverParams.pic == PIC.pic ? "D_PIC" : "D_PIE");
-    if (params.useUnitTests)
-        VersionCondition.addPredefinedGlobalIdent("unittest");
-    if (params.useAssert == CHECKENABLE.on)
-        VersionCondition.addPredefinedGlobalIdent("assert");
-    if (params.useIn == CHECKENABLE.on)
-        VersionCondition.addPredefinedGlobalIdent("D_PreConditions");
-    if (params.useOut == CHECKENABLE.on)
-        VersionCondition.addPredefinedGlobalIdent("D_PostConditions");
-    if (params.useInvariants == CHECKENABLE.on)
-        VersionCondition.addPredefinedGlobalIdent("D_Invariants");
-    if (params.useArrayBounds == CHECKENABLE.off)
-        VersionCondition.addPredefinedGlobalIdent("D_NoBoundsChecks");
-    if (params.betterC)
-    {
-        VersionCondition.addPredefinedGlobalIdent("D_BetterC");
-    }
-    else
-    {
-        VersionCondition.addPredefinedGlobalIdent("D_ModuleInfo");
-        VersionCondition.addPredefinedGlobalIdent("D_Exceptions");
-        VersionCondition.addPredefinedGlobalIdent("D_TypeInfo");
-    }
-
-    VersionCondition.addPredefinedGlobalIdent("D_HardFloat");
-
-    if (params.tracegc)
-        VersionCondition.addPredefinedGlobalIdent("D_ProfileGC");
-
-    if (driverParams.optimize)
-        VersionCondition.addPredefinedGlobalIdent("D_Optimized");
-}
-
-/**
- * Add predefined global identifiers that are determied by the target
- */
-private
-void addPredefinedGlobalIdentifiers(const ref Target tgt)
-{
-    import dmd.cond : VersionCondition;
-
-    alias predef = VersionCondition.addPredefinedGlobalIdent;
-    if (tgt.cpu >= CPU.sse2)
-    {
-        predef("D_SIMD");
-        if (tgt.cpu >= CPU.avx)
-            predef("D_AVX");
-        if (tgt.cpu >= CPU.avx2)
-            predef("D_AVX2");
-    }
-
-    with (Target)
-    {
-        if (tgt.os & OS.Posix)
-            predef("Posix");
-        if (tgt.os & (OS.linux | OS.FreeBSD | OS.OpenBSD | OS.DragonFlyBSD | OS.Solaris))
-            predef("ELFv1");
-        switch (tgt.os)
-        {
-            case OS.none:         { predef("FreeStanding"); break; }
-            case OS.linux:        { predef("linux");        break; }
-            case OS.OpenBSD:      { predef("OpenBSD");      break; }
-            case OS.DragonFlyBSD: { predef("DragonFlyBSD"); break; }
-            case OS.Solaris:      { predef("Solaris");      break; }
-            case OS.Windows:
-            {
-                 predef("Windows");
-                 VersionCondition.addPredefinedGlobalIdent(tgt.is64bit ? "Win64" : "Win32");
-                 break;
-            }
-            case OS.OSX:
-            {
-                predef("OSX");
-                // For legacy compatibility
-                predef("darwin");
-                break;
-            }
-            case OS.FreeBSD:
-            {
-                predef("FreeBSD");
-                switch (tgt.osMajor)
-                {
-                    case 10: predef("FreeBSD_10");  break;
-                    case 11: predef("FreeBSD_11"); break;
-                    case 12: predef("FreeBSD_12"); break;
-                    case 13: predef("FreeBSD_13"); break;
-                    default: predef("FreeBSD_11"); break;
-                }
-                break;
-            }
-            default: assert(0);
-        }
-    }
-
-    addCRuntimePredefinedGlobalIdent(tgt.c);
-    addCppRuntimePredefinedGlobalIdent(tgt.cpp);
-
-    if (tgt.is64bit)
-    {
-        VersionCondition.addPredefinedGlobalIdent("D_InlineAsm_X86_64");
-        VersionCondition.addPredefinedGlobalIdent("X86_64");
-    }
-    else
-    {
-        VersionCondition.addPredefinedGlobalIdent("D_InlineAsm"); //legacy
-        VersionCondition.addPredefinedGlobalIdent("D_InlineAsm_X86");
-        VersionCondition.addPredefinedGlobalIdent("X86");
-    }
-    if (tgt.isLP64)
-        VersionCondition.addPredefinedGlobalIdent("D_LP64");
-    else if (tgt.is64bit)
-        VersionCondition.addPredefinedGlobalIdent("X32");
-}
-
-private
-void addCRuntimePredefinedGlobalIdent(const ref TargetC c)
-{
-    import dmd.cond : VersionCondition;
-
-    alias predef = VersionCondition.addPredefinedGlobalIdent;
-    with (TargetC.Runtime) switch (c.runtime)
-    {
-    default:
-    case Unspecified: return;
-    case Bionic:      return predef("CRuntime_Bionic");
-    case DigitalMars: return predef("CRuntime_DigitalMars");
-    case Glibc:       return predef("CRuntime_Glibc");
-    case Microsoft:   return predef("CRuntime_Microsoft");
-    case Musl:        return predef("CRuntime_Musl");
-    case Newlib:      return predef("CRuntime_Newlib");
-    case UClibc:      return predef("CRuntime_UClibc");
-    case WASI:        return predef("CRuntime_WASI");
-    }
-}
-
-private
-void addCppRuntimePredefinedGlobalIdent(const ref TargetCPP cpp)
-{
-    import dmd.cond : VersionCondition;
-
-    alias predef = VersionCondition.addPredefinedGlobalIdent;
-    with (TargetCPP.Runtime) switch (cpp.runtime)
-    {
-    default:
-    case Unspecified: return;
-    case Clang:       return predef("CppRuntime_Clang");
-    case DigitalMars: return predef("CppRuntime_DigitalMars");
-    case Gcc:         return predef("CppRuntime_Gcc");
-    case Microsoft:   return predef("CppRuntime_Microsoft");
-    case Sun:         return predef("CppRuntime_Sun");
-    }
-}
-
 } // !IN_LLVM
 
-=======
->>>>>>> 2dd4b89c
 private void printPredefinedVersions(FILE* stream)
 {
     if (global.versionids)
