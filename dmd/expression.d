/**
 * Defines the bulk of the classes which represent the AST at the expression level.
 *
 * Specification: ($LINK2 https://dlang.org/spec/expression.html, Expressions)
 *
 * Copyright:   Copyright (C) 1999-2023 by The D Language Foundation, All Rights Reserved
 * Authors:     $(LINK2 https://www.digitalmars.com, Walter Bright)
 * License:     $(LINK2 https://www.boost.org/LICENSE_1_0.txt, Boost License 1.0)
 * Source:      $(LINK2 https://github.com/dlang/dmd/blob/master/src/dmd/expression.d, _expression.d)
 * Documentation:  https://dlang.org/phobos/dmd_expression.html
 * Coverage:    https://codecov.io/gh/dlang/dmd/src/master/src/dmd/expression.d
 */

module dmd.expression;

import core.stdc.stdarg;
import core.stdc.stdio;
import core.stdc.string;

import dmd.aggregate;
import dmd.aliasthis;
import dmd.apply;
import dmd.arrayop;
import dmd.arraytypes;
import dmd.astenums;
import dmd.ast_node;
import dmd.gluelayer;
import dmd.constfold;
import dmd.ctfeexpr;
import dmd.ctorflow;
import dmd.dcast;
import dmd.dclass;
import dmd.declaration;
import dmd.delegatize;
import dmd.dimport;
import dmd.dinterpret;
import dmd.dmodule;
import dmd.dscope;
import dmd.dstruct;
import dmd.dsymbol;
import dmd.dsymbolsem;
import dmd.dtemplate;
import dmd.errors;
import dmd.escape;
import dmd.expressionsem;
import dmd.func;
import dmd.globals;
import dmd.hdrgen;
import dmd.id;
import dmd.identifier;
import dmd.init;
import dmd.inline;
import dmd.location;
import dmd.mtype;
import dmd.nspace;
import dmd.objc;
import dmd.opover;
import dmd.optimize;
import dmd.root.complex;
import dmd.root.ctfloat;
import dmd.root.filename;
import dmd.common.outbuffer;
import dmd.root.optional;
import dmd.root.rmem;
import dmd.root.rootobject;
import dmd.root.string;
import dmd.root.utf;
import dmd.safe;
import dmd.sideeffect;
import dmd.target;
import dmd.tokens;
import dmd.typesem;
import dmd.visitor;

enum LOGSEMANTIC = false;

void emplaceExp(T : Expression, Args...)(void* p, Args args)
{
    static if (__VERSION__ < 2099)
        const init = typeid(T).initializer;
    else
        const init = __traits(initSymbol, T);
    p[0 .. __traits(classInstanceSize, T)] = init[];
    (cast(T)p).__ctor(args);
}

void emplaceExp(T : UnionExp)(T* p, Expression e)
{
    memcpy(p, cast(void*)e, e.size);
}

/// Return value for `checkModifiable`
enum Modifiable
{
    /// Not modifiable
    no,
    /// Modifiable (the type is mutable)
    yes,
    /// Modifiable because it is initialization
    initialization,
}
/**
 * Specifies how the checkModify deals with certain situations
 */
enum ModifyFlags
{
    /// Issue error messages on invalid modifications of the variable
    none,
    /// No errors are emitted for invalid modifications
    noError = 0x1,
    /// The modification occurs for a subfield of the current variable
    fieldAssign = 0x2,
}

/****************************************
 * Find the first non-comma expression.
 * Params:
 *      e = Expressions connected by commas
 * Returns:
 *      left-most non-comma expression
 */
inout(Expression) firstComma(inout Expression e)
{
    Expression ex = cast()e;
    while (ex.op == EXP.comma)
        ex = (cast(CommaExp)ex).e1;
    return cast(inout)ex;

}

/****************************************
 * Find the last non-comma expression.
 * Params:
 *      e = Expressions connected by commas
 * Returns:
 *      right-most non-comma expression
 */

inout(Expression) lastComma(inout Expression e)
{
    Expression ex = cast()e;
    while (ex.op == EXP.comma)
        ex = (cast(CommaExp)ex).e2;
    return cast(inout)ex;

}

/*****************************************
 * Determine if `this` is available by walking up the enclosing
 * scopes until a function is found.
 *
 * Params:
 *      sc = where to start looking for the enclosing function
 * Returns:
 *      Found function if it satisfies `isThis()`, otherwise `null`
 */
FuncDeclaration hasThis(Scope* sc)
{
    //printf("hasThis()\n");
    Dsymbol p = sc.parent;
    while (p && p.isTemplateMixin())
        p = p.parent;
    FuncDeclaration fdthis = p ? p.isFuncDeclaration() : null;
    //printf("fdthis = %p, '%s'\n", fdthis, fdthis ? fdthis.toChars() : "");

    // Go upwards until we find the enclosing member function
    FuncDeclaration fd = fdthis;
    while (1)
    {
        if (!fd)
        {
            return null;
        }
        if (!fd.isNested() || fd.isThis() || (fd.hasDualContext() && fd.isMember2()))
            break;

        Dsymbol parent = fd.parent;
        while (1)
        {
            if (!parent)
                return null;
            TemplateInstance ti = parent.isTemplateInstance();
            if (ti)
                parent = ti.parent;
            else
                break;
        }
        fd = parent.isFuncDeclaration();
    }

    if (!fd.isThis() && !(fd.hasDualContext() && fd.isMember2()))
    {
        return null;
    }

    assert(fd.vthis);
    return fd;

}

/***********************************
 * Determine if a `this` is needed to access `d`.
 * Params:
 *      sc = context
 *      d = declaration to check
 * Returns:
 *      true means a `this` is needed
 */
bool isNeedThisScope(Scope* sc, Declaration d)
{
    if (sc.intypeof == 1)
        return false;

    AggregateDeclaration ad = d.isThis();
    if (!ad)
        return false;
    //printf("d = %s, ad = %s\n", d.toChars(), ad.toChars());

    for (Dsymbol s = sc.parent; s; s = s.toParentLocal())
    {
        //printf("\ts = %s %s, toParent2() = %p\n", s.kind(), s.toChars(), s.toParent2());
        if (AggregateDeclaration ad2 = s.isAggregateDeclaration())
        {
            if (ad2 == ad)
                return false;
            else if (ad2.isNested())
                continue;
            else
                return true;
        }
        if (FuncDeclaration f = s.isFuncDeclaration())
        {
            if (f.isMemberLocal())
                break;
        }
    }
    return true;
}

/******************************
 * check e is exp.opDispatch!(tiargs) or not
 * It's used to switch to UFCS the semantic analysis path
 */
bool isDotOpDispatch(Expression e)
{
    if (auto dtie = e.isDotTemplateInstanceExp())
        return dtie.ti.name == Id.opDispatch;
    return false;
}

/****************************************
 * Expand tuples in-place.
 *
 * Example:
 *     When there's a call `f(10, pair: AliasSeq!(20, 30), single: 40)`, the input is:
 *         `exps =  [10, (20, 30), 40]`
 *         `names = [null, "pair", "single"]`
 *     The arrays will be modified to:
 *         `exps =  [10, 20, 30, 40]`
 *         `names = [null, "pair", null, "single"]`
 *
 * Params:
 *     exps  = array of Expressions
 *     names = optional array of names corresponding to Expressions
 */
extern (C++) void expandTuples(Expressions* exps, Identifiers* names = null)
{
    //printf("expandTuples()\n");
    if (exps is null)
        return;

    if (names)
    {
        if (exps.length != names.length)
        {
            printf("exps.length = %d, names.length = %d\n", cast(int) exps.length, cast(int) names.length);
            printf("exps = %s, names = %s\n", exps.toChars(), names.toChars());
            if (exps.length > 0)
                printf("%s\n", (*exps)[0].loc.toChars());
            assert(0);
        }
    }

    // At `index`, a tuple of length `length` is expanded. Insert corresponding nulls in `names`.
    void expandNames(size_t index, size_t length)
    {
        if (names)
        {
            if (length == 0)
            {
                names.remove(index);
                return;
            }
            foreach (i; 1 .. length)
            {
                names.insert(index + i, cast(Identifier) null);
            }
        }
    }

    for (size_t i = 0; i < exps.length; i++)
    {
        Expression arg = (*exps)[i];
        if (!arg)
            continue;

        // Look for tuple with 0 members
        if (auto e = arg.isTypeExp())
        {
            if (auto tt = e.type.toBasetype().isTypeTuple())
            {
                if (!tt.arguments || tt.arguments.length == 0)
                {
                    exps.remove(i);
                    expandNames(i, 0);
                    if (i == exps.length)
                        return;
                }
                else // Expand a TypeTuple
                {
                    exps.remove(i);
                    auto texps = new Expressions(tt.arguments.length);
                    foreach (j, a; *tt.arguments)
                        (*texps)[j] = new TypeExp(e.loc, a.type);
                    exps.insert(i, texps);
                    expandNames(i, texps.length);
                }
                i--;
                continue;
            }
        }

        // Inline expand all the tuples
        while (arg.op == EXP.tuple)
        {
            TupleExp te = cast(TupleExp)arg;
            exps.remove(i); // remove arg
            exps.insert(i, te.exps); // replace with tuple contents
            expandNames(i, te.exps.length);
            if (i == exps.length)
                return; // empty tuple, no more arguments
            (*exps)[i] = Expression.combine(te.e0, (*exps)[i]);
            arg = (*exps)[i];
        }
    }
}

/****************************************
 * Expand alias this tuples.
 */
TupleDeclaration isAliasThisTuple(Expression e)
{
    if (!e.type)
        return null;

    Type t = e.type.toBasetype();
    while (true)
    {
        if (Dsymbol s = t.toDsymbol(null))
        {
            if (auto ad = s.isAggregateDeclaration())
            {
                s = ad.aliasthis ? ad.aliasthis.sym : null;
                if (s && s.isVarDeclaration())
                {
                    TupleDeclaration td = s.isVarDeclaration().toAlias().isTupleDeclaration();
                    if (td && td.isexp)
                        return td;
                }
                if (Type att = t.aliasthisOf())
                {
                    t = att;
                    continue;
                }
            }
        }
        return null;
    }
}

int expandAliasThisTuples(Expressions* exps, size_t starti = 0)
{
    if (!exps || exps.length == 0)
        return -1;

    for (size_t u = starti; u < exps.length; u++)
    {
        Expression exp = (*exps)[u];
        if (TupleDeclaration td = exp.isAliasThisTuple)
        {
            exps.remove(u);
            size_t i;
            td.foreachVar((s)
            {
                auto d = s.isDeclaration();
                auto e = new DotVarExp(exp.loc, exp, d);
                assert(d.type);
                e.type = d.type;
                exps.insert(u + i, e);
                ++i;
            });
            version (none)
            {
                printf("expansion ->\n");
                foreach (e; exps)
                {
                    printf("\texps[%d] e = %s %s\n", i, EXPtoString(e.op), e.toChars());
                }
            }
            return cast(int)u;
        }
    }
    return -1;
}

/****************************************
 * If `s` is a function template, i.e. the only member of a template
 * and that member is a function, return that template.
 * Params:
 *      s = symbol that might be a function template
 * Returns:
 *      template for that function, otherwise null
 */
TemplateDeclaration getFuncTemplateDecl(Dsymbol s)
{
    FuncDeclaration f = s.isFuncDeclaration();
    if (f && f.parent)
    {
        if (auto ti = f.parent.isTemplateInstance())
        {
            if (!ti.isTemplateMixin() && ti.tempdecl)
            {
                auto td = ti.tempdecl.isTemplateDeclaration();
                if (td.onemember && td.ident == f.ident)
                {
                    return td;
                }
            }
        }
    }
    return null;
}

/************************************************
 * If we want the value of this expression, but do not want to call
 * the destructor on it.
 */
Expression valueNoDtor(Expression e)
{
    auto ex = lastComma(e);

    if (auto ce = ex.isCallExp())
    {
        /* The struct value returned from the function is transferred
         * so do not call the destructor on it.
         * Recognize:
         *       ((S _ctmp = S.init), _ctmp).this(...)
         * and make sure the destructor is not called on _ctmp
         * BUG: if ex is a CommaExp, we should go down the right side.
         */
        if (auto dve = ce.e1.isDotVarExp())
        {
            if (dve.var.isCtorDeclaration())
            {
                // It's a constructor call
                if (auto comma = dve.e1.isCommaExp())
                {
                    if (auto ve = comma.e2.isVarExp())
                    {
                        VarDeclaration ctmp = ve.var.isVarDeclaration();
                        if (ctmp)
                        {
                            ctmp.storage_class |= STC.nodtor;
                            assert(!ce.isLvalue());
                        }
                    }
                }
            }
        }
    }
    else if (auto ve = ex.isVarExp())
    {
        auto vtmp = ve.var.isVarDeclaration();
        if (vtmp && (vtmp.storage_class & STC.rvalue))
        {
            vtmp.storage_class |= STC.nodtor;
        }
    }
    return e;
}

/*********************************************
 * If e is an instance of a struct, and that struct has a copy constructor,
 * rewrite e as:
 *    (tmp = e),tmp
 * Input:
 *      sc = just used to specify the scope of created temporary variable
 *      destinationType = the type of the object on which the copy constructor is called;
 *                        may be null if the struct defines a postblit
 */
private Expression callCpCtor(Scope* sc, Expression e, Type destinationType)
{
    if (auto ts = e.type.baseElemOf().isTypeStruct())
    {
        StructDeclaration sd = ts.sym;
        if (sd.postblit || sd.hasCopyCtor)
        {
            /* Create a variable tmp, and replace the argument e with:
             *      (tmp = e),tmp
             * and let AssignExp() handle the construction.
             * This is not the most efficient, ideally tmp would be constructed
             * directly onto the stack.
             */
            auto tmp = copyToTemp(STC.rvalue, "__copytmp", e);
            if (sd.hasCopyCtor && destinationType)
            {
                // https://issues.dlang.org/show_bug.cgi?id=22619
                // If the destination type is inout we can preserve it
                // only if inside an inout function; if we are not inside
                // an inout function, then we will preserve the type of
                // the source
                if (destinationType.hasWild && !(sc.func.storage_class & STC.wild))
                    tmp.type = e.type;
                else
                    tmp.type = destinationType;
            }
            tmp.storage_class |= STC.nodtor;
            tmp.dsymbolSemantic(sc);
            Expression de = new DeclarationExp(e.loc, tmp);
            Expression ve = new VarExp(e.loc, tmp);
            de.type = Type.tvoid;
            ve.type = e.type;
            return Expression.combine(de, ve);
        }
    }
    return e;
}

/************************************************
 * Handle the postblit call on lvalue, or the move of rvalue.
 *
 * Params:
 *   sc = the scope where the expression is encountered
 *   e = the expression the needs to be moved or copied (source)
 *   t = if the struct defines a copy constructor, the type of the destination
 *
 * Returns:
 *  The expression that copy constructs or moves the value.
 */
extern (D) Expression doCopyOrMove(Scope *sc, Expression e, Type t = null)
{
    if (auto ce = e.isCondExp())
    {
        ce.e1 = doCopyOrMove(sc, ce.e1);
        ce.e2 = doCopyOrMove(sc, ce.e2);
    }
    else
    {
        e = e.isLvalue() ? callCpCtor(sc, e, t) : valueNoDtor(e);
    }
    return e;
}

/****************************************************************/
/* A type meant as a union of all the Expression types,
 * to serve essentially as a Variant that will sit on the stack
 * during CTFE to reduce memory consumption.
 */
extern (C++) struct UnionExp
{
    // yes, default constructor does nothing
    extern (D) this(Expression e)
    {
        memcpy(&this, cast(void*)e, e.size);
    }

    /* Extract pointer to Expression
     */
    extern (C++) Expression exp() return
    {
        return cast(Expression)&u;
    }

    /* Convert to an allocated Expression
     */
    extern (C++) Expression copy()
    {
        Expression e = exp();
        //if (e.size > sizeof(u)) printf("%s\n", EXPtoString(e.op).ptr);
        assert(e.size <= u.sizeof);
        switch (e.op)
        {
            case EXP.cantExpression:    return CTFEExp.cantexp;
            case EXP.voidExpression:    return CTFEExp.voidexp;
            case EXP.break_:            return CTFEExp.breakexp;
            case EXP.continue_:         return CTFEExp.continueexp;
            case EXP.goto_:             return CTFEExp.gotoexp;
            default:                    return e.copy();
        }
    }

private:
    // Ensure that the union is suitably aligned.
    align(8) union __AnonStruct__u
    {
        char[__traits(classInstanceSize, Expression)] exp;
        char[__traits(classInstanceSize, IntegerExp)] integerexp;
        char[__traits(classInstanceSize, ErrorExp)] errorexp;
        char[__traits(classInstanceSize, RealExp)] realexp;
        char[__traits(classInstanceSize, ComplexExp)] complexexp;
        char[__traits(classInstanceSize, SymOffExp)] symoffexp;
        char[__traits(classInstanceSize, StringExp)] stringexp;
        char[__traits(classInstanceSize, ArrayLiteralExp)] arrayliteralexp;
        char[__traits(classInstanceSize, AssocArrayLiteralExp)] assocarrayliteralexp;
        char[__traits(classInstanceSize, StructLiteralExp)] structliteralexp;
        char[__traits(classInstanceSize, CompoundLiteralExp)] compoundliteralexp;
        char[__traits(classInstanceSize, NullExp)] nullexp;
        char[__traits(classInstanceSize, DotVarExp)] dotvarexp;
        char[__traits(classInstanceSize, AddrExp)] addrexp;
        char[__traits(classInstanceSize, IndexExp)] indexexp;
        char[__traits(classInstanceSize, SliceExp)] sliceexp;
        char[__traits(classInstanceSize, VectorExp)] vectorexp;
    }

    __AnonStruct__u u;
}

/********************************
 * Test to see if two reals are the same.
 * Regard NaN's as equivalent.
 * Regard +0 and -0 as different.
 * Params:
 *      x1 = first operand
 *      x2 = second operand
 * Returns:
 *      true if x1 is x2
 *      else false
 */
bool RealIdentical(real_t x1, real_t x2)
{
    return (CTFloat.isNaN(x1) && CTFloat.isNaN(x2)) || CTFloat.isIdentical(x1, x2);
}

/************************ TypeDotIdExp ************************************/
/* Things like:
 *      int.size
 *      foo.size
 *      (foo).size
 *      cast(foo).size
 */
DotIdExp typeDotIdExp(const ref Loc loc, Type type, Identifier ident)
{
    return new DotIdExp(loc, new TypeExp(loc, type), ident);
}

/***************************************************
 * Given an Expression, find the variable it really is.
 *
 * For example, `a[index]` is really `a`, and `s.f` is really `s`.
 * Params:
 *      e = Expression to look at
 * Returns:
 *      variable if there is one, null if not
 */
VarDeclaration expToVariable(Expression e)
{
    while (1)
    {
        switch (e.op)
        {
            case EXP.variable:
                return (cast(VarExp)e).var.isVarDeclaration();

            case EXP.dotVariable:
                e = (cast(DotVarExp)e).e1;
                continue;

            case EXP.index:
            {
                IndexExp ei = cast(IndexExp)e;
                e = ei.e1;
                Type ti = e.type.toBasetype();
                if (ti.ty == Tsarray)
                    continue;
                return null;
            }

            case EXP.slice:
            {
                SliceExp ei = cast(SliceExp)e;
                e = ei.e1;
                Type ti = e.type.toBasetype();
                if (ti.ty == Tsarray)
                    continue;
                return null;
            }

            case EXP.this_:
            case EXP.super_:
                return (cast(ThisExp)e).var.isVarDeclaration();

            default:
                return null;
        }
    }
}

enum OwnedBy : ubyte
{
    code,          // normal code expression in AST
    ctfe,          // value expression for CTFE
    cache,         // constant value cached for CTFE
}

enum WANTvalue  = 0;    // default
enum WANTexpand = 1;    // expand const/immutable variables if possible

/***********************************************************
 * https://dlang.org/spec/expression.html#expression
 */
// IN_LLVM: instantiated in gen/asm-x86.h (`Handled = createExpression(...)`)
extern (C++) /* IN_LLVM abstract */ class Expression : ASTNode
{
    Type type;      // !=null means that semantic() has been run
    Loc loc;        // file location
    const EXP op;   // to minimize use of dynamic_cast
    bool parens;    // if this is a parenthesized expression

    extern (D) this(const ref Loc loc, EXP op) scope
    {
        //printf("Expression::Expression(op = %d) this = %p\n", op, this);
        this.loc = loc;
        this.op = op;
    }

    /// Returns: class instance size of this expression (implemented manually because `extern(C++)`)
    final size_t size() nothrow @nogc pure @safe const { return expSize[op]; }

    static void _init()
    {
        CTFEExp.cantexp = new CTFEExp(EXP.cantExpression);
        CTFEExp.voidexp = new CTFEExp(EXP.voidExpression);
        CTFEExp.breakexp = new CTFEExp(EXP.break_);
        CTFEExp.continueexp = new CTFEExp(EXP.continue_);
        CTFEExp.gotoexp = new CTFEExp(EXP.goto_);
        CTFEExp.showcontext = new CTFEExp(EXP.showCtfeContext);
    }

    /**
     * Deinitializes the global state of the compiler.
     *
     * This can be used to restore the state set by `_init` to its original
     * state.
     */
    static void deinitialize()
    {
        CTFEExp.cantexp = CTFEExp.cantexp.init;
        CTFEExp.voidexp = CTFEExp.voidexp.init;
        CTFEExp.breakexp = CTFEExp.breakexp.init;
        CTFEExp.continueexp = CTFEExp.continueexp.init;
        CTFEExp.gotoexp = CTFEExp.gotoexp.init;
        CTFEExp.showcontext = CTFEExp.showcontext.init;
    }

    /*********************************
     * Does *not* do a deep copy.
     */
    final Expression copy()
    {
        Expression e;
        if (!size)
        {
            debug
            {
                fprintf(stderr, "No expression copy for: %s\n", toChars());
                printf("op = %d\n", op);
            }
            assert(0);
        }

        // memory never freed, so can use the faster bump-pointer-allocation
        e = cast(Expression)allocmemory(size);
        //printf("Expression::copy(op = %d) e = %p\n", op, e);
        return cast(Expression)memcpy(cast(void*)e, cast(void*)this, size);
    }

    Expression syntaxCopy()
    {
        //printf("Expression::syntaxCopy()\n");
        //print();
        return copy();
    }

    // kludge for template.isExpression()
    override final DYNCAST dyncast() const
    {
        return DYNCAST.expression;
    }

    override const(char)* toChars() const
    {
        OutBuffer buf;
        HdrGenState hgs;
        toCBuffer(this, &buf, &hgs);
        return buf.extractChars();
    }

    static if (__VERSION__ < 2092)
    {
        final void error(const(char)* format, ...) const
        {
            if (type != Type.terror)
            {
                va_list ap;
                va_start(ap, format);
                .verror(loc, format, ap);
                va_end(ap);
            }
        }

        final void errorSupplemental(const(char)* format, ...)
        {
            if (type == Type.terror)
                return;

            va_list ap;
            va_start(ap, format);
            .verrorSupplemental(loc, format, ap);
            va_end(ap);
        }

        final void warning(const(char)* format, ...) const
        {
            if (type != Type.terror)
            {
                va_list ap;
                va_start(ap, format);
                .vwarning(loc, format, ap);
                va_end(ap);
            }
        }

        final void deprecation(const(char)* format, ...) const
        {
            if (type != Type.terror)
            {
                va_list ap;
                va_start(ap, format);
                .vdeprecation(loc, format, ap);
                va_end(ap);
            }
        }
    }
    else
    {
        pragma(printf) final void error(const(char)* format, ...) const
        {
            if (type != Type.terror)
            {
                va_list ap;
                va_start(ap, format);
                .verror(loc, format, ap);
                va_end(ap);
            }
        }

        pragma(printf) final void errorSupplemental(const(char)* format, ...)
        {
            if (type == Type.terror)
                return;

            va_list ap;
            va_start(ap, format);
            .verrorSupplemental(loc, format, ap);
            va_end(ap);
        }

        pragma(printf) final void warning(const(char)* format, ...) const
        {
            if (type != Type.terror)
            {
                va_list ap;
                va_start(ap, format);
                .vwarning(loc, format, ap);
                va_end(ap);
            }
        }

        pragma(printf) final void deprecation(const(char)* format, ...) const
        {
            if (type != Type.terror)
            {
                va_list ap;
                va_start(ap, format);
                .vdeprecation(loc, format, ap);
                va_end(ap);
            }
        }
    }

    /**********************************
     * Combine e1 and e2 by CommaExp if both are not NULL.
     */
    extern (D) static Expression combine(Expression e1, Expression e2)
    {
        if (e1)
        {
            if (e2)
            {
                e1 = new CommaExp(e1.loc, e1, e2);
                e1.type = e2.type;
            }
        }
        else
            e1 = e2;
        return e1;
    }

    extern (D) static Expression combine(Expression e1, Expression e2, Expression e3)
    {
        return combine(combine(e1, e2), e3);
    }

    extern (D) static Expression combine(Expression e1, Expression e2, Expression e3, Expression e4)
    {
        return combine(combine(e1, e2), combine(e3, e4));
    }

    /**********************************
     * If 'e' is a tree of commas, returns the rightmost expression
     * by stripping off it from the tree. The remained part of the tree
     * is returned via e0.
     * Otherwise 'e' is directly returned and e0 is set to NULL.
     */
    extern (D) static Expression extractLast(Expression e, out Expression e0)
    {
        if (e.op != EXP.comma)
        {
            return e;
        }

        CommaExp ce = cast(CommaExp)e;
        if (ce.e2.op != EXP.comma)
        {
            e0 = ce.e1;
            return ce.e2;
        }
        else
        {
            e0 = e;

            Expression* pce = &ce.e2;
            while ((cast(CommaExp)(*pce)).e2.op == EXP.comma)
            {
                pce = &(cast(CommaExp)(*pce)).e2;
            }
            assert((*pce).op == EXP.comma);
            ce = cast(CommaExp)(*pce);
            *pce = ce.e1;

            return ce.e2;
        }
    }

    extern (D) static Expressions* arraySyntaxCopy(Expressions* exps)
    {
        Expressions* a = null;
        if (exps)
        {
            a = new Expressions(exps.length);
            foreach (i, e; *exps)
            {
                (*a)[i] = e ? e.syntaxCopy() : null;
            }
        }
        return a;
    }

    dinteger_t toInteger()
    {
        //printf("Expression %s\n", EXPtoString(op).ptr);
        error("integer constant expression expected instead of `%s`", toChars());
        return 0;
    }

    uinteger_t toUInteger()
    {
        //printf("Expression %s\n", EXPtoString(op).ptr);
        return cast(uinteger_t)toInteger();
    }

    real_t toReal()
    {
        error("floating point constant expression expected instead of `%s`", toChars());
        return CTFloat.zero;
    }

    real_t toImaginary()
    {
        error("floating point constant expression expected instead of `%s`", toChars());
        return CTFloat.zero;
    }

    complex_t toComplex()
    {
        error("floating point constant expression expected instead of `%s`", toChars());
        return complex_t(CTFloat.zero);
    }

    StringExp toStringExp()
    {
        return null;
    }

    /***************************************
     * Return !=0 if expression is an lvalue.
     */
    bool isLvalue()
    {
        return false;
    }

    /*******************************
     * Give error if we're not an lvalue.
     * If we can, convert expression to be an lvalue.
     */
    Expression toLvalue(Scope* sc, Expression e)
    {
        if (!e)
            e = this;
        else if (!loc.isValid())
            loc = e.loc;

        if (e.op == EXP.type)
            error("`%s` is a `%s` definition and cannot be modified", e.type.toChars(), e.type.kind());
        else
            error("`%s` is not an lvalue and cannot be modified", e.toChars());

        return ErrorExp.get();
    }

    Expression modifiableLvalue(Scope* sc, Expression e)
    {
        //printf("Expression::modifiableLvalue() %s, type = %s\n", toChars(), type.toChars());
        // See if this expression is a modifiable lvalue (i.e. not const)
        if (checkModifiable(this, sc) == Modifiable.yes)
        {
            assert(type);
            if (!type.isMutable())
            {
                if (auto dve = this.isDotVarExp())
                {
                    if (isNeedThisScope(sc, dve.var))
                        for (Dsymbol s = sc.func; s; s = s.toParentLocal())
                    {
                        FuncDeclaration ff = s.isFuncDeclaration();
                        if (!ff)
                            break;
                        if (!ff.type.isMutable)
                        {
                            error("cannot modify `%s` in `%s` function", toChars(), MODtoChars(type.mod));
                            return ErrorExp.get();
                        }
                    }
                }
                error("cannot modify `%s` expression `%s`", MODtoChars(type.mod), toChars());
                return ErrorExp.get();
            }
            else if (!type.isAssignable())
            {
                error("cannot modify struct instance `%s` of type `%s` because it contains `const` or `immutable` members",
                    toChars(), type.toChars());
                return ErrorExp.get();
            }
        }
        return toLvalue(sc, e);
    }

    final Expression implicitCastTo(Scope* sc, Type t)
    {
        return .implicitCastTo(this, sc, t);
    }

    final MATCH implicitConvTo(Type t)
    {
        return .implicitConvTo(this, t);
    }

    final Expression castTo(Scope* sc, Type t)
    {
        return .castTo(this, sc, t);
    }

    /****************************************
     * Resolve __FILE__, __LINE__, __MODULE__, __FUNCTION__, __PRETTY_FUNCTION__, __FILE_FULL_PATH__ to loc.
     */
    Expression resolveLoc(const ref Loc loc, Scope* sc)
    {
        this.loc = loc;
        return this;
    }

    /****************************************
     * Check that the expression has a valid type.
     * If not, generates an error "... has no type".
     * Returns:
     *      true if the expression is not valid.
     * Note:
     *      When this function returns true, `checkValue()` should also return true.
     */
    bool checkType()
    {
        return false;
    }

    /****************************************
     * Check that the expression has a valid value.
     * If not, generates an error "... has no value".
     * Returns:
     *      true if the expression is not valid or has void type.
     */
    bool checkValue()
    {
        if (type && type.toBasetype().ty == Tvoid)
        {
            error("expression `%s` is `void` and has no value", toChars());
            //print(); assert(0);
            if (!global.gag)
                type = Type.terror;
            return true;
        }
        return false;
    }

    extern (D) final bool checkScalar()
    {
        if (op == EXP.error)
            return true;
        if (type.toBasetype().ty == Terror)
            return true;
        if (!type.isscalar())
        {
            error("`%s` is not a scalar, it is a `%s`", toChars(), type.toChars());
            return true;
        }
        return checkValue();
    }

    extern (D) final bool checkNoBool()
    {
        if (op == EXP.error)
            return true;
        if (type.toBasetype().ty == Terror)
            return true;
        if (type.toBasetype().ty == Tbool)
        {
            error("operation not allowed on `bool` `%s`", toChars());
            return true;
        }
        return false;
    }

    extern (D) final bool checkIntegral()
    {
        if (op == EXP.error)
            return true;
        if (type.toBasetype().ty == Terror)
            return true;
        if (!type.isintegral())
        {
            error("`%s` is not of integral type, it is a `%s`", toChars(), type.toChars());
            return true;
        }
        return checkValue();
    }

    extern (D) final bool checkArithmetic()
    {
        if (op == EXP.error)
            return true;
        if (type.toBasetype().ty == Terror)
            return true;
        if (!type.isintegral() && !type.isfloating())
        {
            error("`%s` is not of arithmetic type, it is a `%s`", toChars(), type.toChars());
            return true;
        }
        return checkValue();
    }

    final bool checkDeprecated(Scope* sc, Dsymbol s)
    {
        return s.checkDeprecated(loc, sc);
    }

    extern (D) final bool checkDisabled(Scope* sc, Dsymbol s)
    {
        if (auto d = s.isDeclaration())
        {
            return d.checkDisabled(loc, sc);
        }

        return false;
    }

    /*********************************************
     * Calling function f.
     * Check the purity, i.e. if we're in a pure function
     * we can only call other pure functions.
     * Returns true if error occurs.
     */
    extern (D) final bool checkPurity(Scope* sc, FuncDeclaration f)
    {
        if (!sc.func)
            return false;
        if (sc.func == f)
            return false;
        if (sc.intypeof == 1)
            return false;
        if (sc.flags & (SCOPE.ctfe | SCOPE.debug_))
            return false;

        // If the call has a pure parent, then the called func must be pure.
        if (!f.isPure() && checkImpure(sc, loc, null, f))
        {
            error("`pure` %s `%s` cannot call impure %s `%s`",
                sc.func.kind(), sc.func.toPrettyChars(), f.kind(),
                f.toPrettyChars());

            if (!f.isDtorDeclaration())
                errorSupplementalInferredAttr(f, /*max depth*/ 10, /*deprecation*/ false, STC.pure_);

            checkOverridenDtor(sc, f, dd => dd.type.toTypeFunction().purity != PURE.impure, "impure");
            return true;
        }
        return false;
    }

    /**
     * Checks whether `f` is a generated `DtorDeclaration` that hides a user-defined one
     * which passes `check` while `f` doesn't (e.g. when the user defined dtor is pure but
     * the generated dtor is not).
     * In that case the method will identify and print all members causing the attribute
     * missmatch.
     *
     * Params:
     *   sc = scope
     *   f  = potential `DtorDeclaration`
     *   check = current check (e.g. whether it's pure)
     *   checkName = the kind of check (e.g. `"pure"`)
     */
    extern (D) final void checkOverridenDtor(Scope* sc, FuncDeclaration f,
                scope bool function(DtorDeclaration) check, const string checkName
    ) {
        auto dd = f.isDtorDeclaration();
        if (!dd || !dd.isGenerated())
            return;

        // DtorDeclaration without parents should fail at an earlier stage
        auto ad = cast(AggregateDeclaration) f.toParent2();
        assert(ad);

        if (ad.userDtors.length)
        {
            if (!check(ad.userDtors[0])) // doesn't match check (e.g. is impure as well)
                return;

            // Sanity check
            assert(!check(ad.fieldDtor));
        }

        dd.loc.errorSupplemental("%s`%s.~this` is %.*s because of the following field's destructors:",
                            dd.isGenerated() ? "generated " : "".ptr,
                            ad.toChars,
                            cast(int) checkName.length, checkName.ptr);

        // Search for the offending fields
        foreach (field; ad.fields)
        {
            // Only structs may define automatically called destructors
            auto ts = field.type.isTypeStruct();
            if (!ts)
            {
                // But they might be part of a static array
                auto ta = field.type.isTypeSArray();
                if (!ta)
                    continue;

                ts = ta.baseElemOf().isTypeStruct();
                if (!ts)
                    continue;
            }

            auto fieldSym = ts.toDsymbol(sc);
            assert(fieldSym); // Resolving ts must succeed because missing defs. should error before

            auto fieldSd = fieldSym.isStructDeclaration();
            assert(fieldSd); // ts is a TypeStruct, this would imply a malformed ASR

            if (fieldSd.dtor && !check(fieldSd.dtor))
            {
                field.loc.errorSupplemental(" - %s %s", field.type.toChars(), field.toChars());

                if (fieldSd.dtor.isGenerated())
                    checkOverridenDtor(sc, fieldSd.dtor, check, checkName);
                else
                    fieldSd.dtor.loc.errorSupplemental("   %.*s `%s.~this` is declared here",
                                            cast(int) checkName.length, checkName.ptr, fieldSd.toChars());
            }
        }
    }

    /*******************************************
     * Accessing variable v.
     * Check for purity and safety violations.
     * Returns true if error occurs.
     */
    extern (D) final bool checkPurity(Scope* sc, VarDeclaration v)
    {
        //printf("v = %s %s\n", v.type.toChars(), v.toChars());
        /* Look for purity and safety violations when accessing variable v
         * from current function.
         */
        if (!sc.func)
            return false;
        if (sc.intypeof == 1)
            return false; // allow violations inside typeof(expression)
        if (sc.flags & (SCOPE.ctfe | SCOPE.debug_))
            return false; // allow violations inside compile-time evaluated expressions and debug conditionals
        if (v.ident == Id.ctfe)
            return false; // magic variable never violates pure and safe
        if (v.isImmutable())
            return false; // always safe and pure to access immutables...
        if (v.isConst() && !v.isReference() && (v.isDataseg() || v.isParameter()) && v.type.implicitConvTo(v.type.immutableOf()))
            return false; // or const global/parameter values which have no mutable indirections
        if (v.storage_class & STC.manifest)
            return false; // ...or manifest constants

        // accessing empty structs is pure
        // https://issues.dlang.org/show_bug.cgi?id=18694
        // https://issues.dlang.org/show_bug.cgi?id=21464
        // https://issues.dlang.org/show_bug.cgi?id=23589
        if (v.type.ty == Tstruct)
        {
            StructDeclaration sd = (cast(TypeStruct)v.type).sym;
            if (sd.members) // not opaque
            {
                if (sd.semanticRun >= PASS.semanticdone)
                    sd.determineSize(v.loc);
                if (sd.hasNoFields)
                    return false;
            }
        }

        bool err = false;
        if (v.isDataseg())
        {
            // https://issues.dlang.org/show_bug.cgi?id=7533
            // Accessing implicit generated __gate is pure.
            if (v.ident == Id.gate)
                return false;

            if (checkImpure(sc, loc, "`pure` %s `%s` cannot access mutable static data `%s`", v))
            {
                error("`pure` %s `%s` cannot access mutable static data `%s`",
                    sc.func.kind(), sc.func.toPrettyChars(), v.toChars());
                err = true;
            }
        }
        else
        {
            /* Given:
             * void f() {
             *   int fx;
             *   pure void g() {
             *     int gx;
             *     /+pure+/ void h() {
             *       int hx;
             *       /+pure+/ void i() { }
             *     }
             *   }
             * }
             * i() can modify hx and gx but not fx
             */

            Dsymbol vparent = v.toParent2();
            for (Dsymbol s = sc.func; !err && s; s = s.toParentP(vparent))
            {
                if (s == vparent)
                    break;

                if (AggregateDeclaration ad = s.isAggregateDeclaration())
                {
                    if (ad.isNested())
                        continue;
                    break;
                }
                FuncDeclaration ff = s.isFuncDeclaration();
                if (!ff)
                    break;
                if (ff.isNested() || ff.isThis())
                {
                    if (ff.type.isImmutable() ||
                        ff.type.isShared() && !MODimplicitConv(ff.type.mod, v.type.mod))
                    {
                        OutBuffer ffbuf;
                        OutBuffer vbuf;
                        MODMatchToBuffer(&ffbuf, ff.type.mod, v.type.mod);
                        MODMatchToBuffer(&vbuf, v.type.mod, ff.type.mod);
                        error("%s%s `%s` cannot access %sdata `%s`",
                            ffbuf.peekChars(), ff.kind(), ff.toPrettyChars(), vbuf.peekChars(), v.toChars());
                        err = true;
                        break;
                    }
                    continue;
                }
                break;
            }
        }

        /* Do not allow safe functions to access __gshared data
         */
        if (v.storage_class & STC.gshared)
        {
            if (sc.setUnsafe(false, this.loc,
                "`@safe` function `%s` cannot access `__gshared` data `%s`", sc.func, v))
            {
                err = true;
            }
        }

        return err;
    }

    /*
    Check if sc.func is impure or can be made impure.
    Returns true on error, i.e. if sc.func is pure and cannot be made impure.
    */
    private static bool checkImpure(Scope* sc, Loc loc, const(char)* fmt, RootObject arg0)
    {
        return sc.func && (isRootTraitsCompilesScope(sc)
                ? sc.func.isPureBypassingInference() >= PURE.weak
                : sc.func.setImpure(loc, fmt, arg0));
    }

    /*********************************************
     * Calling function f.
     * Check the safety, i.e. if we're in a @safe function
     * we can only call @safe or @trusted functions.
     * Returns true if error occurs.
     */
    extern (D) final bool checkSafety(Scope* sc, FuncDeclaration f)
    {
        if (sc.func == f)
            return false;
        if (sc.intypeof == 1)
            return false;
        if (sc.flags & SCOPE.debug_)
            return false;
        if ((sc.flags & SCOPE.ctfe) && sc.func)
            return false;

        if (!sc.func)
        {
            if (sc.varDecl && !f.safetyInprocess && !f.isSafe() && !f.isTrusted())
            {
                if (sc.varDecl.storage_class & STC.safe)
                {
                    error("`@safe` variable `%s` cannot be initialized by calling `@system` function `%s`",
                        sc.varDecl.toChars(), f.toChars());
                    return true;
                }
                else
                {
                    sc.varDecl.storage_class |= STC.system;
                }
            }
            return false;
        }

        if (!f.isSafe() && !f.isTrusted())
        {
            if (isRootTraitsCompilesScope(sc) ? sc.func.isSafeBypassingInference() : sc.func.setUnsafeCall(f))
            {
                if (!loc.isValid()) // e.g. implicitly generated dtor
                    loc = sc.func.loc;

                const prettyChars = f.toPrettyChars();
                error("`@safe` %s `%s` cannot call `@system` %s `%s`",
                    sc.func.kind(), sc.func.toPrettyChars(), f.kind(),
                    prettyChars);
                if (!f.isDtorDeclaration)
                    errorSupplementalInferredAttr(f, /*max depth*/ 10, /*deprecation*/ false, STC.safe);
                .errorSupplemental(f.loc, "`%s` is declared here", prettyChars);

                checkOverridenDtor(sc, f, dd => dd.type.toTypeFunction().trust > TRUST.system, "@system");

                return true;
            }
        }
        else if (f.isSafe() && f.safetyViolation)
        {
            // for dip1000 by default transition, print deprecations for calling functions that will become `@system`
            if (sc.func.isSafeBypassingInference())
            {
                .deprecation(this.loc, "`@safe` function `%s` calling `%s`", sc.func.toChars(), f.toChars());
                errorSupplementalInferredAttr(f, 10, true, STC.safe);
            }
            else if (!sc.func.safetyViolation)
            {
                import dmd.func : AttributeViolation;
                sc.func.safetyViolation = new AttributeViolation(this.loc, null, f, null, null);
            }
        }
        return false;
    }

    /*********************************************
     * Calling function f.
     * Check the @nogc-ness, i.e. if we're in a @nogc function
     * we can only call other @nogc functions.
     * Returns true if error occurs.
     */
    extern (D) final bool checkNogc(Scope* sc, FuncDeclaration f)
    {
        if (!sc.func)
            return false;
        if (sc.func == f)
            return false;
        if (sc.intypeof == 1)
            return false;
        if (sc.flags & (SCOPE.ctfe | SCOPE.debug_))
            return false;

        if (!f.isNogc())
        {
            if (isRootTraitsCompilesScope(sc) ? sc.func.isNogcBypassingInference() : sc.func.setGCCall(f))
            {
                if (loc.linnum == 0) // e.g. implicitly generated dtor
                    loc = sc.func.loc;

                // Lowered non-@nogc'd hooks will print their own error message inside of nogc.d (NOGCVisitor.visit(CallExp e)),
                // so don't print anything to avoid double error messages.
                if (!(f.ident == Id._d_HookTraceImpl || f.ident == Id._d_arraysetlengthT
                    || f.ident == Id._d_arrayappendT || f.ident == Id._d_arrayappendcTX
                    || f.ident == Id._d_arraycatnTX || f.ident == Id._d_newclassT))
                {
                    error("`@nogc` %s `%s` cannot call non-@nogc %s `%s`",
                        sc.func.kind(), sc.func.toPrettyChars(), f.kind(), f.toPrettyChars());

                    if (!f.isDtorDeclaration)
                        f.errorSupplementalInferredAttr(/*max depth*/ 10, /*deprecation*/ false, STC.nogc);
                }

                checkOverridenDtor(sc, f, dd => dd.type.toTypeFunction().isnogc, "non-@nogc");

                return true;
            }
        }
        return false;
    }

    /********************************************
     * Check that the postblit is callable if t is an array of structs.
     * Returns true if error happens.
     */
    extern (D) final bool checkPostblit(Scope* sc, Type t)
    {
        if (auto ts = t.baseElemOf().isTypeStruct())
        {
            if (global.params.useTypeInfo && Type.dtypeinfo)
            {
                // https://issues.dlang.org/show_bug.cgi?id=11395
                // Require TypeInfo generation for array concatenation
                semanticTypeInfo(sc, t);
            }

            StructDeclaration sd = ts.sym;
            if (sd.postblit)
            {
                if (sd.postblit.checkDisabled(loc, sc))
                    return true;

                //checkDeprecated(sc, sd.postblit);        // necessary?
                checkPurity(sc, sd.postblit);
                checkSafety(sc, sd.postblit);
                checkNogc(sc, sd.postblit);
                //checkAccess(sd, loc, sc, sd.postblit);   // necessary?
                return false;
            }
        }
        return false;
    }

    extern (D) final bool checkRightThis(Scope* sc)
    {
        if (op == EXP.error)
            return true;
        if (op == EXP.variable && type.ty != Terror)
        {
            VarExp ve = cast(VarExp)this;
            if (isNeedThisScope(sc, ve.var))
            {
                //printf("checkRightThis sc.intypeof = %d, ad = %p, func = %p, fdthis = %p\n",
                //        sc.intypeof, sc.getStructClassScope(), func, fdthis);
                error("need `this` for `%s` of type `%s`", ve.var.toChars(), ve.var.type.toChars());
                return true;
            }
        }
        return false;
    }

    /*******************************
     * Check whether the expression allows RMW operations, error with rmw operator diagnostic if not.
     * ex is the RHS expression, or NULL if ++/-- is used (for diagnostics)
     * Returns true if error occurs.
     */
    extern (D) final bool checkReadModifyWrite(EXP rmwOp, Expression ex = null)
    {
        //printf("Expression::checkReadModifyWrite() %s %s", toChars(), ex ? ex.toChars() : "");
        if (!type || !type.isShared() || type.isTypeStruct() || type.isTypeClass())
            return false;

        // atomicOp uses opAssign (+=/-=) rather than opOp (++/--) for the CT string literal.
        switch (rmwOp)
        {
        case EXP.plusPlus:
        case EXP.prePlusPlus:
            rmwOp = EXP.addAssign;
            break;
        case EXP.minusMinus:
        case EXP.preMinusMinus:
            rmwOp = EXP.minAssign;
            break;
        default:
            break;
        }

        error("read-modify-write operations are not allowed for `shared` variables");
        errorSupplemental("Use `core.atomic.atomicOp!\"%s\"(%s, %s)` instead",
                          EXPtoString(rmwOp).ptr, toChars(), ex ? ex.toChars() : "1");
        return true;
    }

    /************************************************
     * Destructors are attached to VarDeclarations.
     * Hence, if expression returns a temp that needs a destructor,
     * make sure and create a VarDeclaration for that temp.
     */
    Expression addDtorHook(Scope* sc)
    {
        return this;
    }

    /******************************
     * Take address of expression.
     */
    final Expression addressOf()
    {
        //printf("Expression::addressOf()\n");
        debug
        {
            assert(op == EXP.error || isLvalue());
        }
        Expression e = new AddrExp(loc, this, type.pointerTo());
        return e;
    }

    /******************************
     * If this is a reference, dereference it.
     */
    final Expression deref()
    {
        //printf("Expression::deref()\n");
        // type could be null if forward referencing an 'auto' variable
        if (type)
            if (auto tr = type.isTypeReference())
            {
                Expression e = new PtrExp(loc, this, tr.next);
                return e;
            }
        return this;
    }

    final Expression optimize(int result, bool keepLvalue = false)
    {
        return Expression_optimize(this, result, keepLvalue);
    }

    // Entry point for CTFE.
    // A compile-time result is required. Give an error if not possible
    final Expression ctfeInterpret()
    {
        return .ctfeInterpret(this);
    }

    final int isConst()
    {
        return .isConst(this);
    }

    /******
     * Identical, not just equal. I.e. NaNs with different bit patterns are not identical
     */
    bool isIdentical(const Expression e) const
    {
        return equals(e);
    }


    /// Statically evaluate this expression to a `bool` if possible
    /// Returns: an optional thath either contains the value or is empty
    Optional!bool toBool()
    {
        return typeof(return)();
    }

    bool hasCode()
    {
        return true;
    }

    final pure inout nothrow @nogc @safe
    {
        inout(IntegerExp)   isIntegerExp() { return op == EXP.int64 ? cast(typeof(return))this : null; }
        inout(ErrorExp)     isErrorExp() { return op == EXP.error ? cast(typeof(return))this : null; }
        inout(VoidInitExp)  isVoidInitExp() { return op == EXP.void_ ? cast(typeof(return))this : null; }
        inout(RealExp)      isRealExp() { return op == EXP.float64 ? cast(typeof(return))this : null; }
        inout(ComplexExp)   isComplexExp() { return op == EXP.complex80 ? cast(typeof(return))this : null; }
        inout(IdentifierExp) isIdentifierExp() { return op == EXP.identifier ? cast(typeof(return))this : null; }
        inout(DollarExp)    isDollarExp() { return op == EXP.dollar ? cast(typeof(return))this : null; }
        inout(DsymbolExp)   isDsymbolExp() { return op == EXP.dSymbol ? cast(typeof(return))this : null; }
        inout(ThisExp)      isThisExp() { return op == EXP.this_ ? cast(typeof(return))this : null; }
        inout(SuperExp)     isSuperExp() { return op == EXP.super_ ? cast(typeof(return))this : null; }
        inout(NullExp)      isNullExp() { return op == EXP.null_ ? cast(typeof(return))this : null; }
        inout(StringExp)    isStringExp() { return op == EXP.string_ ? cast(typeof(return))this : null; }
        inout(TupleExp)     isTupleExp() { return op == EXP.tuple ? cast(typeof(return))this : null; }
        inout(ArrayLiteralExp) isArrayLiteralExp() { return op == EXP.arrayLiteral ? cast(typeof(return))this : null; }
        inout(AssocArrayLiteralExp) isAssocArrayLiteralExp() { return op == EXP.assocArrayLiteral ? cast(typeof(return))this : null; }
        inout(StructLiteralExp) isStructLiteralExp() { return op == EXP.structLiteral ? cast(typeof(return))this : null; }
        inout(CompoundLiteralExp) isCompoundLiteralExp() { return op == EXP.compoundLiteral ? cast(typeof(return))this : null; }
        inout(TypeExp)      isTypeExp() { return op == EXP.type ? cast(typeof(return))this : null; }
        inout(ScopeExp)     isScopeExp() { return op == EXP.scope_ ? cast(typeof(return))this : null; }
        inout(TemplateExp)  isTemplateExp() { return op == EXP.template_ ? cast(typeof(return))this : null; }
        inout(NewExp) isNewExp() { return op == EXP.new_ ? cast(typeof(return))this : null; }
        inout(NewAnonClassExp) isNewAnonClassExp() { return op == EXP.newAnonymousClass ? cast(typeof(return))this : null; }
        inout(SymOffExp)    isSymOffExp() { return op == EXP.symbolOffset ? cast(typeof(return))this : null; }
        inout(VarExp)       isVarExp() { return op == EXP.variable ? cast(typeof(return))this : null; }
        inout(OverExp)      isOverExp() { return op == EXP.overloadSet ? cast(typeof(return))this : null; }
        inout(FuncExp)      isFuncExp() { return op == EXP.function_ ? cast(typeof(return))this : null; }
        inout(DeclarationExp) isDeclarationExp() { return op == EXP.declaration ? cast(typeof(return))this : null; }
        inout(TypeidExp)    isTypeidExp() { return op == EXP.typeid_ ? cast(typeof(return))this : null; }
        inout(TraitsExp)    isTraitsExp() { return op == EXP.traits ? cast(typeof(return))this : null; }
        inout(HaltExp)      isHaltExp() { return op == EXP.halt ? cast(typeof(return))this : null; }
        inout(IsExp)        isExp() { return op == EXP.is_ ? cast(typeof(return))this : null; }
        inout(MixinExp)     isMixinExp() { return op == EXP.mixin_ ? cast(typeof(return))this : null; }
        inout(ImportExp)    isImportExp() { return op == EXP.import_ ? cast(typeof(return))this : null; }
        inout(AssertExp)    isAssertExp() { return op == EXP.assert_ ? cast(typeof(return))this : null; }
        inout(ThrowExp)     isThrowExp() { return op == EXP.throw_ ? cast(typeof(return))this : null; }
        inout(DotIdExp)     isDotIdExp() { return op == EXP.dotIdentifier ? cast(typeof(return))this : null; }
        inout(DotTemplateExp) isDotTemplateExp() { return op == EXP.dotTemplateDeclaration ? cast(typeof(return))this : null; }
        inout(DotVarExp)    isDotVarExp() { return op == EXP.dotVariable ? cast(typeof(return))this : null; }
        inout(DotTemplateInstanceExp) isDotTemplateInstanceExp() { return op == EXP.dotTemplateInstance ? cast(typeof(return))this : null; }
        inout(DelegateExp)  isDelegateExp() { return op == EXP.delegate_ ? cast(typeof(return))this : null; }
        inout(DotTypeExp)   isDotTypeExp() { return op == EXP.dotType ? cast(typeof(return))this : null; }
        inout(CallExp)      isCallExp() { return op == EXP.call ? cast(typeof(return))this : null; }
        inout(AddrExp)      isAddrExp() { return op == EXP.address ? cast(typeof(return))this : null; }
        inout(PtrExp)       isPtrExp() { return op == EXP.star ? cast(typeof(return))this : null; }
        inout(NegExp)       isNegExp() { return op == EXP.negate ? cast(typeof(return))this : null; }
        inout(UAddExp)      isUAddExp() { return op == EXP.uadd ? cast(typeof(return))this : null; }
        inout(ComExp)       isComExp() { return op == EXP.tilde ? cast(typeof(return))this : null; }
        inout(NotExp)       isNotExp() { return op == EXP.not ? cast(typeof(return))this : null; }
        inout(DeleteExp)    isDeleteExp() { return op == EXP.delete_ ? cast(typeof(return))this : null; }
        inout(CastExp)      isCastExp() { return op == EXP.cast_ ? cast(typeof(return))this : null; }
        inout(VectorExp)    isVectorExp() { return op == EXP.vector ? cast(typeof(return))this : null; }
        inout(VectorArrayExp) isVectorArrayExp() { return op == EXP.vectorArray ? cast(typeof(return))this : null; }
        inout(SliceExp)     isSliceExp() { return op == EXP.slice ? cast(typeof(return))this : null; }
        inout(ArrayLengthExp) isArrayLengthExp() { return op == EXP.arrayLength ? cast(typeof(return))this : null; }
        inout(ArrayExp)     isArrayExp() { return op == EXP.array ? cast(typeof(return))this : null; }
        inout(DotExp)       isDotExp() { return op == EXP.dot ? cast(typeof(return))this : null; }
        inout(CommaExp)     isCommaExp() { return op == EXP.comma ? cast(typeof(return))this : null; }
        inout(IntervalExp)  isIntervalExp() { return op == EXP.interval ? cast(typeof(return))this : null; }
        inout(DelegatePtrExp)     isDelegatePtrExp() { return op == EXP.delegatePointer ? cast(typeof(return))this : null; }
        inout(DelegateFuncptrExp) isDelegateFuncptrExp() { return op == EXP.delegateFunctionPointer ? cast(typeof(return))this : null; }
        inout(IndexExp)     isIndexExp() { return op == EXP.index ? cast(typeof(return))this : null; }
        inout(PostExp)      isPostExp()  { return (op == EXP.plusPlus || op == EXP.minusMinus) ? cast(typeof(return))this : null; }
        inout(PreExp)       isPreExp()   { return (op == EXP.prePlusPlus || op == EXP.preMinusMinus) ? cast(typeof(return))this : null; }
        inout(AssignExp)    isAssignExp()    { return op == EXP.assign ? cast(typeof(return))this : null; }
        inout(LoweredAssignExp)    isLoweredAssignExp()    { return op == EXP.loweredAssignExp ? cast(typeof(return))this : null; }
        inout(ConstructExp) isConstructExp() { return op == EXP.construct ? cast(typeof(return))this : null; }
        inout(BlitExp)      isBlitExp()      { return op == EXP.blit ? cast(typeof(return))this : null; }
        inout(AddAssignExp) isAddAssignExp() { return op == EXP.addAssign ? cast(typeof(return))this : null; }
        inout(MinAssignExp) isMinAssignExp() { return op == EXP.minAssign ? cast(typeof(return))this : null; }
        inout(MulAssignExp) isMulAssignExp() { return op == EXP.mulAssign ? cast(typeof(return))this : null; }

        inout(DivAssignExp) isDivAssignExp() { return op == EXP.divAssign ? cast(typeof(return))this : null; }
        inout(ModAssignExp) isModAssignExp() { return op == EXP.modAssign ? cast(typeof(return))this : null; }
        inout(AndAssignExp) isAndAssignExp() { return op == EXP.andAssign ? cast(typeof(return))this : null; }
        inout(OrAssignExp)  isOrAssignExp()  { return op == EXP.orAssign ? cast(typeof(return))this : null; }
        inout(XorAssignExp) isXorAssignExp() { return op == EXP.xorAssign ? cast(typeof(return))this : null; }
        inout(PowAssignExp) isPowAssignExp() { return op == EXP.powAssign ? cast(typeof(return))this : null; }

        inout(ShlAssignExp)  isShlAssignExp()  { return op == EXP.leftShiftAssign ? cast(typeof(return))this : null; }
        inout(ShrAssignExp)  isShrAssignExp()  { return op == EXP.rightShiftAssign ? cast(typeof(return))this : null; }
        inout(UshrAssignExp) isUshrAssignExp() { return op == EXP.unsignedRightShiftAssign ? cast(typeof(return))this : null; }

        inout(CatAssignExp) isCatAssignExp() { return op == EXP.concatenateAssign
                                                ? cast(typeof(return))this
                                                : null; }

        inout(CatElemAssignExp) isCatElemAssignExp() { return op == EXP.concatenateElemAssign
                                                ? cast(typeof(return))this
                                                : null; }

        inout(CatDcharAssignExp) isCatDcharAssignExp() { return op == EXP.concatenateDcharAssign
                                                ? cast(typeof(return))this
                                                : null; }

        inout(AddExp)      isAddExp() { return op == EXP.add ? cast(typeof(return))this : null; }
        inout(MinExp)      isMinExp() { return op == EXP.min ? cast(typeof(return))this : null; }
        inout(CatExp)      isCatExp() { return op == EXP.concatenate ? cast(typeof(return))this : null; }
        inout(MulExp)      isMulExp() { return op == EXP.mul ? cast(typeof(return))this : null; }
        inout(DivExp)      isDivExp() { return op == EXP.div ? cast(typeof(return))this : null; }
        inout(ModExp)      isModExp() { return op == EXP.mod ? cast(typeof(return))this : null; }
        inout(PowExp)      isPowExp() { return op == EXP.pow ? cast(typeof(return))this : null; }
        inout(ShlExp)      isShlExp() { return op == EXP.leftShift ? cast(typeof(return))this : null; }
        inout(ShrExp)      isShrExp() { return op == EXP.rightShift ? cast(typeof(return))this : null; }
        inout(UshrExp)     isUshrExp() { return op == EXP.unsignedRightShift ? cast(typeof(return))this : null; }
        inout(AndExp)      isAndExp() { return op == EXP.and ? cast(typeof(return))this : null; }
        inout(OrExp)       isOrExp() { return op == EXP.or ? cast(typeof(return))this : null; }
        inout(XorExp)      isXorExp() { return op == EXP.xor ? cast(typeof(return))this : null; }
        inout(LogicalExp)  isLogicalExp() { return (op == EXP.andAnd || op == EXP.orOr) ? cast(typeof(return))this : null; }
        //inout(CmpExp)    isCmpExp() { return op == EXP. ? cast(typeof(return))this : null; }
        inout(InExp)       isInExp() { return op == EXP.in_ ? cast(typeof(return))this : null; }
        inout(RemoveExp)   isRemoveExp() { return op == EXP.remove ? cast(typeof(return))this : null; }
        inout(EqualExp)    isEqualExp() { return (op == EXP.equal || op == EXP.notEqual) ? cast(typeof(return))this : null; }
        inout(IdentityExp) isIdentityExp() { return (op == EXP.identity || op == EXP.notIdentity) ? cast(typeof(return))this : null; }
        inout(CondExp)     isCondExp() { return op == EXP.question ? cast(typeof(return))this : null; }
        inout(GenericExp)  isGenericExp() { return op == EXP._Generic ? cast(typeof(return))this : null; }
        inout(DefaultInitExp)    isDefaultInitExp() { return isDefaultInitOp(op) ? cast(typeof(return))this: null; }
        inout(FileInitExp)       isFileInitExp() { return (op == EXP.file || op == EXP.fileFullPath) ? cast(typeof(return))this : null; }
        inout(LineInitExp)       isLineInitExp() { return op == EXP.line ? cast(typeof(return))this : null; }
        inout(ModuleInitExp)     isModuleInitExp() { return op == EXP.moduleString ? cast(typeof(return))this : null; }
        inout(FuncInitExp)       isFuncInitExp() { return op == EXP.functionString ? cast(typeof(return))this : null; }
        inout(PrettyFuncInitExp) isPrettyFuncInitExp() { return op == EXP.prettyFunction ? cast(typeof(return))this : null; }
        inout(ObjcClassReferenceExp) isObjcClassReferenceExp() { return op == EXP.objcClassReference ? cast(typeof(return))this : null; }
        inout(ClassReferenceExp) isClassReferenceExp() { return op == EXP.classReference ? cast(typeof(return))this : null; }
        inout(ThrownExceptionExp) isThrownExceptionExp() { return op == EXP.thrownException ? cast(typeof(return))this : null; }

        inout(UnaExp) isUnaExp() pure inout nothrow @nogc
        {
            return exptab[op] & EXPFLAGS.unary ? cast(typeof(return))this : null;
        }

        inout(BinExp) isBinExp() pure inout nothrow @nogc
        {
            return exptab[op] & EXPFLAGS.binary ? cast(typeof(return))this : null;
        }

        inout(BinAssignExp) isBinAssignExp() pure inout nothrow @nogc
        {
            return exptab[op] & EXPFLAGS.binaryAssign ? cast(typeof(return))this : null;
        }
    }

    override void accept(Visitor v)
    {
        v.visit(this);
    }
}

/***********************************************************
 * A compile-time known integer value
 */
extern (C++) final class IntegerExp : Expression
{
    private dinteger_t value;

    extern (D) this(const ref Loc loc, dinteger_t value, Type type)
    {
        super(loc, EXP.int64);
        //printf("IntegerExp(value = %lld, type = '%s')\n", value, type ? type.toChars() : "");
        assert(type);
        if (!type.isscalar())
        {
            //printf("%s, loc = %d\n", toChars(), loc.linnum);
            if (type.ty != Terror)
                error("integral constant must be scalar type, not `%s`", type.toChars());
            type = Type.terror;
        }
        this.type = type;
        this.value = normalize(type.toBasetype().ty, value);
    }

    extern (D) this(dinteger_t value)
    {
        super(Loc.initial, EXP.int64);
        this.type = Type.tint32;
        this.value = cast(int)value;
    }

    static IntegerExp create(const ref Loc loc, dinteger_t value, Type type)
    {
        return new IntegerExp(loc, value, type);
    }

    // Same as create, but doesn't allocate memory.
    static void emplace(UnionExp* pue, const ref Loc loc, dinteger_t value, Type type)
    {
        emplaceExp!(IntegerExp)(pue, loc, value, type);
    }

    override bool equals(const RootObject o) const
    {
        if (this == o)
            return true;
        if (auto ne = (cast(Expression)o).isIntegerExp())
        {
            if (type.toHeadMutable().equals(ne.type.toHeadMutable()) && value == ne.value)
            {
                return true;
            }
        }
        return false;
    }

    override dinteger_t toInteger()
    {
        // normalize() is necessary until we fix all the paints of 'type'
        return value = normalize(type.toBasetype().ty, value);
    }

    override real_t toReal()
    {
        // normalize() is necessary until we fix all the paints of 'type'
        const ty = type.toBasetype().ty;
        const val = normalize(ty, value);
        value = val;
        return (ty == Tuns64)
            ? real_t(cast(ulong)val)
            : real_t(cast(long)val);
    }

    override real_t toImaginary()
    {
        return CTFloat.zero;
    }

    override complex_t toComplex()
    {
        return complex_t(toReal());
    }

    override Optional!bool toBool()
    {
        bool r = toInteger() != 0;
        return typeof(return)(r);
    }

    override Expression toLvalue(Scope* sc, Expression e)
    {
        if (!e)
            e = this;
        else if (!loc.isValid())
            loc = e.loc;
        e.error("cannot modify constant `%s`", e.toChars());
        return ErrorExp.get();
    }

    override void accept(Visitor v)
    {
        v.visit(this);
    }

    dinteger_t getInteger()
    {
        return value;
    }

    void setInteger(dinteger_t value)
    {
        this.value = normalize(type.toBasetype().ty, value);
    }

    extern (D) static dinteger_t normalize(TY ty, dinteger_t value)
    {
        /* 'Normalize' the value of the integer to be in range of the type
         */
        dinteger_t result;
        switch (ty)
        {
        case Tbool:
            result = (value != 0);
            break;

        case Tint8:
            result = cast(byte)value;
            break;

        case Tchar:
        case Tuns8:
            result = cast(ubyte)value;
            break;

        case Tint16:
            result = cast(short)value;
            break;

        case Twchar:
        case Tuns16:
            result = cast(ushort)value;
            break;

        case Tint32:
            result = cast(int)value;
            break;

        case Tdchar:
        case Tuns32:
            result = cast(uint)value;
            break;

        case Tint64:
            result = cast(long)value;
            break;

        case Tuns64:
            result = cast(ulong)value;
            break;

        case Tpointer:
            if (target.ptrsize == 8)
                goto case Tuns64;
            if (target.ptrsize == 4)
                goto case Tuns32;
            if (target.ptrsize == 2)
                goto case Tuns16;
            assert(0);

        default:
            break;
        }
        return result;
    }

    override IntegerExp syntaxCopy()
    {
        return this;
    }

    /**
     * Use this instead of creating new instances for commonly used literals
     * such as 0 or 1.
     *
     * Parameters:
     *      v = The value of the expression
     * Returns:
     *      A static instance of the expression, typed as `Tint32`.
     */
    static IntegerExp literal(int v)()
    {
        __gshared IntegerExp theConstant;
        if (!theConstant)
            theConstant = new IntegerExp(v);
        return theConstant;
    }

    /**
     * Use this instead of creating new instances for commonly used bools.
     *
     * Parameters:
     *      b = The value of the expression
     * Returns:
     *      A static instance of the expression, typed as `Type.tbool`.
     */
    static IntegerExp createBool(bool b)
    {
        __gshared IntegerExp trueExp, falseExp;
        if (!trueExp)
        {
            trueExp = new IntegerExp(Loc.initial, 1, Type.tbool);
            falseExp = new IntegerExp(Loc.initial, 0, Type.tbool);
        }
        return b ? trueExp : falseExp;
    }
}

/***********************************************************
 * Use this expression for error recovery.
 *
 * It should behave as a 'sink' to prevent further cascaded error messages.
 */
extern (C++) final class ErrorExp : Expression
{
    private extern (D) this()
    {
        super(Loc.initial, EXP.error);
        type = Type.terror;
    }

    static ErrorExp get ()
    {
        if (errorexp is null)
            errorexp = new ErrorExp();

        if (global.errors == 0 && global.gaggedErrors == 0)
        {
            /* Unfortunately, errors can still leak out of gagged errors,
              * and we need to set the error count to prevent bogus code
              * generation. At least give a message.
              */
            .error(Loc.initial, "unknown, please file report on issues.dlang.org");
        }

        return errorexp;
    }

    override Expression toLvalue(Scope* sc, Expression e)
    {
        return this;
    }

    override void accept(Visitor v)
    {
        v.visit(this);
    }

    extern (C++) __gshared ErrorExp errorexp; // handy shared value
}


/***********************************************************
 * An uninitialized value,
 * generated from void initializers.
 *
 * https://dlang.org/spec/declaration.html#void_init
 */
extern (C++) final class VoidInitExp : Expression
{
    VarDeclaration var; /// the variable from where the void value came from, null if not known
                        /// Useful for error messages

    extern (D) this(VarDeclaration var)
    {
        super(var.loc, EXP.void_);
        this.var = var;
        this.type = var.type;
    }

    override const(char)* toChars() const
    {
        return "void";
    }

    override void accept(Visitor v)
    {
        v.visit(this);
    }
}


/***********************************************************
 * A compile-time known floating point number
 */
extern (C++) final class RealExp : Expression
{
    real_t value;

    extern (D) this(const ref Loc loc, real_t value, Type type)
    {
        super(loc, EXP.float64);
        //printf("RealExp::RealExp(%Lg)\n", value);
        this.value = value;
        this.type = type;
    }

    static RealExp create(const ref Loc loc, real_t value, Type type)
    {
        return new RealExp(loc, value, type);
    }

    // Same as create, but doesn't allocate memory.
    static void emplace(UnionExp* pue, const ref Loc loc, real_t value, Type type)
    {
        emplaceExp!(RealExp)(pue, loc, value, type);
    }

    override bool equals(const RootObject o) const
    {
        if (this == o)
            return true;
        if (auto ne = (cast(Expression)o).isRealExp())
        {
            if (type.toHeadMutable().equals(ne.type.toHeadMutable()) && RealIdentical(value, ne.value))
            {
                return true;
            }
        }
        return false;
    }

    override bool isIdentical(const Expression e) const
    {
        if (!equals(e))
            return false;
        return CTFloat.isIdentical(value, e.isRealExp().value);
    }

    override dinteger_t toInteger()
    {
        return cast(sinteger_t)toReal();
    }

    override uinteger_t toUInteger()
    {
        return cast(uinteger_t)toReal();
    }

    override real_t toReal()
    {
        return type.isreal() ? value : CTFloat.zero;
    }

    override real_t toImaginary()
    {
        return type.isreal() ? CTFloat.zero : value;
    }

    override complex_t toComplex()
    {
        return complex_t(toReal(), toImaginary());
    }

    override Optional!bool toBool()
    {
        return typeof(return)(!!value);
    }

    override void accept(Visitor v)
    {
        v.visit(this);
    }
}

/***********************************************************
 * A compile-time complex number (deprecated)
 */
extern (C++) final class ComplexExp : Expression
{
    complex_t value;

    extern (D) this(const ref Loc loc, complex_t value, Type type)
    {
        super(loc, EXP.complex80);
        this.value = value;
        this.type = type;
        //printf("ComplexExp::ComplexExp(%s)\n", toChars());
    }

    static ComplexExp create(const ref Loc loc, complex_t value, Type type)
    {
        return new ComplexExp(loc, value, type);
    }

    // Same as create, but doesn't allocate memory.
    static void emplace(UnionExp* pue, const ref Loc loc, complex_t value, Type type)
    {
        emplaceExp!(ComplexExp)(pue, loc, value, type);
    }

    override bool equals(const RootObject o) const
    {
        if (this == o)
            return true;
        if (auto ne = (cast(Expression)o).isComplexExp())
        {
            if (type.toHeadMutable().equals(ne.type.toHeadMutable()) && RealIdentical(creall(value), creall(ne.value)) && RealIdentical(cimagl(value), cimagl(ne.value)))
            {
                return true;
            }
        }
        return false;
    }

    override bool isIdentical(const Expression e) const
    {
        if (!equals(e))
            return false;
        // equals() regards different NaN values as 'equals'
        auto c = e.isComplexExp();
        return CTFloat.isIdentical(creall(value), creall(c.value)) &&
               CTFloat.isIdentical(cimagl(value), cimagl(c.value));
    }

    override dinteger_t toInteger()
    {
        return cast(sinteger_t)toReal();
    }

    override uinteger_t toUInteger()
    {
        return cast(uinteger_t)toReal();
    }

    override real_t toReal()
    {
        return creall(value);
    }

    override real_t toImaginary()
    {
        return cimagl(value);
    }

    override complex_t toComplex()
    {
        return value;
    }

    override Optional!bool toBool()
    {
        return typeof(return)(!!value);
    }

    override void accept(Visitor v)
    {
        v.visit(this);
    }
}

/***********************************************************
 * An identifier in the context of an expression (as opposed to a declaration)
 *
 * ---
 * int x; // VarDeclaration with Identifier
 * x++; // PostExp with IdentifierExp
 * ---
 */
extern (C++) class IdentifierExp : Expression
{
    Identifier ident;

    extern (D) this(const ref Loc loc, Identifier ident) scope
    {
        super(loc, EXP.identifier);
        this.ident = ident;
    }

    static IdentifierExp create(const ref Loc loc, Identifier ident)
    {
        return new IdentifierExp(loc, ident);
    }

    override final bool isLvalue()
    {
        return true;
    }

    override final Expression toLvalue(Scope* sc, Expression e)
    {
        return this;
    }

    override void accept(Visitor v)
    {
        v.visit(this);
    }
}

/***********************************************************
 * The dollar operator used when indexing or slicing an array. E.g `a[$]`, `a[1 .. $]` etc.
 *
 * https://dlang.org/spec/arrays.html#array-length
 */
extern (C++) final class DollarExp : IdentifierExp
{
    extern (D) this(const ref Loc loc)
    {
        super(loc, Id.dollar);
    }

    override void accept(Visitor v)
    {
        v.visit(this);
    }
}

/***********************************************************
 * Won't be generated by parser.
 */
extern (C++) final class DsymbolExp : Expression
{
    Dsymbol s;
    bool hasOverloads;

    extern (D) this(const ref Loc loc, Dsymbol s, bool hasOverloads = true)
    {
        super(loc, EXP.dSymbol);
        this.s = s;
        this.hasOverloads = hasOverloads;
    }

    override bool isLvalue()
    {
        return true;
    }

    override Expression toLvalue(Scope* sc, Expression e)
    {
        return this;
    }

    override void accept(Visitor v)
    {
        v.visit(this);
    }
}

/***********************************************************
 * https://dlang.org/spec/expression.html#this
 */
extern (C++) class ThisExp : Expression
{
    VarDeclaration var;

    extern (D) this(const ref Loc loc)
    {
        super(loc, EXP.this_);
        //printf("ThisExp::ThisExp() loc = %d\n", loc.linnum);
    }

    this(const ref Loc loc, const EXP tok)
    {
        super(loc, tok);
        //printf("ThisExp::ThisExp() loc = %d\n", loc.linnum);
    }

    override ThisExp syntaxCopy()
    {
        auto r = cast(ThisExp) super.syntaxCopy();
        // require new semantic (possibly new `var` etc.)
        r.type = null;
        r.var = null;
        return r;
    }

    override Optional!bool toBool()
    {
        // `this` is never null (what about structs?)
        return typeof(return)(true);
    }

    override final bool isLvalue()
    {
        // Class `this` should be an rvalue; struct `this` should be an lvalue.
        return type.toBasetype().ty != Tclass;
    }

    override final Expression toLvalue(Scope* sc, Expression e)
    {
        if (type.toBasetype().ty == Tclass)
        {
            // Class `this` is an rvalue; struct `this` is an lvalue.
            return Expression.toLvalue(sc, e);
        }
        return this;
    }

    override void accept(Visitor v)
    {
        v.visit(this);
    }
}

/***********************************************************
 * https://dlang.org/spec/expression.html#super
 */
extern (C++) final class SuperExp : ThisExp
{
    extern (D) this(const ref Loc loc)
    {
        super(loc, EXP.super_);
    }

    override void accept(Visitor v)
    {
        v.visit(this);
    }
}

/***********************************************************
 * A compile-time known `null` value
 *
 * https://dlang.org/spec/expression.html#null
 */
extern (C++) final class NullExp : Expression
{
    extern (D) this(const ref Loc loc, Type type = null) scope
    {
        super(loc, EXP.null_);
        this.type = type;
    }

    override bool equals(const RootObject o) const
    {
        if (auto e = o.isExpression())
        {
            if (e.op == EXP.null_ && type.equals(e.type))
            {
                return true;
            }
        }
        return false;
    }

    override Optional!bool toBool()
    {
        // null in any type is false
        return typeof(return)(false);
    }

    override StringExp toStringExp()
    {
        if (implicitConvTo(Type.tstring))
        {
            auto se = new StringExp(loc, (cast(char*)mem.xcalloc(1, 1))[0 .. 0]);
            se.type = Type.tstring;
            return se;
        }
        return null;
    }

    override void accept(Visitor v)
    {
        v.visit(this);
    }
}

/***********************************************************
 * https://dlang.org/spec/expression.html#string_literals
 */
extern (C++) final class StringExp : Expression
{
    char postfix = NoPostfix;   // 'c', 'w', 'd'
    OwnedBy ownedByCtfe = OwnedBy.code;
    private union
    {
        char* string;   // if sz == 1
        wchar* wstring; // if sz == 2
        dchar* dstring; // if sz == 4
    }                   // (const if ownedByCtfe == OwnedBy.code)
    size_t len;         // number of code units
    ubyte sz = 1;       // 1: char, 2: wchar, 4: dchar

    /**
     *  Whether the string literal's type is fixed
     *  Example:
     *  ---
     *  wstring x = "abc"; // OK, string literal is flexible
     *  wstring y = cast(string) "abc"; // Error: type was committed after cast
     *  ---
     */
    bool committed;

    enum char NoPostfix = 0;

    extern (D) this(const ref Loc loc, const(void)[] string) scope
    {
        super(loc, EXP.string_);
        this.string = cast(char*)string.ptr; // note that this.string should be const
        this.len = string.length;
        this.sz = 1;                    // work around LDC bug #1286
    }

    extern (D) this(const ref Loc loc, const(void)[] string, size_t len, ubyte sz, char postfix = NoPostfix) scope
    {
        super(loc, EXP.string_);
        this.string = cast(char*)string.ptr; // note that this.string should be const
        this.len = len;
        this.sz = sz;
        this.postfix = postfix;
    }

    static StringExp create(const ref Loc loc, const(char)* s)
    {
        return new StringExp(loc, s.toDString());
    }

    static StringExp create(const ref Loc loc, const(void)* string, size_t len)
    {
        return new StringExp(loc, string[0 .. len]);
    }

    // Same as create, but doesn't allocate memory.
    static void emplace(UnionExp* pue, const ref Loc loc, const(char)* s)
    {
        emplaceExp!(StringExp)(pue, loc, s.toDString());
    }

    extern (D) static void emplace(UnionExp* pue, const ref Loc loc, const(void)[] string)
    {
        emplaceExp!(StringExp)(pue, loc, string);
    }

    extern (D) static void emplace(UnionExp* pue, const ref Loc loc, const(void)[] string, size_t len, ubyte sz, char postfix)
    {
        emplaceExp!(StringExp)(pue, loc, string, len, sz, postfix);
    }

    override bool equals(const RootObject o) const
    {
        //printf("StringExp::equals('%s') %s\n", o.toChars(), toChars());
        if (auto e = o.isExpression())
        {
            if (auto se = e.isStringExp())
            {
                return compare(se) == 0;
            }
        }
        return false;
    }

    /**********************************
     * Return the number of code units the string would be if it were re-encoded
     * as tynto.
     * Params:
     *      tynto = code unit type of the target encoding
     * Returns:
     *      number of code units
     */
    size_t numberOfCodeUnits(int tynto = 0) const
    {
        int encSize;
        switch (tynto)
        {
            case 0:      return len;
            case Tchar:  encSize = 1; break;
            case Twchar: encSize = 2; break;
            case Tdchar: encSize = 4; break;
            default:
                assert(0);
        }
        if (sz == encSize)
            return len;

        size_t result = 0;
        dchar c;

        switch (sz)
        {
        case 1:
            for (size_t u = 0; u < len;)
            {
                if (const s = utf_decodeChar(string[0 .. len], u, c))
                {
                    error("%.*s", cast(int)s.length, s.ptr);
                    return 0;
                }
                result += utf_codeLength(encSize, c);
            }
            break;

        case 2:
            for (size_t u = 0; u < len;)
            {
                if (const s = utf_decodeWchar(wstring[0 .. len], u, c))
                {
                    error("%.*s", cast(int)s.length, s.ptr);
                    return 0;
                }
                result += utf_codeLength(encSize, c);
            }
            break;

        case 4:
            foreach (u; 0 .. len)
            {
                result += utf_codeLength(encSize, dstring[u]);
            }
            break;

        default:
            assert(0);
        }
        return result;
    }

    /**********************************************
     * Write the contents of the string to dest.
     * Use numberOfCodeUnits() to determine size of result.
     * Params:
     *  dest = destination
     *  tyto = encoding type of the result
     *  zero = add terminating 0
     */
    void writeTo(void* dest, bool zero, int tyto = 0) const
    {
        int encSize;
        switch (tyto)
        {
            case 0:      encSize = sz; break;
            case Tchar:  encSize = 1; break;
            case Twchar: encSize = 2; break;
            case Tdchar: encSize = 4; break;
            default:
                assert(0);
        }
        if (sz == encSize)
        {
            memcpy(dest, string, len * sz);
            if (zero)
                memset(dest + len * sz, 0, sz);
        }
        else
            assert(0);
    }

    /*********************************************
     * Get the code unit at index i
     * Params:
     *  i = index
     * Returns:
     *  code unit at index i
     */
    dchar getCodeUnit(size_t i) const pure
    {
        assert(i < len);
        final switch (sz)
        {
        case 1:
            return string[i];
        case 2:
            return wstring[i];
        case 4:
            return dstring[i];
        }
    }

    /*********************************************
     * Set the code unit at index i to c
     * Params:
     *  i = index
     *  c = code unit to set it to
     */
    void setCodeUnit(size_t i, dchar c)
    {
        assert(i < len);
        final switch (sz)
        {
        case 1:
            string[i] = cast(char)c;
            break;
        case 2:
            wstring[i] = cast(wchar)c;
            break;
        case 4:
            dstring[i] = c;
            break;
        }
    }

    override StringExp toStringExp()
    {
        return this;
    }

    /****************************************
     * Convert string to char[].
     */
    StringExp toUTF8(Scope* sc)
    {
        if (sz != 1)
        {
            // Convert to UTF-8 string
            committed = false;
            Expression e = castTo(sc, Type.tchar.arrayOf());
            e = e.optimize(WANTvalue);
            auto se = e.isStringExp();
            assert(se.sz == 1);
            return se;
        }
        return this;
    }

    /**
     * Compare two `StringExp` by length, then value
     *
     * The comparison is not the usual C-style comparison as seen with
     * `strcmp` or `memcmp`, but instead first compare based on the length.
     * This allows both faster lookup and sorting when comparing sparse data.
     *
     * This ordering scheme is relied on by the string-switching feature.
     * Code in Druntime's `core.internal.switch_` relies on this ordering
     * when doing a binary search among case statements.
     *
     * Both `StringExp` should be of the same encoding.
     *
     * Params:
     *   se2 = String expression to compare `this` to
     *
     * Returns:
     *   `0` when `this` is equal to se2, a value greater than `0` if
     *   `this` should be considered greater than `se2`,
     *   and a value less than `0` if `this` is lesser than `se2`.
     */
    int compare(const StringExp se2) const nothrow pure @nogc
    {
        //printf("StringExp::compare()\n");
        const len1 = len;
        const len2 = se2.len;

        assert(this.sz == se2.sz, "Comparing string expressions of different sizes");
        //printf("sz = %d, len1 = %d, len2 = %d\n", sz, cast(int)len1, cast(int)len2);
        if (len1 == len2)
        {
            switch (sz)
            {
            case 1:
                return memcmp(string, se2.string, len1);

            case 2:
                {
                    wchar* s1 = cast(wchar*)string;
                    wchar* s2 = cast(wchar*)se2.string;
                    foreach (u; 0 .. len)
                    {
                        if (s1[u] != s2[u])
                            return s1[u] - s2[u];
                    }
                }
                break;
            case 4:
                {
                    dchar* s1 = cast(dchar*)string;
                    dchar* s2 = cast(dchar*)se2.string;
                    foreach (u; 0 .. len)
                    {
                        if (s1[u] != s2[u])
                            return s1[u] - s2[u];
                    }
                }
                break;
            default:
                assert(0);
            }
        }
        return cast(int)(len1 - len2);
    }

    override Optional!bool toBool()
    {
        // Keep the old behaviour for this refactoring
        // Should probably match language spec instead and check for length
        return typeof(return)(true);
    }

    override bool isLvalue()
    {
        /* string literal is rvalue in default, but
         * conversion to reference of static array is only allowed.
         */
        return (type && type.toBasetype().ty == Tsarray);
    }

    override Expression toLvalue(Scope* sc, Expression e)
    {
        //printf("StringExp::toLvalue(%s) type = %s\n", toChars(), type ? type.toChars() : NULL);
        return (type && type.toBasetype().ty == Tsarray) ? this : Expression.toLvalue(sc, e);
    }

    override Expression modifiableLvalue(Scope* sc, Expression e)
    {
        error("cannot modify string literal `%s`", toChars());
        return ErrorExp.get();
    }

    /********************************
     * Convert string contents to a 0 terminated string,
     * allocated by mem.xmalloc().
     */
    extern (D) const(char)[] toStringz() const
    {
        auto nbytes = len * sz;
        char* s = cast(char*)mem.xmalloc(nbytes + sz);
        writeTo(s, true);
        return s[0 .. nbytes];
    }

    extern (D) const(char)[] peekString() const
    {
        assert(sz == 1);
        return this.string[0 .. len];
    }

    extern (D) const(wchar)[] peekWstring() const
    {
        assert(sz == 2);
        return this.wstring[0 .. len];
    }

    extern (D) const(dchar)[] peekDstring() const
    {
        assert(sz == 4);
        return this.dstring[0 .. len];
    }

    /*******************
     * Get a slice of the data.
     */
    extern (D) const(ubyte)[] peekData() const
    {
        return cast(const(ubyte)[])this.string[0 .. len * sz];
    }

    /*******************
     * Borrow a slice of the data, so the caller can modify
     * it in-place (!)
     */
    extern (D) ubyte[] borrowData()
    {
        return cast(ubyte[])this.string[0 .. len * sz];
    }

    /***********************
     * Set new string data.
     * `this` becomes the new owner of the data.
     */
    extern (D) void setData(void* s, size_t len, ubyte sz)
    {
        this.string = cast(char*)s;
        this.len = len;
        this.sz = sz;
    }

    override void accept(Visitor v)
    {
        v.visit(this);
    }
}

/***********************************************************
 * A sequence of expressions
 *
 * ---
 * alias AliasSeq(T...) = T;
 * alias Tup = AliasSeq!(3, int, "abc");
 * ---
 */
extern (C++) final class TupleExp : Expression
{
    /* Tuple-field access may need to take out its side effect part.
     * For example:
     *      foo().tupleof
     * is rewritten as:
     *      (ref __tup = foo(); tuple(__tup.field0, __tup.field1, ...))
     * The declaration of temporary variable __tup will be stored in TupleExp.e0.
     */
    Expression e0;

    Expressions* exps;

    extern (D) this(const ref Loc loc, Expression e0, Expressions* exps)
    {
        super(loc, EXP.tuple);
        //printf("TupleExp(this = %p)\n", this);
        this.e0 = e0;
        this.exps = exps;
    }

    extern (D) this(const ref Loc loc, Expressions* exps)
    {
        super(loc, EXP.tuple);
        //printf("TupleExp(this = %p)\n", this);
        this.exps = exps;
    }

    extern (D) this(const ref Loc loc, TupleDeclaration tup)
    {
        super(loc, EXP.tuple);
        this.exps = new Expressions();

        this.exps.reserve(tup.objects.length);
        foreach (o; *tup.objects)
        {
            if (Dsymbol s = getDsymbol(o))
            {
                /* If tuple element represents a symbol, translate to DsymbolExp
                 * to supply implicit 'this' if needed later.
                 */
                Expression e = new DsymbolExp(loc, s);
                this.exps.push(e);
            }
            else if (auto eo = o.isExpression())
            {
                auto e = eo.copy();
                e.loc = loc;    // https://issues.dlang.org/show_bug.cgi?id=15669
                this.exps.push(e);
            }
            else if (auto t = o.isType())
            {
                Expression e = new TypeExp(loc, t);
                this.exps.push(e);
            }
            else
            {
                error("`%s` is not an expression", o.toChars());
            }
        }
    }

    static TupleExp create(const ref Loc loc, Expressions* exps)
    {
        return new TupleExp(loc, exps);
    }

    override TupleExp syntaxCopy()
    {
        return new TupleExp(loc, e0 ? e0.syntaxCopy() : null, arraySyntaxCopy(exps));
    }

    override bool equals(const RootObject o) const
    {
        if (this == o)
            return true;
        if (auto e = o.isExpression())
            if (auto te = e.isTupleExp())
            {
                if (exps.length != te.exps.length)
                    return false;
                if (e0 && !e0.equals(te.e0) || !e0 && te.e0)
                    return false;
                foreach (i, e1; *exps)
                {
                    auto e2 = (*te.exps)[i];
                    if (!e1.equals(e2))
                        return false;
                }
                return true;
            }
        return false;
    }

    override void accept(Visitor v)
    {
        v.visit(this);
    }
}

/***********************************************************
 * [ e1, e2, e3, ... ]
 *
 * https://dlang.org/spec/expression.html#array_literals
 */
extern (C++) final class ArrayLiteralExp : Expression
{
    OwnedBy ownedByCtfe = OwnedBy.code;
    bool onstack = false;

    /** If !is null, elements[] can be sparse and basis is used for the
     * "default" element value. In other words, non-null elements[i] overrides
     * this 'basis' value.
     */
    Expression basis;

    Expressions* elements;

    extern (D) this(const ref Loc loc, Type type, Expressions* elements)
    {
        super(loc, EXP.arrayLiteral);
        this.type = type;
        this.elements = elements;
    }

    extern (D) this(const ref Loc loc, Type type, Expression e)
    {
        super(loc, EXP.arrayLiteral);
        this.type = type;
        elements = new Expressions();
        elements.push(e);
    }

    extern (D) this(const ref Loc loc, Type type, Expression basis, Expressions* elements)
    {
        super(loc, EXP.arrayLiteral);
        this.type = type;
        this.basis = basis;
        this.elements = elements;
    }

    static ArrayLiteralExp create(const ref Loc loc, Expressions* elements)
    {
        return new ArrayLiteralExp(loc, null, elements);
    }

    // Same as create, but doesn't allocate memory.
    static void emplace(UnionExp* pue, const ref Loc loc, Expressions* elements)
    {
        emplaceExp!(ArrayLiteralExp)(pue, loc, null, elements);
    }

    override ArrayLiteralExp syntaxCopy()
    {
        return new ArrayLiteralExp(loc,
            null,
            basis ? basis.syntaxCopy() : null,
            arraySyntaxCopy(elements));
    }

    override bool equals(const RootObject o) const
    {
        if (this == o)
            return true;
        auto e = o.isExpression();
        if (!e)
            return false;
        if (auto ae = e.isArrayLiteralExp())
        {
            if (elements.length != ae.elements.length)
                return false;
            if (elements.length == 0 && !type.equals(ae.type))
            {
                return false;
            }

            foreach (i, e1; *elements)
            {
                auto e2 = (*ae.elements)[i];
                auto e1x = e1 ? e1 : basis;
                auto e2x = e2 ? e2 : ae.basis;

                if (e1x != e2x && (!e1x || !e2x || !e1x.equals(e2x)))
                    return false;
            }
            return true;
        }
        return false;
    }

    Expression getElement(size_t i)
    {
        return this[i];
    }

    Expression opIndex(size_t i)
    {
        auto el = (*elements)[i];
        return el ? el : basis;
    }

    override Optional!bool toBool()
    {
        size_t dim = elements ? elements.length : 0;
        return typeof(return)(dim != 0);
    }

    override StringExp toStringExp()
    {
        TY telem = type.nextOf().toBasetype().ty;
        if (telem.isSomeChar || (telem == Tvoid && (!elements || elements.length == 0)))
        {
            ubyte sz = 1;
            if (telem == Twchar)
                sz = 2;
            else if (telem == Tdchar)
                sz = 4;

            OutBuffer buf;
            if (elements)
            {
                foreach (i; 0 .. elements.length)
                {
                    auto ch = this[i];
                    if (ch.op != EXP.int64)
                        return null;
                    if (sz == 1)
                        buf.writeByte(cast(uint)ch.toInteger());
                    else if (sz == 2)
                        buf.writeword(cast(uint)ch.toInteger());
                    else
                        buf.write4(cast(uint)ch.toInteger());
                }
            }
            char prefix;
            if (sz == 1)
            {
                prefix = 'c';
                buf.writeByte(0);
            }
            else if (sz == 2)
            {
                prefix = 'w';
                buf.writeword(0);
            }
            else
            {
                prefix = 'd';
                buf.write4(0);
            }

            const size_t len = buf.length / sz - 1;
            auto se = new StringExp(loc, buf.extractSlice()[0 .. len * sz], len, sz, prefix);
            se.sz = sz;
            se.type = type;
            return se;
        }
        return null;
    }

    override void accept(Visitor v)
    {
        v.visit(this);
    }
}

/***********************************************************
 * [ key0 : value0, key1 : value1, ... ]
 *
 * https://dlang.org/spec/expression.html#associative_array_literals
 */
extern (C++) final class AssocArrayLiteralExp : Expression
{
    OwnedBy ownedByCtfe = OwnedBy.code;

    Expressions* keys;
    Expressions* values;

    extern (D) this(const ref Loc loc, Expressions* keys, Expressions* values)
    {
        super(loc, EXP.assocArrayLiteral);
        assert(keys.length == values.length);
        this.keys = keys;
        this.values = values;
    }

    override bool equals(const RootObject o) const
    {
        if (this == o)
            return true;
        auto e = o.isExpression();
        if (!e)
            return false;
        if (auto ae = e.isAssocArrayLiteralExp())
        {
            if (keys.length != ae.keys.length)
                return false;
            size_t count = 0;
            foreach (i, key; *keys)
            {
                foreach (j, akey; *ae.keys)
                {
                    if (key.equals(akey))
                    {
                        if (!(*values)[i].equals((*ae.values)[j]))
                            return false;
                        ++count;
                    }
                }
            }
            return count == keys.length;
        }
        return false;
    }

    override AssocArrayLiteralExp syntaxCopy()
    {
        return new AssocArrayLiteralExp(loc, arraySyntaxCopy(keys), arraySyntaxCopy(values));
    }

    override Optional!bool toBool()
    {
        size_t dim = keys.length;
        return typeof(return)(dim != 0);
    }

    override void accept(Visitor v)
    {
        v.visit(this);
    }
}

enum stageScrub             = 0x1;  /// scrubReturnValue is running
enum stageSearchPointers    = 0x2;  /// hasNonConstPointers is running
enum stageOptimize          = 0x4;  /// optimize is running
enum stageApply             = 0x8;  /// apply is running
enum stageInlineScan        = 0x10; /// inlineScan is running
enum stageToCBuffer         = 0x20; /// toCBuffer is running

/***********************************************************
 * sd( e1, e2, e3, ... )
 */
extern (C++) final class StructLiteralExp : Expression
{
    StructDeclaration sd;   /// which aggregate this is for
    Expressions* elements;  /// parallels sd.fields[] with null entries for fields to skip
    Type stype;             /// final type of result (can be different from sd's type)

<<<<<<< HEAD
version (IN_LLVM)
{
    // With the introduction of pointers returned from CTFE, struct literals can
    // now contain pointers to themselves. While in toElem, contains a pointer
    // to the memory used to build the literal for resolving such references.
    void* inProgressMemory; // llvm::Value*
}
else
{
    Symbol* sym;            /// back end symbol to initialize with literal
}
=======
    // `inlineCopy` is only used temporarily in the `inline.d` pass,
    // while `sym` is only used in `e2ir/s2ir/tocsym` which comes after
    union
    {
        Symbol* sym;            /// back end symbol to initialize with literal

        /// those fields need to prevent a infinite recursion when one field of struct initialized with 'this' pointer.
        StructLiteralExp inlinecopy;
    }
>>>>>>> 2dd4b89c

    /** pointer to the origin instance of the expression.
     * once a new expression is created, origin is set to 'this'.
     * anytime when an expression copy is created, 'origin' pointer is set to
     * 'origin' pointer value of the original expression.
     */
    StructLiteralExp origin;


    /** anytime when recursive function is calling, 'stageflags' marks with bit flag of
     * current stage and unmarks before return from this function.
     * 'inlinecopy' uses similar 'stageflags' and from multiple evaluation 'doInline'
     * (with infinite recursion) of this expression.
     */
    ubyte stageflags;

    bool useStaticInit;     /// if this is true, use the StructDeclaration's init symbol
    bool isOriginal = false; /// used when moving instances to indicate `this is this.origin`
    OwnedBy ownedByCtfe = OwnedBy.code;

    extern (D) this(const ref Loc loc, StructDeclaration sd, Expressions* elements, Type stype = null)
    {
        super(loc, EXP.structLiteral);
        this.sd = sd;
        if (!elements)
            elements = new Expressions();
        this.elements = elements;
        this.stype = stype;
        this.origin = this;
        //printf("StructLiteralExp::StructLiteralExp(%s)\n", toChars());
    }

    static StructLiteralExp create(const ref Loc loc, StructDeclaration sd, void* elements, Type stype = null)
    {
        return new StructLiteralExp(loc, sd, cast(Expressions*)elements, stype);
    }

    override bool equals(const RootObject o) const
    {
        if (this == o)
            return true;
        auto e = o.isExpression();
        if (!e)
            return false;
        if (auto se = e.isStructLiteralExp())
        {
            if (!type.equals(se.type))
                return false;
            if (elements.length != se.elements.length)
                return false;
            foreach (i, e1; *elements)
            {
                auto e2 = (*se.elements)[i];
                if (e1 != e2 && (!e1 || !e2 || !e1.equals(e2)))
                    return false;
            }
            return true;
        }
        return false;
    }

    override StructLiteralExp syntaxCopy()
    {
        auto exp = new StructLiteralExp(loc, sd, arraySyntaxCopy(elements), type ? type : stype);
        exp.origin = this;
        return exp;
    }

    /**************************************
     * Gets expression at offset of type.
     * Returns NULL if not found.
     */
    Expression getField(Type type, uint offset)
    {
        //printf("StructLiteralExp::getField(this = %s, type = %s, offset = %u)\n",
        //  /*toChars()*/"", type.toChars(), offset);
        Expression e = null;
        int i = getFieldIndex(type, offset);

        if (i != -1)
        {
            //printf("\ti = %d\n", i);
            if (i >= sd.nonHiddenFields())
                return null;

            assert(i < elements.length);
            e = (*elements)[i];
            if (e)
            {
                //printf("e = %s, e.type = %s\n", e.toChars(), e.type.toChars());

                /* If type is a static array, and e is an initializer for that array,
                 * then the field initializer should be an array literal of e.
                 */
                auto tsa = type.isTypeSArray();
                if (tsa && e.type.castMod(0) != type.castMod(0))
                {
                    const length = cast(size_t)tsa.dim.toInteger();
                    auto z = new Expressions(length);
                    foreach (ref q; *z)
                        q = e.copy();
                    e = new ArrayLiteralExp(loc, type, z);
                }
                else
                {
                    e = e.copy();
                    e.type = type;
                }
                if (useStaticInit && e.type.needsNested())
                    if (auto se = e.isStructLiteralExp())
                    {
                        se.useStaticInit = true;
                    }
            }
        }
        return e;
    }

    /************************************
     * Get index of field.
     * Returns -1 if not found.
     */
    int getFieldIndex(Type type, uint offset)
    {
        /* Find which field offset is by looking at the field offsets
         */
        if (elements.length)
        {
            const sz = type.size();
            if (sz == SIZE_INVALID)
                return -1;
            foreach (i, v; sd.fields)
            {
                if (offset == v.offset && sz == v.type.size())
                {
                    /* context fields might not be filled. */
                    if (i >= sd.nonHiddenFields())
                        return cast(int)i;
                    if (auto e = (*elements)[i])
                    {
                        return cast(int)i;
                    }
                    break;
                }
            }
        }
        return -1;
    }

    override Expression addDtorHook(Scope* sc)
    {
        /* If struct requires a destructor, rewrite as:
         *    (S tmp = S()),tmp
         * so that the destructor can be hung on tmp.
         */
        if (sd.dtor && sc.func)
        {
            /* Make an identifier for the temporary of the form:
             *   __sl%s%d, where %s is the struct name
             */
            char[10] buf = void;
            const prefix = "__sl";
            const ident = sd.ident.toString;
            const fullLen = prefix.length + ident.length;
            const len = fullLen < buf.length ? fullLen : buf.length;
            buf[0 .. prefix.length] = prefix;
            buf[prefix.length .. len] = ident[0 .. len - prefix.length];

            auto tmp = copyToTemp(0, buf[0 .. len], this);
            Expression ae = new DeclarationExp(loc, tmp);
            Expression e = new CommaExp(loc, ae, new VarExp(loc, tmp));
            e = e.expressionSemantic(sc);
            return e;
        }
        return this;
    }

    override Expression toLvalue(Scope* sc, Expression e)
    {
        if (sc.flags & SCOPE.Cfile)
            return this;  // C struct literals are lvalues
        else
            return Expression.toLvalue(sc, e);
    }

    override void accept(Visitor v)
    {
        v.visit(this);
    }
}

/***********************************************************
 * C11 6.5.2.5
 * ( type-name ) { initializer-list }
 */
extern (C++) final class CompoundLiteralExp : Expression
{
    Initializer initializer; /// initializer-list

    extern (D) this(const ref Loc loc, Type type_name, Initializer initializer)
    {
        super(loc, EXP.compoundLiteral);
        super.type = type_name;
        this.initializer = initializer;
        //printf("CompoundLiteralExp::CompoundLiteralExp(%s)\n", toChars());
    }

    override void accept(Visitor v)
    {
        v.visit(this);
    }
}

/***********************************************************
 * Mainly just a placeholder
 */
extern (C++) final class TypeExp : Expression
{
    extern (D) this(const ref Loc loc, Type type)
    {
        super(loc, EXP.type);
        //printf("TypeExp::TypeExp(%s)\n", type.toChars());
        this.type = type;
    }

    override TypeExp syntaxCopy()
    {
        return new TypeExp(loc, type.syntaxCopy());
    }

    override bool checkType()
    {
        error("type `%s` is not an expression", toChars());
        return true;
    }

    override bool checkValue()
    {
        error("type `%s` has no value", toChars());
        return true;
    }

    override void accept(Visitor v)
    {
        v.visit(this);
    }
}

/***********************************************************
 * Mainly just a placeholder of
 *  Package, Module, Nspace, and TemplateInstance (including TemplateMixin)
 *
 * A template instance that requires IFTI:
 *      foo!tiargs(fargs)       // foo!tiargs
 * is left until CallExp::semantic() or resolveProperties()
 */
extern (C++) final class ScopeExp : Expression
{
    ScopeDsymbol sds;

    extern (D) this(const ref Loc loc, ScopeDsymbol sds)
    {
        super(loc, EXP.scope_);
        //printf("ScopeExp::ScopeExp(sds = '%s')\n", sds.toChars());
        //static int count; if (++count == 38) *(char*)0=0;
        this.sds = sds;
        assert(!sds.isTemplateDeclaration());   // instead, you should use TemplateExp
    }

    override ScopeExp syntaxCopy()
    {
        return new ScopeExp(loc, sds.syntaxCopy(null));
    }

    override bool checkType()
    {
        if (sds.isPackage())
        {
            error("%s `%s` has no type", sds.kind(), sds.toChars());
            return true;
        }
        if (auto ti = sds.isTemplateInstance())
        {
            //assert(ti.needsTypeInference(sc));
            if (ti.tempdecl &&
                ti.semantictiargsdone &&
                ti.semanticRun == PASS.initial)
            {
                error("partial %s `%s` has no type", sds.kind(), toChars());
                return true;
            }
        }
        return false;
    }

    override bool checkValue()
    {
        error("%s `%s` has no value", sds.kind(), sds.toChars());
        return true;
    }

    override void accept(Visitor v)
    {
        v.visit(this);
    }
}

/***********************************************************
 * Mainly just a placeholder
 */
extern (C++) final class TemplateExp : Expression
{
    TemplateDeclaration td;
    FuncDeclaration fd;

    extern (D) this(const ref Loc loc, TemplateDeclaration td, FuncDeclaration fd = null)
    {
        super(loc, EXP.template_);
        //printf("TemplateExp(): %s\n", td.toChars());
        this.td = td;
        this.fd = fd;
    }

    override bool isLvalue()
    {
        return fd !is null;
    }

    override Expression toLvalue(Scope* sc, Expression e)
    {
        if (!fd)
            return Expression.toLvalue(sc, e);

        assert(sc);
        return symbolToExp(fd, loc, sc, true);
    }

    override bool checkType()
    {
        error("%s `%s` has no type", td.kind(), toChars());
        return true;
    }

    override bool checkValue()
    {
        error("%s `%s` has no value", td.kind(), toChars());
        return true;
    }

    override void accept(Visitor v)
    {
        v.visit(this);
    }
}

/***********************************************************
 * newtype(arguments)
 */
extern (C++) final class NewExp : Expression
{
    Expression thisexp;         // if !=null, 'this' for class being allocated
    Type newtype;
    Expressions* arguments;     // Array of Expression's
    Identifiers* names;         // Array of names corresponding to expressions

    Expression argprefix;       // expression to be evaluated just before arguments[]
    CtorDeclaration member;     // constructor function
    bool onstack;               // allocate on stack
    bool thrownew;              // this NewExp is the expression of a ThrowStatement

    Expression lowering;        // lowered druntime hook: `_d_newclass`

    /// Puts the `arguments` and `names` into an `ArgumentList` for easily passing them around.
    /// The fields are still separate for backwards compatibility
    extern (D) ArgumentList argumentList() { return ArgumentList(arguments, names); }

    extern (D) this(const ref Loc loc, Expression thisexp, Type newtype, Expressions* arguments, Identifiers* names = null)
    {
        super(loc, EXP.new_);
        this.thisexp = thisexp;
        this.newtype = newtype;
        this.arguments = arguments;
        this.names = names;
    }

    static NewExp create(const ref Loc loc, Expression thisexp, Type newtype, Expressions* arguments)
    {
        return new NewExp(loc, thisexp, newtype, arguments);
    }

    override NewExp syntaxCopy()
    {
        return new NewExp(loc,
            thisexp ? thisexp.syntaxCopy() : null,
            newtype.syntaxCopy(),
            arraySyntaxCopy(arguments),
            names ? names.copy() : null);
    }

    override void accept(Visitor v)
    {
        v.visit(this);
    }
}

/***********************************************************
 * class baseclasses { } (arguments)
 */
extern (C++) final class NewAnonClassExp : Expression
{
    Expression thisexp;     // if !=null, 'this' for class being allocated
    ClassDeclaration cd;    // class being instantiated
    Expressions* arguments; // Array of Expression's to call class constructor

    extern (D) this(const ref Loc loc, Expression thisexp, ClassDeclaration cd, Expressions* arguments)
    {
        super(loc, EXP.newAnonymousClass);
        this.thisexp = thisexp;
        this.cd = cd;
        this.arguments = arguments;
    }

    override NewAnonClassExp syntaxCopy()
    {
        return new NewAnonClassExp(loc, thisexp ? thisexp.syntaxCopy() : null, cd.syntaxCopy(null), arraySyntaxCopy(arguments));
    }

    override void accept(Visitor v)
    {
        v.visit(this);
    }
}

/***********************************************************
 */
extern (C++) class SymbolExp : Expression
{
    Declaration var;
    Dsymbol originalScope; // original scope before inlining
    bool hasOverloads;

    extern (D) this(const ref Loc loc, EXP op, Declaration var, bool hasOverloads)
    {
        super(loc, op);
        assert(var);
        this.var = var;
        this.hasOverloads = hasOverloads;
    }

    override void accept(Visitor v)
    {
        v.visit(this);
    }
}

/***********************************************************
 * Offset from symbol
 */
extern (C++) final class SymOffExp : SymbolExp
{
    dinteger_t offset;

    extern (D) this(const ref Loc loc, Declaration var, dinteger_t offset, bool hasOverloads = true)
    {
        if (auto v = var.isVarDeclaration())
        {
            // FIXME: This error report will never be handled anyone.
            // It should be done before the SymOffExp construction.
            if (v.needThis())
                .error(loc, "need `this` for address of `%s`", v.toChars());
            hasOverloads = false;
        }
        super(loc, EXP.symbolOffset, var, hasOverloads);
        this.offset = offset;
    }

    override Optional!bool toBool()
    {
version (IN_LLVM)
{
        import gen.dpragma : LDCPragma;

        // For a weak symbol, we only statically know that it is non-null if the
        // offset is non-zero.
        if (var.llvmInternal == LDCPragma.LLVMextern_weak && offset == 0)
            return typeof(return)();
}
        return typeof(return)(true);
    }

    override void accept(Visitor v)
    {
        v.visit(this);
    }
}

/***********************************************************
 * Variable
 */
extern (C++) final class VarExp : SymbolExp
{
    bool delegateWasExtracted;
    extern (D) this(const ref Loc loc, Declaration var, bool hasOverloads = true)
    {
        if (var.isVarDeclaration())
            hasOverloads = false;

        super(loc, EXP.variable, var, hasOverloads);
        //printf("VarExp(this = %p, '%s', loc = %s)\n", this, var.toChars(), loc.toChars());
        //if (strcmp(var.ident.toChars(), "func") == 0) assert(0);
        this.type = var.type;
    }

    static VarExp create(const ref Loc loc, Declaration var, bool hasOverloads = true)
    {
        return new VarExp(loc, var, hasOverloads);
    }

    override bool equals(const RootObject o) const
    {
        if (this == o)
            return true;
        if (auto ne = o.isExpression().isVarExp())
        {
            if (type.toHeadMutable().equals(ne.type.toHeadMutable()) && var == ne.var)
            {
                return true;
            }
        }
        return false;
    }

    override bool isLvalue()
    {
        if (var.storage_class & (STC.lazy_ | STC.rvalue | STC.manifest))
            return false;
        return true;
    }

    override Expression toLvalue(Scope* sc, Expression e)
    {
        if (var.storage_class & STC.manifest)
        {
            error("manifest constant `%s` cannot be modified", var.toChars());
            return ErrorExp.get();
        }
        if (var.storage_class & STC.lazy_ && !delegateWasExtracted)
        {
            error("lazy variable `%s` cannot be modified", var.toChars());
            return ErrorExp.get();
        }
        if (var.ident == Id.ctfe)
        {
            error("cannot modify compiler-generated variable `__ctfe`");
            return ErrorExp.get();
        }
        if (var.ident == Id.dollar) // https://issues.dlang.org/show_bug.cgi?id=13574
        {
            error("cannot modify operator `$`");
            return ErrorExp.get();
        }
        return this;
    }

    override Expression modifiableLvalue(Scope* sc, Expression e)
    {
        //printf("VarExp::modifiableLvalue('%s')\n", var.toChars());
        if (var.storage_class & STC.manifest)
        {
            error("cannot modify manifest constant `%s`", toChars());
            return ErrorExp.get();
        }
        // See if this expression is a modifiable lvalue (i.e. not const)
        return Expression.modifiableLvalue(sc, e);
    }

    override void accept(Visitor v)
    {
        v.visit(this);
    }
}

/***********************************************************
 * Overload Set
 */
extern (C++) final class OverExp : Expression
{
    OverloadSet vars;

    extern (D) this(const ref Loc loc, OverloadSet s)
    {
        super(loc, EXP.overloadSet);
        //printf("OverExp(this = %p, '%s')\n", this, var.toChars());
        vars = s;
        type = Type.tvoid;
    }

    override bool isLvalue()
    {
        return true;
    }

    override Expression toLvalue(Scope* sc, Expression e)
    {
        return this;
    }

    override void accept(Visitor v)
    {
        v.visit(this);
    }
}

/***********************************************************
 * Function/Delegate literal
 */

extern (C++) final class FuncExp : Expression
{
    FuncLiteralDeclaration fd;
    TemplateDeclaration td;
    TOK tok;  // TOK.reserved, TOK.delegate_, TOK.function_

    extern (D) this(const ref Loc loc, Dsymbol s)
    {
        super(loc, EXP.function_);
        this.td = s.isTemplateDeclaration();
        this.fd = s.isFuncLiteralDeclaration();
        if (td)
        {
            assert(td.literal);
            assert(td.members && td.members.length == 1);
            fd = (*td.members)[0].isFuncLiteralDeclaration();
        }
        tok = fd.tok; // save original kind of function/delegate/(infer)
        assert(fd.fbody);
    }

    override bool equals(const RootObject o) const
    {
        if (this == o)
            return true;
        auto e = o.isExpression();
        if (!e)
            return false;
        if (auto fe = e.isFuncExp())
        {
            return fd == fe.fd;
        }
        return false;
    }

    extern (D) void genIdent(Scope* sc)
    {
        if (fd.ident == Id.empty)
        {
            const(char)[] s;
            if (fd.fes)
                s = "__foreachbody";
            else if (fd.tok == TOK.reserved)
                s = "__lambda";
            else if (fd.tok == TOK.delegate_)
                s = "__dgliteral";
            else
                s = "__funcliteral";

            DsymbolTable symtab;
            if (FuncDeclaration func = sc.parent.isFuncDeclaration())
            {
                if (func.localsymtab is null)
                {
                    // Inside template constraint, symtab is not set yet.
                    // Initialize it lazily.
                    func.localsymtab = new DsymbolTable();
                }
                symtab = func.localsymtab;
            }
            else
            {
                ScopeDsymbol sds = sc.parent.isScopeDsymbol();
                if (!sds.symtab)
                {
                    // Inside template constraint, symtab may not be set yet.
                    // Initialize it lazily.
                    assert(sds.isTemplateInstance());
                    sds.symtab = new DsymbolTable();
                }
                symtab = sds.symtab;
            }
            assert(symtab);
            Identifier id = Identifier.generateId(s, symtab.length() + 1);
            fd.ident = id;
            if (td)
                td.ident = id;
            symtab.insert(td ? cast(Dsymbol)td : cast(Dsymbol)fd);
        }
    }

    override FuncExp syntaxCopy()
    {
        if (td)
            return new FuncExp(loc, td.syntaxCopy(null));
        else if (fd.semanticRun == PASS.initial)
            return new FuncExp(loc, fd.syntaxCopy(null));
        else // https://issues.dlang.org/show_bug.cgi?id=13481
             // Prevent multiple semantic analysis of lambda body.
            return new FuncExp(loc, fd);
    }

    extern (D) MATCH matchType(Type to, Scope* sc, FuncExp* presult, int flag = 0)
    {

        static MATCH cannotInfer(Expression e, Type to, int flag)
        {
            if (!flag)
                e.error("cannot infer parameter types from `%s`", to.toChars());
            return MATCH.nomatch;
        }

        //printf("FuncExp::matchType('%s'), to=%s\n", type ? type.toChars() : "null", to.toChars());
        if (presult)
            *presult = null;

        TypeFunction tof = null;
        if (to.ty == Tdelegate)
        {
            if (tok == TOK.function_)
            {
                if (!flag)
                    error("cannot match function literal to delegate type `%s`", to.toChars());
                return MATCH.nomatch;
            }
            tof = cast(TypeFunction)to.nextOf();
        }
        else if (to.ty == Tpointer && (tof = to.nextOf().isTypeFunction()) !is null)
        {
            if (tok == TOK.delegate_)
            {
                if (!flag)
                    error("cannot match delegate literal to function pointer type `%s`", to.toChars());
                return MATCH.nomatch;
            }
        }

        if (td)
        {
            if (!tof)
            {
                return cannotInfer(this, to, flag);
            }

            // Parameter types inference from 'tof'
            assert(td._scope);
            TypeFunction tf = fd.type.isTypeFunction();
            //printf("\ttof = %s\n", tof.toChars());
            //printf("\ttf  = %s\n", tf.toChars());
            const dim = tf.parameterList.length;

            if (tof.parameterList.length != dim || tof.parameterList.varargs != tf.parameterList.varargs)
                return cannotInfer(this, to, flag);

            auto tiargs = new Objects();
            tiargs.reserve(td.parameters.length);

            foreach (tp; *td.parameters)
            {
                size_t u = 0;
                foreach (i, p; tf.parameterList)
                {
                    if (auto ti = p.type.isTypeIdentifier())
                        if (ti && ti.ident == tp.ident)
                            break;

                    ++u;
                }
                assert(u < dim);
                Parameter pto = tof.parameterList[u];
                Type t = pto.type;
                if (t.ty == Terror)
                    return cannotInfer(this, to, flag);
                tf.parameterList[u].storageClass = tof.parameterList[u].storageClass;
                tiargs.push(t);
            }

            // Set target of return type inference
            if (!tf.next && tof.next)
                fd.treq = to;

            auto ti = new TemplateInstance(loc, td, tiargs);
            Expression ex = (new ScopeExp(loc, ti)).expressionSemantic(td._scope);

            // Reset inference target for the later re-semantic
            fd.treq = null;

            if (ex.op == EXP.error)
                return MATCH.nomatch;
            if (auto ef = ex.isFuncExp())
                return ef.matchType(to, sc, presult, flag);
            else
                return cannotInfer(this, to, flag);
        }

        if (!tof || !tof.next)
            return MATCH.nomatch;

        assert(type && type != Type.tvoid);
        if (fd.type.ty == Terror)
            return MATCH.nomatch;
        auto tfx = fd.type.isTypeFunction();
        bool convertMatch = (type.ty != to.ty);

        if (fd.inferRetType && tfx.next.implicitConvTo(tof.next) == MATCH.convert)
        {
            /* If return type is inferred and covariant return,
             * tweak return statements to required return type.
             *
             * interface I {}
             * class C : Object, I{}
             *
             * I delegate() dg = delegate() { return new class C(); }
             */
            convertMatch = true;

            auto tfy = new TypeFunction(tfx.parameterList, tof.next,
                        tfx.linkage, STC.undefined_);
            tfy.mod = tfx.mod;
            tfy.trust = tfx.trust;
            tfy.isnothrow = tfx.isnothrow;
            tfy.isnogc = tfx.isnogc;
            tfy.purity = tfx.purity;
            tfy.isproperty = tfx.isproperty;
            tfy.isref = tfx.isref;
            tfy.isInOutParam = tfx.isInOutParam;
            tfy.isInOutQual = tfx.isInOutQual;
            tfy.deco = tfy.merge().deco;

            tfx = tfy;
        }
        Type tx;
        if (tok == TOK.delegate_ ||
            tok == TOK.reserved && (type.ty == Tdelegate || type.ty == Tpointer && to.ty == Tdelegate))
        {
            // Allow conversion from implicit function pointer to delegate
            tx = new TypeDelegate(tfx);
            tx.deco = tx.merge().deco;
        }
        else
        {
            assert(tok == TOK.function_ || tok == TOK.reserved && type.ty == Tpointer || fd.errors);
            tx = tfx.pointerTo();
        }
        //printf("\ttx = %s, to = %s\n", tx.toChars(), to.toChars());

        MATCH m = tx.implicitConvTo(to);
        if (m > MATCH.nomatch)
        {
            // MATCH.exact:      exact type match
            // MATCH.constant:      covairiant type match (eg. attributes difference)
            // MATCH.convert:    context conversion
            m = convertMatch ? MATCH.convert : tx.equals(to) ? MATCH.exact : MATCH.constant;

            if (presult)
            {
                (*presult) = cast(FuncExp)copy();
                (*presult).type = to;

                // https://issues.dlang.org/show_bug.cgi?id=12508
                // Tweak function body for covariant returns.
                (*presult).fd.modifyReturns(sc, tof.next);
            }
        }
        else if (!flag)
        {
            auto ts = toAutoQualChars(tx, to);
            error("cannot implicitly convert expression `%s` of type `%s` to `%s`",
                toChars(), ts[0], ts[1]);
        }
        return m;
    }

    override const(char)* toChars() const
    {
        return fd.toChars();
    }

    override bool checkType()
    {
        if (td)
        {
            error("template lambda has no type");
            return true;
        }
        return false;
    }

    override bool checkValue()
    {
        if (td)
        {
            error("template lambda has no value");
            return true;
        }
        return false;
    }

    override void accept(Visitor v)
    {
        v.visit(this);
    }
}

/***********************************************************
 * Declaration of a symbol
 *
 * D grammar allows declarations only as statements. However in AST representation
 * it can be part of any expression. This is used, for example, during internal
 * syntax re-writes to inject hidden symbols.
 */
extern (C++) final class DeclarationExp : Expression
{
    Dsymbol declaration;

    extern (D) this(const ref Loc loc, Dsymbol declaration)
    {
        super(loc, EXP.declaration);
        this.declaration = declaration;
    }

    override DeclarationExp syntaxCopy()
    {
        return new DeclarationExp(loc, declaration.syntaxCopy(null));
    }

    override bool hasCode()
    {
        if (auto vd = declaration.isVarDeclaration())
        {
            return !(vd.storage_class & (STC.manifest | STC.static_));
        }
        return false;
    }

    override void accept(Visitor v)
    {
        v.visit(this);
    }
}

/***********************************************************
 * typeid(int)
 */
extern (C++) final class TypeidExp : Expression
{
    RootObject obj;

    extern (D) this(const ref Loc loc, RootObject o)
    {
        super(loc, EXP.typeid_);
        this.obj = o;
    }

    override TypeidExp syntaxCopy()
    {
        return new TypeidExp(loc, objectSyntaxCopy(obj));
    }

    override void accept(Visitor v)
    {
        v.visit(this);
    }
}

/***********************************************************
 * __traits(identifier, args...)
 */
extern (C++) final class TraitsExp : Expression
{
    Identifier ident;
    Objects* args;

    extern (D) this(const ref Loc loc, Identifier ident, Objects* args)
    {
        super(loc, EXP.traits);
        this.ident = ident;
        this.args = args;
    }

    override TraitsExp syntaxCopy()
    {
        return new TraitsExp(loc, ident, TemplateInstance.arraySyntaxCopy(args));
    }

    override void accept(Visitor v)
    {
        v.visit(this);
    }
}

/***********************************************************
 * Generates a halt instruction
 *
 * `assert(0)` gets rewritten to this with `CHECKACTION.halt`
 */
extern (C++) final class HaltExp : Expression
{
    extern (D) this(const ref Loc loc)
    {
        super(loc, EXP.halt);
    }

    override void accept(Visitor v)
    {
        v.visit(this);
    }
}

/***********************************************************
 * is(targ id tok tspec)
 * is(targ id == tok2)
 */
extern (C++) final class IsExp : Expression
{
    Type targ;
    Identifier id;      // can be null
    Type tspec;         // can be null
    TemplateParameters* parameters;
    TOK tok;            // ':' or '=='
    TOK tok2;           // 'struct', 'union', etc.

    extern (D) this(const ref Loc loc, Type targ, Identifier id, TOK tok, Type tspec, TOK tok2, TemplateParameters* parameters) scope
    {
        super(loc, EXP.is_);
        this.targ = targ;
        this.id = id;
        this.tok = tok;
        this.tspec = tspec;
        this.tok2 = tok2;
        this.parameters = parameters;
    }

    override IsExp syntaxCopy()
    {
        // This section is identical to that in TemplateDeclaration::syntaxCopy()
        TemplateParameters* p = null;
        if (parameters)
        {
            p = new TemplateParameters(parameters.length);
            foreach (i, el; *parameters)
                (*p)[i] = el.syntaxCopy();
        }
        return new IsExp(loc, targ.syntaxCopy(), id, tok, tspec ? tspec.syntaxCopy() : null, tok2, p);
    }

    override void accept(Visitor v)
    {
        v.visit(this);
    }
}

/***********************************************************
 * Base class for unary operators
 *
 * https://dlang.org/spec/expression.html#unary-expression
 */
extern (C++) abstract class UnaExp : Expression
{
    Expression e1;

    extern (D) this(const ref Loc loc, EXP op, Expression e1) scope
    {
        super(loc, op);
        this.e1 = e1;
    }

    override UnaExp syntaxCopy()
    {
        UnaExp e = cast(UnaExp)copy();
        e.type = null;
        e.e1 = e.e1.syntaxCopy();
        return e;
    }

    /********************************
     * The type for a unary expression is incompatible.
     * Print error message.
     * Returns:
     *  ErrorExp
     */
    final Expression incompatibleTypes()
    {
        if (e1.type.toBasetype() == Type.terror)
            return e1;

        if (e1.op == EXP.type)
        {
            error("incompatible type for `%s(%s)`: cannot use `%s` with types", EXPtoString(op).ptr, e1.toChars(), EXPtoString(op).ptr);
        }
        else
        {
            error("incompatible type for `%s(%s)`: `%s`", EXPtoString(op).ptr, e1.toChars(), e1.type.toChars());
        }
        return ErrorExp.get();
    }

    /*********************
     * Mark the operand as will never be dereferenced,
     * which is useful info for @safe checks.
     * Do before semantic() on operands rewrites them.
     */
    final void setNoderefOperand()
    {
        if (auto edi = e1.isDotIdExp())
            edi.noderef = true;

    }

    override final Expression resolveLoc(const ref Loc loc, Scope* sc)
    {
        e1 = e1.resolveLoc(loc, sc);
        return this;
    }

    override void accept(Visitor v)
    {
        v.visit(this);
    }
}

alias fp_t = UnionExp function(const ref Loc loc, Type, Expression, Expression);
alias fp2_t = bool function(const ref Loc loc, EXP, Expression, Expression);

/***********************************************************
 * Base class for binary operators
 */
extern (C++) abstract class BinExp : Expression
{
    Expression e1;
    Expression e2;
    Type att1;      // Save alias this type to detect recursion
    Type att2;      // Save alias this type to detect recursion

    extern (D) this(const ref Loc loc, EXP op, Expression e1, Expression e2) scope
    {
        super(loc, op);
        this.e1 = e1;
        this.e2 = e2;
    }

    override BinExp syntaxCopy()
    {
        BinExp e = cast(BinExp)copy();
        e.type = null;
        e.e1 = e.e1.syntaxCopy();
        e.e2 = e.e2.syntaxCopy();
        return e;
    }

    /********************************
     * The types for a binary expression are incompatible.
     * Print error message.
     * Returns:
     *  ErrorExp
     */
    final Expression incompatibleTypes()
    {
        if (e1.type.toBasetype() == Type.terror)
            return e1;
        if (e2.type.toBasetype() == Type.terror)
            return e2;

        // CondExp uses 'a ? b : c' but we're comparing 'b : c'
        const(char)* thisOp = (op == EXP.question) ? ":" : EXPtoString(op).ptr;
        if (e1.op == EXP.type || e2.op == EXP.type)
        {
            error("incompatible types for `(%s) %s (%s)`: cannot use `%s` with types",
                e1.toChars(), thisOp, e2.toChars(), EXPtoString(op).ptr);
        }
        else if (e1.type.equals(e2.type))
        {
            error("incompatible types for `(%s) %s (%s)`: both operands are of type `%s`",
                e1.toChars(), thisOp, e2.toChars(), e1.type.toChars());
        }
        else
        {
            auto ts = toAutoQualChars(e1.type, e2.type);
            error("incompatible types for `(%s) %s (%s)`: `%s` and `%s`",
                e1.toChars(), thisOp, e2.toChars(), ts[0], ts[1]);
        }
        return ErrorExp.get();
    }

    extern (D) final Expression checkOpAssignTypes(Scope* sc)
    {
        // At that point t1 and t2 are the merged types. type is the original type of the lhs.
        Type t1 = e1.type;
        Type t2 = e2.type;

        // T opAssign floating yields a floating. Prevent truncating conversions (float to int).
        // See issue 3841.
        // Should we also prevent double to float (type.isfloating() && type.size() < t2.size()) ?
        if (op == EXP.addAssign || op == EXP.minAssign ||
            op == EXP.mulAssign || op == EXP.divAssign || op == EXP.modAssign ||
            op == EXP.powAssign)
        {
            if ((type.isintegral() && t2.isfloating()))
            {
                warning("`%s %s %s` is performing truncating conversion", type.toChars(), EXPtoString(op).ptr, t2.toChars());
            }
        }

        // generate an error if this is a nonsensical *=,/=, or %=, eg real *= imaginary
        if (op == EXP.mulAssign || op == EXP.divAssign || op == EXP.modAssign)
        {
            // Any multiplication by an imaginary or complex number yields a complex result.
            // r *= c, i*=c, r*=i, i*=i are all forbidden operations.
            const(char)* opstr = EXPtoString(op).ptr;
            if (t1.isreal() && t2.iscomplex())
            {
                error("`%s %s %s` is undefined. Did you mean `%s %s %s.re`?", t1.toChars(), opstr, t2.toChars(), t1.toChars(), opstr, t2.toChars());
                return ErrorExp.get();
            }
            else if (t1.isimaginary() && t2.iscomplex())
            {
                error("`%s %s %s` is undefined. Did you mean `%s %s %s.im`?", t1.toChars(), opstr, t2.toChars(), t1.toChars(), opstr, t2.toChars());
                return ErrorExp.get();
            }
            else if ((t1.isreal() || t1.isimaginary()) && t2.isimaginary())
            {
                error("`%s %s %s` is an undefined operation", t1.toChars(), opstr, t2.toChars());
                return ErrorExp.get();
            }
        }

        // generate an error if this is a nonsensical += or -=, eg real += imaginary
        if (op == EXP.addAssign || op == EXP.minAssign)
        {
            // Addition or subtraction of a real and an imaginary is a complex result.
            // Thus, r+=i, r+=c, i+=r, i+=c are all forbidden operations.
            if ((t1.isreal() && (t2.isimaginary() || t2.iscomplex())) || (t1.isimaginary() && (t2.isreal() || t2.iscomplex())))
            {
                error("`%s %s %s` is undefined (result is complex)", t1.toChars(), EXPtoString(op).ptr, t2.toChars());
                return ErrorExp.get();
            }
            if (type.isreal() || type.isimaginary())
            {
                assert(global.errors || t2.isfloating());
                e2 = e2.castTo(sc, t1);
            }
        }
        if (op == EXP.mulAssign)
        {
            if (t2.isfloating())
            {
                if (t1.isreal())
                {
                    if (t2.isimaginary() || t2.iscomplex())
                    {
                        e2 = e2.castTo(sc, t1);
                    }
                }
                else if (t1.isimaginary())
                {
                    if (t2.isimaginary() || t2.iscomplex())
                    {
                        switch (t1.ty)
                        {
                        case Timaginary32:
                            t2 = Type.tfloat32;
                            break;

                        case Timaginary64:
                            t2 = Type.tfloat64;
                            break;

                        case Timaginary80:
                            t2 = Type.tfloat80;
                            break;

                        default:
                            assert(0);
                        }
                        e2 = e2.castTo(sc, t2);
                    }
                }
            }
        }
        else if (op == EXP.divAssign)
        {
            if (t2.isimaginary())
            {
                if (t1.isreal())
                {
                    // x/iv = i(-x/v)
                    // Therefore, the result is 0
                    e2 = new CommaExp(loc, e2, new RealExp(loc, CTFloat.zero, t1));
                    e2.type = t1;
                    Expression e = new AssignExp(loc, e1, e2);
                    e.type = t1;
                    return e;
                }
                else if (t1.isimaginary())
                {
                    Type t3;
                    switch (t1.ty)
                    {
                    case Timaginary32:
                        t3 = Type.tfloat32;
                        break;

                    case Timaginary64:
                        t3 = Type.tfloat64;
                        break;

                    case Timaginary80:
                        t3 = Type.tfloat80;
                        break;

                    default:
                        assert(0);
                    }
                    e2 = e2.castTo(sc, t3);
                    Expression e = new AssignExp(loc, e1, e2);
                    e.type = t1;
                    return e;
                }
            }
        }
        else if (op == EXP.modAssign)
        {
            if (t2.iscomplex())
            {
                error("cannot perform modulo complex arithmetic");
                return ErrorExp.get();
            }
        }
        return this;
    }

    extern (D) final bool checkIntegralBin()
    {
        bool r1 = e1.checkIntegral();
        bool r2 = e2.checkIntegral();
        return (r1 || r2);
    }

    extern (D) final bool checkArithmeticBin()
    {
        bool r1 = e1.checkArithmetic();
        bool r2 = e2.checkArithmetic();
        return (r1 || r2);
    }

    extern (D) final bool checkSharedAccessBin(Scope* sc)
    {
        const r1 = e1.checkSharedAccess(sc);
        const r2 = e2.checkSharedAccess(sc);
        return (r1 || r2);
    }

    /*********************
     * Mark the operands as will never be dereferenced,
     * which is useful info for @safe checks.
     * Do before semantic() on operands rewrites them.
     */
    final void setNoderefOperands()
    {
        if (auto edi = e1.isDotIdExp())
            edi.noderef = true;
        if (auto edi = e2.isDotIdExp())
            edi.noderef = true;

    }

    final Expression reorderSettingAAElem(Scope* sc)
    {
        BinExp be = this;

        auto ie = be.e1.isIndexExp();
        if (!ie)
            return be;
        if (ie.e1.type.toBasetype().ty != Taarray)
            return be;

        /* Fix evaluation order of setting AA element
         * https://issues.dlang.org/show_bug.cgi?id=3825
         * Rewrite:
         *     aa[k1][k2][k3] op= val;
         * as:
         *     auto ref __aatmp = aa;
         *     auto ref __aakey3 = k1, __aakey2 = k2, __aakey1 = k3;
         *     auto ref __aaval = val;
         *     __aatmp[__aakey3][__aakey2][__aakey1] op= __aaval;  // assignment
         */

        Expression e0;
        while (1)
        {
            Expression de;
            ie.e2 = extractSideEffect(sc, "__aakey", de, ie.e2);
            e0 = Expression.combine(de, e0);

            auto ie1 = ie.e1.isIndexExp();
            if (!ie1 ||
                ie1.e1.type.toBasetype().ty != Taarray)
            {
                break;
            }
            ie = ie1;
        }
        assert(ie.e1.type.toBasetype().ty == Taarray);

        Expression de;
        ie.e1 = extractSideEffect(sc, "__aatmp", de, ie.e1);
        e0 = Expression.combine(de, e0);

        be.e2 = extractSideEffect(sc, "__aaval", e0, be.e2, true);

        //printf("-e0 = %s, be = %s\n", e0.toChars(), be.toChars());
        return Expression.combine(e0, be);
    }

    override void accept(Visitor v)
    {
        v.visit(this);
    }
}

/***********************************************************
 * Binary operator assignment, `+=` `-=` `*=` etc.
 */
extern (C++) class BinAssignExp : BinExp
{
    extern (D) this(const ref Loc loc, EXP op, Expression e1, Expression e2) scope
    {
        super(loc, op, e1, e2);
    }

    override final bool isLvalue()
    {
        return true;
    }

    override final Expression toLvalue(Scope* sc, Expression ex)
    {
        // Lvalue-ness will be handled in glue layer.
        return this;
    }

    override final Expression modifiableLvalue(Scope* sc, Expression e)
    {
        // should check e1.checkModifiable() ?
        return toLvalue(sc, this);
    }

    override void accept(Visitor v)
    {
        v.visit(this);
    }
}

/***********************************************************
 * A string mixin, `mixin("x")`
 *
 * https://dlang.org/spec/expression.html#mixin_expressions
 */
extern (C++) final class MixinExp : Expression
{
    Expressions* exps;

    extern (D) this(const ref Loc loc, Expressions* exps)
    {
        super(loc, EXP.mixin_);
        this.exps = exps;
    }

    override MixinExp syntaxCopy()
    {
        return new MixinExp(loc, arraySyntaxCopy(exps));
    }

    override bool equals(const RootObject o) const
    {
        if (this == o)
            return true;
        auto e = o.isExpression();
        if (!e)
            return false;
        if (auto ce = e.isMixinExp())
        {
            if (exps.length != ce.exps.length)
                return false;
            foreach (i, e1; *exps)
            {
                auto e2 = (*ce.exps)[i];
                if (e1 != e2 && (!e1 || !e2 || !e1.equals(e2)))
                    return false;
            }
            return true;
        }
        return false;
    }

    override void accept(Visitor v)
    {
        v.visit(this);
    }
}

/***********************************************************
 * An import expression, `import("file.txt")`
 *
 * Not to be confused with module imports, `import std.stdio`, which is an `ImportStatement`
 *
 * https://dlang.org/spec/expression.html#import_expressions
 */
extern (C++) final class ImportExp : UnaExp
{
    extern (D) this(const ref Loc loc, Expression e)
    {
        super(loc, EXP.import_, e);
    }

    override void accept(Visitor v)
    {
        v.visit(this);
    }
}

/***********************************************************
 * An assert expression, `assert(x == y)`
 *
 * https://dlang.org/spec/expression.html#assert_expressions
 */
extern (C++) final class AssertExp : UnaExp
{
    Expression msg;

    extern (D) this(const ref Loc loc, Expression e, Expression msg = null)
    {
        super(loc, EXP.assert_, e);
        this.msg = msg;
    }

    override AssertExp syntaxCopy()
    {
        return new AssertExp(loc, e1.syntaxCopy(), msg ? msg.syntaxCopy() : null);
    }

    override void accept(Visitor v)
    {
        v.visit(this);
    }
}

/***********************************************************
 * `throw <e1>` as proposed by DIP 1034.
 *
 * Replacement for the deprecated `ThrowStatement` that can be nested
 * in other expression.
 */
extern (C++) final class ThrowExp : UnaExp
{
    extern (D) this(const ref Loc loc, Expression e)
    {
        super(loc, EXP.throw_, e);
        this.type = Type.tnoreturn;
    }

    override ThrowExp syntaxCopy()
    {
        return new ThrowExp(loc, e1.syntaxCopy());
    }

    override void accept(Visitor v)
    {
        v.visit(this);
    }
}

/***********************************************************
 */
extern (C++) final class DotIdExp : UnaExp
{
    Identifier ident;
    bool noderef;       // true if the result of the expression will never be dereferenced
    bool wantsym;       // do not replace Symbol with its initializer during semantic()
    bool arrow;         // ImportC: if -> instead of .

    extern (D) this(const ref Loc loc, Expression e, Identifier ident)
    {
        super(loc, EXP.dotIdentifier, e);
        this.ident = ident;
    }

    static DotIdExp create(const ref Loc loc, Expression e, Identifier ident)
    {
        return new DotIdExp(loc, e, ident);
    }

    override void accept(Visitor v)
    {
        v.visit(this);
    }
}

/***********************************************************
 * Mainly just a placeholder
 */
extern (C++) final class DotTemplateExp : UnaExp
{
    TemplateDeclaration td;

    extern (D) this(const ref Loc loc, Expression e, TemplateDeclaration td)
    {
        super(loc, EXP.dotTemplateDeclaration, e);
        this.td = td;
    }

    override bool checkType()
    {
        error("%s `%s` has no type", td.kind(), toChars());
        return true;
    }

    override bool checkValue()
    {
        error("%s `%s` has no value", td.kind(), toChars());
        return true;
    }

    override void accept(Visitor v)
    {
        v.visit(this);
    }
}

/***********************************************************
 */
extern (C++) final class DotVarExp : UnaExp
{
    Declaration var;
    bool hasOverloads;

    extern (D) this(const ref Loc loc, Expression e, Declaration var, bool hasOverloads = true)
    {
        if (var.isVarDeclaration())
            hasOverloads = false;

        super(loc, EXP.dotVariable, e);
        //printf("DotVarExp()\n");
        this.var = var;
        this.hasOverloads = hasOverloads;
    }

    override bool isLvalue()
    {
        if (e1.op != EXP.structLiteral)
            return true;
        auto vd = var.isVarDeclaration();
        return !(vd && vd.isField());
    }

    override Expression toLvalue(Scope* sc, Expression e)
    {
        //printf("DotVarExp::toLvalue(%s)\n", toChars());
        if (sc && sc.flags & SCOPE.Cfile)
        {
            /* C11 6.5.2.3-3: A postfix expression followed by the '.' or '->' operator
             * is an lvalue if the first expression is an lvalue.
             */
            if (!e1.isLvalue())
                return Expression.toLvalue(sc, e);
        }
        if (!isLvalue())
            return Expression.toLvalue(sc, e);
        if (e1.op == EXP.this_ && sc.ctorflow.fieldinit.length && !(sc.ctorflow.callSuper & CSX.any_ctor))
        {
            if (VarDeclaration vd = var.isVarDeclaration())
            {
                auto ad = vd.isMember2();
                if (ad && ad.fields.length == sc.ctorflow.fieldinit.length)
                {
                    foreach (i, f; ad.fields)
                    {
                        if (f == vd)
                        {
                            if (!(sc.ctorflow.fieldinit[i].csx & CSX.this_ctor))
                            {
                                /* If the address of vd is taken, assume it is thereby initialized
                                 * https://issues.dlang.org/show_bug.cgi?id=15869
                                 */
                                modifyFieldVar(loc, sc, vd, e1);
                            }
                            break;
                        }
                    }
                }
            }
        }
        return this;
    }

    override Expression modifiableLvalue(Scope* sc, Expression e)
    {
        version (none)
        {
            printf("DotVarExp::modifiableLvalue(%s)\n", toChars());
            printf("e1.type = %s\n", e1.type.toChars());
            printf("var.type = %s\n", var.type.toChars());
        }

        return Expression.modifiableLvalue(sc, e);
    }

    override void accept(Visitor v)
    {
        v.visit(this);
    }
}

/***********************************************************
 * foo.bar!(args)
 */
extern (C++) final class DotTemplateInstanceExp : UnaExp
{
    TemplateInstance ti;

    extern (D) this(const ref Loc loc, Expression e, Identifier name, Objects* tiargs)
    {
        super(loc, EXP.dotTemplateInstance, e);
        //printf("DotTemplateInstanceExp()\n");
        this.ti = new TemplateInstance(loc, name, tiargs);
    }

    extern (D) this(const ref Loc loc, Expression e, TemplateInstance ti)
    {
        super(loc, EXP.dotTemplateInstance, e);
        this.ti = ti;
    }

    override DotTemplateInstanceExp syntaxCopy()
    {
        return new DotTemplateInstanceExp(loc, e1.syntaxCopy(), ti.name, TemplateInstance.arraySyntaxCopy(ti.tiargs));
    }

    bool findTempDecl(Scope* sc)
    {
        static if (LOGSEMANTIC)
        {
            printf("DotTemplateInstanceExp::findTempDecl('%s')\n", toChars());
        }
        if (ti.tempdecl)
            return true;

        Expression e = new DotIdExp(loc, e1, ti.name);
        e = e.expressionSemantic(sc);
        if (e.op == EXP.dot)
            e = (cast(DotExp)e).e2;

        Dsymbol s = null;
        switch (e.op)
        {
        case EXP.overloadSet:
            s = (cast(OverExp)e).vars;
            break;

        case EXP.dotTemplateDeclaration:
            s = (cast(DotTemplateExp)e).td;
            break;

        case EXP.scope_:
            s = (cast(ScopeExp)e).sds;
            break;

        case EXP.dotVariable:
            s = (cast(DotVarExp)e).var;
            break;

        case EXP.variable:
            s = (cast(VarExp)e).var;
            break;

        default:
            return false;
        }
        return ti.updateTempDecl(sc, s);
    }

    override bool checkType()
    {
        // Same logic as ScopeExp.checkType()
        if (ti.tempdecl &&
            ti.semantictiargsdone &&
            ti.semanticRun == PASS.initial)
        {
            error("partial %s `%s` has no type", ti.kind(), toChars());
            return true;
        }
        return false;
    }

    override bool checkValue()
    {
        if (ti.tempdecl &&
            ti.semantictiargsdone &&
            ti.semanticRun == PASS.initial)

            error("partial %s `%s` has no value", ti.kind(), toChars());
        else
            error("%s `%s` has no value", ti.kind(), ti.toChars());
        return true;
    }

    override void accept(Visitor v)
    {
        v.visit(this);
    }
}

/***********************************************************
 */
extern (C++) final class DelegateExp : UnaExp
{
    FuncDeclaration func;
    bool hasOverloads;
    VarDeclaration vthis2;  // container for multi-context

    extern (D) this(const ref Loc loc, Expression e, FuncDeclaration f, bool hasOverloads = true, VarDeclaration vthis2 = null)
    {
        super(loc, EXP.delegate_, e);
        this.func = f;
        this.hasOverloads = hasOverloads;
        this.vthis2 = vthis2;
    }

    override void accept(Visitor v)
    {
        v.visit(this);
    }
}

/***********************************************************
 */
extern (C++) final class DotTypeExp : UnaExp
{
    Dsymbol sym;        // symbol that represents a type

    extern (D) this(const ref Loc loc, Expression e, Dsymbol s)
    {
        super(loc, EXP.dotType, e);
        this.sym = s;
    }

    override void accept(Visitor v)
    {
        v.visit(this);
    }
}

/**
 * The arguments of a function call
 *
 * Contains a list of expressions. If it is a named argument, the `names`
 * list has a non-null entry at the same index.
 */
struct ArgumentList
{
    Expressions* arguments; // function arguments
    Identifiers* names;     // named argument identifiers

    size_t length() const @nogc nothrow pure @safe { return arguments ? arguments.length : 0; }

    /// Returns: whether this argument list contains any named arguments
    bool hasNames() const @nogc nothrow pure @safe
    {
        if (names is null)
            return false;
        foreach (name; *names)
            if (name !is null)
                return true;

        return false;
    }
}

/***********************************************************
 */
extern (C++) final class CallExp : UnaExp
{
    Expressions* arguments; // function arguments
    Identifiers* names;     // named argument identifiers
    FuncDeclaration f;      // symbol to call
    bool directcall;        // true if a virtual call is devirtualized
    bool inDebugStatement;  /// true if this was in a debug statement
    bool ignoreAttributes;  /// don't enforce attributes (e.g. call @gc function in @nogc code)
    VarDeclaration vthis2;  // container for multi-context

    /// Puts the `arguments` and `names` into an `ArgumentList` for easily passing them around.
    /// The fields are still separate for backwards compatibility
    extern (D) ArgumentList argumentList() { return ArgumentList(arguments, names); }

    extern (D) this(const ref Loc loc, Expression e, Expressions* exps, Identifiers* names = null)
    {
        super(loc, EXP.call, e);
        this.arguments = exps;
        this.names = names;
    }

    extern (D) this(const ref Loc loc, Expression e)
    {
        super(loc, EXP.call, e);
    }

    extern (D) this(const ref Loc loc, Expression e, Expression earg1)
    {
        super(loc, EXP.call, e);
        this.arguments = new Expressions();
        if (earg1)
            this.arguments.push(earg1);
    }

    extern (D) this(const ref Loc loc, Expression e, Expression earg1, Expression earg2)
    {
        super(loc, EXP.call, e);
        auto arguments = new Expressions(2);
        (*arguments)[0] = earg1;
        (*arguments)[1] = earg2;
        this.arguments = arguments;
    }

    /***********************************************************
    * Instatiates a new function call expression
    * Params:
    *       loc   = location
    *       fd    = the declaration of the function to call
    *       earg1 = the function argument
    */
    extern(D) this(const ref Loc loc, FuncDeclaration fd, Expression earg1)
    {
        this(loc, new VarExp(loc, fd, false), earg1);
        this.f = fd;
    }

    static CallExp create(const ref Loc loc, Expression e, Expressions* exps)
    {
        return new CallExp(loc, e, exps);
    }

    static CallExp create(const ref Loc loc, Expression e)
    {
        return new CallExp(loc, e);
    }

    static CallExp create(const ref Loc loc, Expression e, Expression earg1)
    {
        return new CallExp(loc, e, earg1);
    }

    /***********************************************************
    * Creates a new function call expression
    * Params:
    *       loc   = location
    *       fd    = the declaration of the function to call
    *       earg1 = the function argument
    */
    static CallExp create(const ref Loc loc, FuncDeclaration fd, Expression earg1)
    {
        return new CallExp(loc, fd, earg1);
    }

    override CallExp syntaxCopy()
    {
        return new CallExp(loc, e1.syntaxCopy(), arraySyntaxCopy(arguments), names ? names.copy() : null);
    }

    override bool isLvalue()
    {
        Type tb = e1.type.toBasetype();
        if (tb.ty == Tdelegate || tb.ty == Tpointer)
            tb = tb.nextOf();
        auto tf = tb.isTypeFunction();
        if (tf && tf.isref)
        {
            if (auto dve = e1.isDotVarExp())
                if (dve.var.isCtorDeclaration())
                    return false;
            return true; // function returns a reference
        }
        return false;
    }

    override Expression toLvalue(Scope* sc, Expression e)
    {
        if (isLvalue())
            return this;
        return Expression.toLvalue(sc, e);
    }

    override Expression addDtorHook(Scope* sc)
    {
        /* Only need to add dtor hook if it's a type that needs destruction.
         * Use same logic as VarDeclaration::callScopeDtor()
         */

        if (auto tf = e1.type.isTypeFunction())
        {
            if (tf.isref)
                return this;
        }

        Type tv = type.baseElemOf();
        if (auto ts = tv.isTypeStruct())
        {
            StructDeclaration sd = ts.sym;
            if (sd.dtor)
            {
                /* Type needs destruction, so declare a tmp
                 * which the back end will recognize and call dtor on
                 */
                auto tmp = copyToTemp(0, Id.__tmpfordtor.toString(), this);
                auto de = new DeclarationExp(loc, tmp);
                auto ve = new VarExp(loc, tmp);
                Expression e = new CommaExp(loc, de, ve);
                e = e.expressionSemantic(sc);
                return e;
            }
        }
        return this;
    }

    override void accept(Visitor v)
    {
        v.visit(this);
    }
}

FuncDeclaration isFuncAddress(Expression e, bool* hasOverloads = null)
{
    if (auto ae = e.isAddrExp())
    {
        auto ae1 = ae.e1;
        if (auto ve = ae1.isVarExp())
        {
            if (hasOverloads)
                *hasOverloads = ve.hasOverloads;
            return ve.var.isFuncDeclaration();
        }
        if (auto dve = ae1.isDotVarExp())
        {
            if (hasOverloads)
                *hasOverloads = dve.hasOverloads;
            return dve.var.isFuncDeclaration();
        }
    }
    else
    {
        if (auto soe = e.isSymOffExp())
        {
            if (hasOverloads)
                *hasOverloads = soe.hasOverloads;
            return soe.var.isFuncDeclaration();
        }
        if (auto dge = e.isDelegateExp())
        {
            if (hasOverloads)
                *hasOverloads = dge.hasOverloads;
            return dge.func.isFuncDeclaration();
        }
    }
    return null;
}

/***********************************************************
 * The 'address of' operator, `&p`
 */
extern (C++) final class AddrExp : UnaExp
{
    extern (D) this(const ref Loc loc, Expression e)
    {
        super(loc, EXP.address, e);
    }

    extern (D) this(const ref Loc loc, Expression e, Type t)
    {
        this(loc, e);
        type = t;
    }

    override void accept(Visitor v)
    {
        v.visit(this);
    }
}

/***********************************************************
 * The pointer dereference operator, `*p`
 */
extern (C++) final class PtrExp : UnaExp
{
    extern (D) this(const ref Loc loc, Expression e)
    {
        super(loc, EXP.star, e);
        //if (e.type)
        //  type = ((TypePointer *)e.type).next;
    }

    extern (D) this(const ref Loc loc, Expression e, Type t)
    {
        super(loc, EXP.star, e);
        type = t;
    }

    override bool isLvalue()
    {
        return true;
    }

    override Expression toLvalue(Scope* sc, Expression e)
    {
        return this;
    }

    override Expression modifiableLvalue(Scope* sc, Expression e)
    {
        //printf("PtrExp::modifiableLvalue() %s, type %s\n", toChars(), type.toChars());
        Declaration var;
        if (auto se = e1.isSymOffExp())
            var = se.var;
        else if (auto ve = e1.isVarExp())
            var = ve.var;
        if (var && var.type.isFunction_Delegate_PtrToFunction())
        {
            if (var.type.isTypeFunction())
                error("function `%s` is not an lvalue and cannot be modified", var.toChars());
            else
                error("function pointed to by `%s` is not an lvalue and cannot be modified", var.toChars());
            return ErrorExp.get();
        }
        return Expression.modifiableLvalue(sc, e);
    }

    override void accept(Visitor v)
    {
        v.visit(this);
    }
}

/***********************************************************
 * The negation operator, `-x`
 */
extern (C++) final class NegExp : UnaExp
{
    extern (D) this(const ref Loc loc, Expression e)
    {
        super(loc, EXP.negate, e);
    }

    override void accept(Visitor v)
    {
        v.visit(this);
    }
}

/***********************************************************
 * The unary add operator, `+x`
 */
extern (C++) final class UAddExp : UnaExp
{
    extern (D) this(const ref Loc loc, Expression e) scope
    {
        super(loc, EXP.uadd, e);
    }

    override void accept(Visitor v)
    {
        v.visit(this);
    }
}

/***********************************************************
 * The bitwise complement operator, `~x`
 */
extern (C++) final class ComExp : UnaExp
{
    extern (D) this(const ref Loc loc, Expression e)
    {
        super(loc, EXP.tilde, e);
    }

    override void accept(Visitor v)
    {
        v.visit(this);
    }
}

/***********************************************************
 * The logical not operator, `!x`
 */
extern (C++) final class NotExp : UnaExp
{
    extern (D) this(const ref Loc loc, Expression e)
    {
        super(loc, EXP.not, e);
    }

    override void accept(Visitor v)
    {
        v.visit(this);
    }
}

/***********************************************************
 * The delete operator, `delete x` (deprecated)
 *
 * https://dlang.org/spec/expression.html#delete_expressions
 */
extern (C++) final class DeleteExp : UnaExp
{
    bool isRAII;        // true if called automatically as a result of scoped destruction

    extern (D) this(const ref Loc loc, Expression e, bool isRAII)
    {
        super(loc, EXP.delete_, e);
        this.isRAII = isRAII;
    }

    override void accept(Visitor v)
    {
        v.visit(this);
    }
}

/***********************************************************
 * The type cast operator, `cast(T) x`
 *
 * It's possible to cast to one type while painting to another type
 *
 * https://dlang.org/spec/expression.html#cast_expressions
 */
extern (C++) final class CastExp : UnaExp
{
    Type to;                    // type to cast to
    ubyte mod = cast(ubyte)~0;  // MODxxxxx

    extern (D) this(const ref Loc loc, Expression e, Type t)
    {
        super(loc, EXP.cast_, e);
        this.to = t;
    }

    /* For cast(const) and cast(immutable)
     */
    extern (D) this(const ref Loc loc, Expression e, ubyte mod)
    {
        super(loc, EXP.cast_, e);
        this.mod = mod;
    }

    override CastExp syntaxCopy()
    {
        return to ? new CastExp(loc, e1.syntaxCopy(), to.syntaxCopy()) : new CastExp(loc, e1.syntaxCopy(), mod);
    }

    override bool isLvalue()
    {
        //printf("e1.type = %s, to.type = %s\n", e1.type.toChars(), to.toChars());
        if (!e1.isLvalue())
            return false;
        return (to.ty == Tsarray && (e1.type.ty == Tvector || e1.type.ty == Tsarray)) ||
            e1.type.mutableOf().unSharedOf().equals(to.mutableOf().unSharedOf());
    }

    override Expression toLvalue(Scope* sc, Expression e)
    {
        if (sc && sc.flags & SCOPE.Cfile)
        {
            /* C11 6.5.4-5: A cast does not yield an lvalue.
             */
            return Expression.toLvalue(sc, e);
        }
        if (isLvalue())
            return this;
        return Expression.toLvalue(sc, e);
    }

    override Expression addDtorHook(Scope* sc)
    {
        if (to.toBasetype().ty == Tvoid)        // look past the cast(void)
            e1 = e1.addDtorHook(sc);
        return this;
    }

    override void accept(Visitor v)
    {
        v.visit(this);
    }
}

/***********************************************************
 */
extern (C++) final class VectorExp : UnaExp
{
    TypeVector to;      // the target vector type before semantic()
    uint dim = ~0;      // number of elements in the vector
    OwnedBy ownedByCtfe = OwnedBy.code;

    extern (D) this(const ref Loc loc, Expression e, Type t)
    {
        super(loc, EXP.vector, e);
        assert(t.ty == Tvector);
        to = cast(TypeVector)t;
    }

    static VectorExp create(const ref Loc loc, Expression e, Type t)
    {
        return new VectorExp(loc, e, t);
    }

    // Same as create, but doesn't allocate memory.
    static void emplace(UnionExp* pue, const ref Loc loc, Expression e, Type type)
    {
        emplaceExp!(VectorExp)(pue, loc, e, type);
    }

    override VectorExp syntaxCopy()
    {
        return new VectorExp(loc, e1.syntaxCopy(), to.syntaxCopy());
    }

    override void accept(Visitor v)
    {
        v.visit(this);
    }
}

/***********************************************************
 * e1.array property for vectors.
 *
 * https://dlang.org/spec/simd.html#properties
 */
extern (C++) final class VectorArrayExp : UnaExp
{
    extern (D) this(const ref Loc loc, Expression e1)
    {
        super(loc, EXP.vectorArray, e1);
    }

    override bool isLvalue()
    {
        return e1.isLvalue();
    }

    override Expression toLvalue(Scope* sc, Expression e)
    {
        e1 = e1.toLvalue(sc, e);
        return this;
    }

    override void accept(Visitor v)
    {
        v.visit(this);
    }
}

/***********************************************************
 * e1 [lwr .. upr]
 *
 * https://dlang.org/spec/expression.html#slice_expressions
 */
extern (C++) final class SliceExp : UnaExp
{
    Expression upr;             // null if implicit 0
    Expression lwr;             // null if implicit [length - 1]

    VarDeclaration lengthVar;

    private extern(D) static struct BitFields
    {
        bool upperIsInBounds;       // true if upr <= e1.length
        bool lowerIsLessThanUpper;  // true if lwr <= upr
        bool arrayop;               // an array operation, rather than a slice
    }
    import dmd.common.bitfields : generateBitFields;
    mixin(generateBitFields!(BitFields, ubyte));

    /************************************************************/
    extern (D) this(const ref Loc loc, Expression e1, IntervalExp ie)
    {
        super(loc, EXP.slice, e1);
        this.upr = ie ? ie.upr : null;
        this.lwr = ie ? ie.lwr : null;
    }

    extern (D) this(const ref Loc loc, Expression e1, Expression lwr, Expression upr)
    {
        super(loc, EXP.slice, e1);
        this.upr = upr;
        this.lwr = lwr;
    }

    override SliceExp syntaxCopy()
    {
        auto se = new SliceExp(loc, e1.syntaxCopy(), lwr ? lwr.syntaxCopy() : null, upr ? upr.syntaxCopy() : null);
        se.lengthVar = this.lengthVar; // bug7871
        return se;
    }

    override bool isLvalue()
    {
        /* slice expression is rvalue in default, but
         * conversion to reference of static array is only allowed.
         */
        return (type && type.toBasetype().ty == Tsarray);
    }

    override Expression toLvalue(Scope* sc, Expression e)
    {
        //printf("SliceExp::toLvalue(%s) type = %s\n", toChars(), type ? type.toChars() : NULL);
        return (type && type.toBasetype().ty == Tsarray) ? this : Expression.toLvalue(sc, e);
    }

    override Expression modifiableLvalue(Scope* sc, Expression e)
    {
        error("slice expression `%s` is not a modifiable lvalue", toChars());
        return this;
    }

    override Optional!bool toBool()
    {
        return e1.toBool();
    }

    override void accept(Visitor v)
    {
        v.visit(this);
    }
}

/***********************************************************
 * The `.length` property of an array
 */
extern (C++) final class ArrayLengthExp : UnaExp
{
    extern (D) this(const ref Loc loc, Expression e1)
    {
        super(loc, EXP.arrayLength, e1);
    }

    override void accept(Visitor v)
    {
        v.visit(this);
    }
}

/***********************************************************
 * e1 [ a0, a1, a2, a3 ,... ]
 *
 * https://dlang.org/spec/expression.html#index_expressions
 */
extern (C++) final class ArrayExp : UnaExp
{
    Expressions* arguments;     // Array of Expression's a0..an

    size_t currentDimension;    // for opDollar
    VarDeclaration lengthVar;

    extern (D) this(const ref Loc loc, Expression e1, Expression index = null)
    {
        super(loc, EXP.array, e1);
        arguments = new Expressions();
        if (index)
            arguments.push(index);
    }

    extern (D) this(const ref Loc loc, Expression e1, Expressions* args)
    {
        super(loc, EXP.array, e1);
        arguments = args;
    }

    override ArrayExp syntaxCopy()
    {
        auto ae = new ArrayExp(loc, e1.syntaxCopy(), arraySyntaxCopy(arguments));
        ae.lengthVar = this.lengthVar; // bug7871
        return ae;
    }

    override bool isLvalue()
    {
        if (type && type.toBasetype().ty == Tvoid)
            return false;
        return true;
    }

    override Expression toLvalue(Scope* sc, Expression e)
    {
        if (type && type.toBasetype().ty == Tvoid)
            error("`void`s have no value");
        return this;
    }

    override void accept(Visitor v)
    {
        v.visit(this);
    }
}

/***********************************************************
 */
extern (C++) final class DotExp : BinExp
{
    extern (D) this(const ref Loc loc, Expression e1, Expression e2)
    {
        super(loc, EXP.dot, e1, e2);
    }

    override void accept(Visitor v)
    {
        v.visit(this);
    }
}

/***********************************************************
 */
extern (C++) final class CommaExp : BinExp
{
    /// This is needed because AssignExp rewrites CommaExp, hence it needs
    /// to trigger the deprecation.
    const bool isGenerated;

    /// Temporary variable to enable / disable deprecation of comma expression
    /// depending on the context.
    /// Since most constructor calls are rewritting, the only place where
    /// false will be passed will be from the parser.
    bool allowCommaExp;


    extern (D) this(const ref Loc loc, Expression e1, Expression e2, bool generated = true)
    {
        super(loc, EXP.comma, e1, e2);
        allowCommaExp = isGenerated = generated;
    }

    override bool isLvalue()
    {
        return e2.isLvalue();
    }

    override Expression toLvalue(Scope* sc, Expression e)
    {
        e2 = e2.toLvalue(sc, null);
        return this;
    }

    override Expression modifiableLvalue(Scope* sc, Expression e)
    {
        e2 = e2.modifiableLvalue(sc, e);
        return this;
    }

    override Optional!bool toBool()
    {
        return e2.toBool();
    }

    override Expression addDtorHook(Scope* sc)
    {
        e2 = e2.addDtorHook(sc);
        return this;
    }

    override void accept(Visitor v)
    {
        v.visit(this);
    }

    /**
     * If the argument is a CommaExp, set a flag to prevent deprecation messages
     *
     * It's impossible to know from CommaExp.semantic if the result will
     * be used, hence when there is a result (type != void), a deprecation
     * message is always emitted.
     * However, some construct can produce a result but won't use it
     * (ExpStatement and for loop increment).  Those should call this function
     * to prevent unwanted deprecations to be emitted.
     *
     * Params:
     *   exp = An expression that discards its result.
     *         If the argument is null or not a CommaExp, nothing happens.
     */
    static void allow(Expression exp)
    {
        if (exp)
            if (auto ce = exp.isCommaExp())
                ce.allowCommaExp = true;
    }
}

/***********************************************************
 * Mainly just a placeholder
 */
extern (C++) final class IntervalExp : Expression
{
    Expression lwr;
    Expression upr;

    extern (D) this(const ref Loc loc, Expression lwr, Expression upr)
    {
        super(loc, EXP.interval);
        this.lwr = lwr;
        this.upr = upr;
    }

    override Expression syntaxCopy()
    {
        return new IntervalExp(loc, lwr.syntaxCopy(), upr.syntaxCopy());
    }

    override void accept(Visitor v)
    {
        v.visit(this);
    }
}

/***********************************************************
 * The `dg.ptr` property, pointing to the delegate's 'context'
 *
 * c.f.`DelegateFuncptrExp` for the delegate's function pointer `dg.funcptr`
 */
extern (C++) final class DelegatePtrExp : UnaExp
{
    extern (D) this(const ref Loc loc, Expression e1)
    {
        super(loc, EXP.delegatePointer, e1);
    }

    override bool isLvalue()
    {
        return e1.isLvalue();
    }

    override Expression toLvalue(Scope* sc, Expression e)
    {
        e1 = e1.toLvalue(sc, e);
        return this;
    }

    override Expression modifiableLvalue(Scope* sc, Expression e)
    {
        if (sc.setUnsafe(false, this.loc, "cannot modify delegate pointer in `@safe` code `%s`", this))
        {
            return ErrorExp.get();
        }
        return Expression.modifiableLvalue(sc, e);
    }

    override void accept(Visitor v)
    {
        v.visit(this);
    }
}

/***********************************************************
 * The `dg.funcptr` property, pointing to the delegate's function
 *
 * c.f.`DelegatePtrExp` for the delegate's function pointer `dg.ptr`
 */
extern (C++) final class DelegateFuncptrExp : UnaExp
{
    extern (D) this(const ref Loc loc, Expression e1)
    {
        super(loc, EXP.delegateFunctionPointer, e1);
    }

    override bool isLvalue()
    {
        return e1.isLvalue();
    }

    override Expression toLvalue(Scope* sc, Expression e)
    {
        e1 = e1.toLvalue(sc, e);
        return this;
    }

    override Expression modifiableLvalue(Scope* sc, Expression e)
    {
        if (sc.setUnsafe(false, this.loc, "cannot modify delegate function pointer in `@safe` code `%s`", this))
        {
            return ErrorExp.get();
        }
        return Expression.modifiableLvalue(sc, e);
    }

    override void accept(Visitor v)
    {
        v.visit(this);
    }
}

/***********************************************************
 * e1 [ e2 ]
 */
extern (C++) final class IndexExp : BinExp
{
    VarDeclaration lengthVar;
    bool modifiable = false;    // assume it is an rvalue
    bool indexIsInBounds;       // true if 0 <= e2 && e2 <= e1.length - 1

    extern (D) this(const ref Loc loc, Expression e1, Expression e2)
    {
        super(loc, EXP.index, e1, e2);
        //printf("IndexExp::IndexExp('%s')\n", toChars());
    }

    extern (D) this(const ref Loc loc, Expression e1, Expression e2, bool indexIsInBounds)
    {
        super(loc, EXP.index, e1, e2);
        this.indexIsInBounds = indexIsInBounds;
        //printf("IndexExp::IndexExp('%s')\n", toChars());
    }

    override IndexExp syntaxCopy()
    {
        auto ie = new IndexExp(loc, e1.syntaxCopy(), e2.syntaxCopy());
        ie.lengthVar = this.lengthVar; // bug7871
        return ie;
    }

    override bool isLvalue()
    {
        if (e1.op == EXP.assocArrayLiteral)
            return false;
        if (e1.type.ty == Tsarray ||
            (e1.op == EXP.index && e1.type.ty != Tarray))
        {
            return e1.isLvalue();
        }
        return true;
    }

    override Expression toLvalue(Scope* sc, Expression e)
    {
        if (isLvalue())
            return this;
        return Expression.toLvalue(sc, e);
    }

    override Expression modifiableLvalue(Scope* sc, Expression e)
    {
        //printf("IndexExp::modifiableLvalue(%s)\n", toChars());
        Expression ex = markSettingAAElem();
        if (ex.op == EXP.error)
            return ex;

        return Expression.modifiableLvalue(sc, e);
    }

    extern (D) Expression markSettingAAElem()
    {
        if (e1.type.toBasetype().ty == Taarray)
        {
            Type t2b = e2.type.toBasetype();
            if (t2b.ty == Tarray && t2b.nextOf().isMutable())
            {
                error("associative arrays can only be assigned values with immutable keys, not `%s`", e2.type.toChars());
                return ErrorExp.get();
            }
            modifiable = true;

            if (auto ie = e1.isIndexExp())
            {
                Expression ex = ie.markSettingAAElem();
                if (ex.op == EXP.error)
                    return ex;
                assert(ex == e1);
            }
        }
        return this;
    }

    override void accept(Visitor v)
    {
        v.visit(this);
    }
}

/***********************************************************
 * The postfix increment/decrement operator, `i++` / `i--`
 */
extern (C++) final class PostExp : BinExp
{
    extern (D) this(EXP op, const ref Loc loc, Expression e)
    {
        super(loc, op, e, IntegerExp.literal!1);
        assert(op == EXP.minusMinus || op == EXP.plusPlus);
    }

    override void accept(Visitor v)
    {
        v.visit(this);
    }
}

/***********************************************************
 * The prefix increment/decrement operator, `++i` / `--i`
 */
extern (C++) final class PreExp : UnaExp
{
    extern (D) this(EXP op, const ref Loc loc, Expression e)
    {
        super(loc, op, e);
        assert(op == EXP.preMinusMinus || op == EXP.prePlusPlus);
    }

    override void accept(Visitor v)
    {
        v.visit(this);
    }
}

enum MemorySet
{
    none            = 0,    // simple assignment
    blockAssign     = 1,    // setting the contents of an array
    referenceInit   = 2,    // setting the reference of STC.ref_ variable
}

/***********************************************************
 * The assignment / initialization operator, `=`
 *
 * Note: operator assignment `op=` has a different base class, `BinAssignExp`
 */
extern (C++) class AssignExp : BinExp
{
    MemorySet memset;

    /************************************************************/
    /* op can be EXP.assign, EXP.construct, or EXP.blit */
    extern (D) this(const ref Loc loc, Expression e1, Expression e2)
    {
        super(loc, EXP.assign, e1, e2);
    }

    this(const ref Loc loc, EXP tok, Expression e1, Expression e2)
    {
        super(loc, tok, e1, e2);
    }

    override final bool isLvalue()
    {
        // Array-op 'x[] = y[]' should make an rvalue.
        // Setting array length 'x.length = v' should make an rvalue.
        if (e1.op == EXP.slice || e1.op == EXP.arrayLength)
        {
            return false;
        }
        return true;
    }

    override final Expression toLvalue(Scope* sc, Expression ex)
    {
        if (e1.op == EXP.slice || e1.op == EXP.arrayLength)
        {
            return Expression.toLvalue(sc, ex);
        }

        /* In front-end level, AssignExp should make an lvalue of e1.
         * Taking the address of e1 will be handled in low level layer,
         * so this function does nothing.
         */
        return this;
    }

    override void accept(Visitor v)
    {
        v.visit(this);
    }
}

/***********************************************************
 * When an assignment expression is lowered to a druntime call
 * this class is used to store the lowering.
 * It essentially behaves the same as an AssignExp, but it is
 * used to not waste space for other AssignExp that are not
 * lowered to anything.
 */
extern (C++) final class LoweredAssignExp : AssignExp
{
    Expression lowering;
    extern (D) this(AssignExp exp, Expression lowering)
    {
        super(exp.loc, EXP.loweredAssignExp, exp.e1, exp.e2);
        this.lowering = lowering;
    }

    override const(char)* toChars() const
    {
        return lowering.toChars();
    }
    override void accept(Visitor v)
    {
        v.visit(this);
    }
}

/***********************************************************
 */
extern (C++) final class ConstructExp : AssignExp
{
    extern (D) this(const ref Loc loc, Expression e1, Expression e2)
    {
        super(loc, EXP.construct, e1, e2);
    }

    // Internal use only. If `v` is a reference variable, the assignment
    // will become a reference initialization automatically.
    extern (D) this(const ref Loc loc, VarDeclaration v, Expression e2)
    {
        auto ve = new VarExp(loc, v);
        assert(v.type && ve.type);

        super(loc, EXP.construct, ve, e2);

        if (v.isReference())
            memset = MemorySet.referenceInit;
    }

    override void accept(Visitor v)
    {
        v.visit(this);
    }
}

/***********************************************************
 * A bit-for-bit copy from `e2` to `e1`
 */
extern (C++) final class BlitExp : AssignExp
{
    extern (D) this(const ref Loc loc, Expression e1, Expression e2)
    {
        super(loc, EXP.blit, e1, e2);
    }

    // Internal use only. If `v` is a reference variable, the assinment
    // will become a reference rebinding automatically.
    extern (D) this(const ref Loc loc, VarDeclaration v, Expression e2)
    {
        auto ve = new VarExp(loc, v);
        assert(v.type && ve.type);

        super(loc, EXP.blit, ve, e2);

        if (v.isReference())
            memset = MemorySet.referenceInit;
    }

    override void accept(Visitor v)
    {
        v.visit(this);
    }
}

/***********************************************************
 * `x += y`
 */
extern (C++) final class AddAssignExp : BinAssignExp
{
    extern (D) this(const ref Loc loc, Expression e1, Expression e2)
    {
        super(loc, EXP.addAssign, e1, e2);
    }

    override void accept(Visitor v)
    {
        v.visit(this);
    }
}

/***********************************************************
 * `x -= y`
 */
extern (C++) final class MinAssignExp : BinAssignExp
{
    extern (D) this(const ref Loc loc, Expression e1, Expression e2)
    {
        super(loc, EXP.minAssign, e1, e2);
    }

    override void accept(Visitor v)
    {
        v.visit(this);
    }
}

/***********************************************************
 * `x *= y`
 */
extern (C++) final class MulAssignExp : BinAssignExp
{
    extern (D) this(const ref Loc loc, Expression e1, Expression e2)
    {
        super(loc, EXP.mulAssign, e1, e2);
    }

    override void accept(Visitor v)
    {
        v.visit(this);
    }
}

/***********************************************************
 * `x /= y`
 */
extern (C++) final class DivAssignExp : BinAssignExp
{
    extern (D) this(const ref Loc loc, Expression e1, Expression e2)
    {
        super(loc, EXP.divAssign, e1, e2);
    }

    override void accept(Visitor v)
    {
        v.visit(this);
    }
}

/***********************************************************
 * `x %= y`
 */
extern (C++) final class ModAssignExp : BinAssignExp
{
    extern (D) this(const ref Loc loc, Expression e1, Expression e2)
    {
        super(loc, EXP.modAssign, e1, e2);
    }

    override void accept(Visitor v)
    {
        v.visit(this);
    }
}

/***********************************************************
 * `x &= y`
 */
extern (C++) final class AndAssignExp : BinAssignExp
{
    extern (D) this(const ref Loc loc, Expression e1, Expression e2)
    {
        super(loc, EXP.andAssign, e1, e2);
    }

    override void accept(Visitor v)
    {
        v.visit(this);
    }
}

/***********************************************************
 * `x |= y`
 */
extern (C++) final class OrAssignExp : BinAssignExp
{
    extern (D) this(const ref Loc loc, Expression e1, Expression e2)
    {
        super(loc, EXP.orAssign, e1, e2);
    }

    override void accept(Visitor v)
    {
        v.visit(this);
    }
}

/***********************************************************
 * `x ^= y`
 */
extern (C++) final class XorAssignExp : BinAssignExp
{
    extern (D) this(const ref Loc loc, Expression e1, Expression e2)
    {
        super(loc, EXP.xorAssign, e1, e2);
    }

    override void accept(Visitor v)
    {
        v.visit(this);
    }
}

/***********************************************************
 * `x ^^= y`
 */
extern (C++) final class PowAssignExp : BinAssignExp
{
    extern (D) this(const ref Loc loc, Expression e1, Expression e2)
    {
        super(loc, EXP.powAssign, e1, e2);
    }

    override void accept(Visitor v)
    {
        v.visit(this);
    }
}

/***********************************************************
 * `x <<= y`
 */
extern (C++) final class ShlAssignExp : BinAssignExp
{
    extern (D) this(const ref Loc loc, Expression e1, Expression e2)
    {
        super(loc, EXP.leftShiftAssign, e1, e2);
    }

    override void accept(Visitor v)
    {
        v.visit(this);
    }
}

/***********************************************************
 * `x >>= y`
 */
extern (C++) final class ShrAssignExp : BinAssignExp
{
    extern (D) this(const ref Loc loc, Expression e1, Expression e2)
    {
        super(loc, EXP.rightShiftAssign, e1, e2);
    }

    override void accept(Visitor v)
    {
        v.visit(this);
    }
}

/***********************************************************
 * `x >>>= y`
 */
extern (C++) final class UshrAssignExp : BinAssignExp
{
    extern (D) this(const ref Loc loc, Expression e1, Expression e2)
    {
        super(loc, EXP.unsignedRightShiftAssign, e1, e2);
    }

    override void accept(Visitor v)
    {
        v.visit(this);
    }
}

/***********************************************************
 * The `~=` operator.
 *
 * It can have one of the following operators:
 *
 * EXP.concatenateAssign      - appending T[] to T[]
 * EXP.concatenateElemAssign  - appending T to T[]
 * EXP.concatenateDcharAssign - appending dchar to T[]
 *
 * The parser initially sets it to EXP.concatenateAssign, and semantic() later decides which
 * of the three it will be set to.
 */
extern (C++) class CatAssignExp : BinAssignExp
{
    extern (D) this(const ref Loc loc, Expression e1, Expression e2)
    {
        super(loc, EXP.concatenateAssign, e1, e2);
    }

    extern (D) this(const ref Loc loc, EXP tok, Expression e1, Expression e2)
    {
        super(loc, tok, e1, e2);
    }

    override void accept(Visitor v)
    {
        v.visit(this);
    }
}

/***********************************************************
 * The `~=` operator when appending a single element
 */
extern (C++) final class CatElemAssignExp : CatAssignExp
{
    extern (D) this(const ref Loc loc, Type type, Expression e1, Expression e2)
    {
        super(loc, EXP.concatenateElemAssign, e1, e2);
        this.type = type;
    }

    override void accept(Visitor v)
    {
        v.visit(this);
    }
}

/***********************************************************
 * The `~=` operator when appending a single `dchar`
 */
extern (C++) final class CatDcharAssignExp : CatAssignExp
{
    extern (D) this(const ref Loc loc, Type type, Expression e1, Expression e2)
    {
        super(loc, EXP.concatenateDcharAssign, e1, e2);
        this.type = type;
    }

    override void accept(Visitor v)
    {
        v.visit(this);
    }
}

/***********************************************************
 * The addition operator, `x + y`
 *
 * https://dlang.org/spec/expression.html#add_expressions
 */
extern (C++) final class AddExp : BinExp
{
    extern (D) this(const ref Loc loc, Expression e1, Expression e2)
    {
        super(loc, EXP.add, e1, e2);
    }

    override void accept(Visitor v)
    {
        v.visit(this);
    }
}

/***********************************************************
 * The minus operator, `x - y`
 *
 * https://dlang.org/spec/expression.html#add_expressions
 */
extern (C++) final class MinExp : BinExp
{
    extern (D) this(const ref Loc loc, Expression e1, Expression e2)
    {
        super(loc, EXP.min, e1, e2);
    }

    override void accept(Visitor v)
    {
        v.visit(this);
    }
}

/***********************************************************
 * The concatenation operator, `x ~ y`
 *
 * https://dlang.org/spec/expression.html#cat_expressions
 */
extern (C++) final class CatExp : BinExp
{
    Expression lowering;  // call to druntime hook `_d_arraycatnTX`

    extern (D) this(const ref Loc loc, Expression e1, Expression e2) scope
    {
        super(loc, EXP.concatenate, e1, e2);
    }

    override Expression resolveLoc(const ref Loc loc, Scope* sc)
    {
        e1 = e1.resolveLoc(loc, sc);
        e2 = e2.resolveLoc(loc, sc);
        return this;
    }

    override void accept(Visitor v)
    {
        v.visit(this);
    }
}

/***********************************************************
 * The multiplication operator, `x * y`
 *
 * https://dlang.org/spec/expression.html#mul_expressions
 */
extern (C++) final class MulExp : BinExp
{
    extern (D) this(const ref Loc loc, Expression e1, Expression e2)
    {
        super(loc, EXP.mul, e1, e2);
    }

    override void accept(Visitor v)
    {
        v.visit(this);
    }
}

/***********************************************************
 * The division operator, `x / y`
 *
 * https://dlang.org/spec/expression.html#mul_expressions
 */
extern (C++) final class DivExp : BinExp
{
    extern (D) this(const ref Loc loc, Expression e1, Expression e2)
    {
        super(loc, EXP.div, e1, e2);
    }

    override void accept(Visitor v)
    {
        v.visit(this);
    }
}

/***********************************************************
 * The modulo operator, `x % y`
 *
 * https://dlang.org/spec/expression.html#mul_expressions
 */
extern (C++) final class ModExp : BinExp
{
    extern (D) this(const ref Loc loc, Expression e1, Expression e2)
    {
        super(loc, EXP.mod, e1, e2);
    }

    override void accept(Visitor v)
    {
        v.visit(this);
    }
}

/***********************************************************
 * The 'power' operator, `x ^^ y`
 *
 * https://dlang.org/spec/expression.html#pow_expressions
 */
extern (C++) final class PowExp : BinExp
{
    extern (D) this(const ref Loc loc, Expression e1, Expression e2)
    {
        super(loc, EXP.pow, e1, e2);
    }

    override void accept(Visitor v)
    {
        v.visit(this);
    }
}

/***********************************************************
 * The 'shift left' operator, `x << y`
 *
 * https://dlang.org/spec/expression.html#shift_expressions
 */
extern (C++) final class ShlExp : BinExp
{
    extern (D) this(const ref Loc loc, Expression e1, Expression e2)
    {
        super(loc, EXP.leftShift, e1, e2);
    }

    override void accept(Visitor v)
    {
        v.visit(this);
    }
}

/***********************************************************
 * The 'shift right' operator, `x >> y`
 *
 * https://dlang.org/spec/expression.html#shift_expressions
 */
extern (C++) final class ShrExp : BinExp
{
    extern (D) this(const ref Loc loc, Expression e1, Expression e2)
    {
        super(loc, EXP.rightShift, e1, e2);
    }

    override void accept(Visitor v)
    {
        v.visit(this);
    }
}

/***********************************************************
 * The 'unsigned shift right' operator, `x >>> y`
 *
 * https://dlang.org/spec/expression.html#shift_expressions
 */
extern (C++) final class UshrExp : BinExp
{
    extern (D) this(const ref Loc loc, Expression e1, Expression e2)
    {
        super(loc, EXP.unsignedRightShift, e1, e2);
    }

    override void accept(Visitor v)
    {
        v.visit(this);
    }
}

/***********************************************************
 * The bitwise 'and' operator, `x & y`
 *
 * https://dlang.org/spec/expression.html#and_expressions
 */
extern (C++) final class AndExp : BinExp
{
    extern (D) this(const ref Loc loc, Expression e1, Expression e2)
    {
        super(loc, EXP.and, e1, e2);
    }

    override void accept(Visitor v)
    {
        v.visit(this);
    }
}

/***********************************************************
 * The bitwise 'or' operator, `x | y`
 *
 * https://dlang.org/spec/expression.html#or_expressions
 */
extern (C++) final class OrExp : BinExp
{
    extern (D) this(const ref Loc loc, Expression e1, Expression e2)
    {
        super(loc, EXP.or, e1, e2);
    }

    override void accept(Visitor v)
    {
        v.visit(this);
    }
}

/***********************************************************
 * The bitwise 'xor' operator, `x ^ y`
 *
 * https://dlang.org/spec/expression.html#xor_expressions
 */
extern (C++) final class XorExp : BinExp
{
    extern (D) this(const ref Loc loc, Expression e1, Expression e2)
    {
        super(loc, EXP.xor, e1, e2);
    }

    override void accept(Visitor v)
    {
        v.visit(this);
    }
}

/***********************************************************
 * The logical 'and' / 'or' operator, `X && Y` / `X || Y`
 *
 * https://dlang.org/spec/expression.html#andand_expressions
 * https://dlang.org/spec/expression.html#oror_expressions
 */
extern (C++) final class LogicalExp : BinExp
{
    extern (D) this(const ref Loc loc, EXP op, Expression e1, Expression e2)
    {
        super(loc, op, e1, e2);
        assert(op == EXP.andAnd || op == EXP.orOr);
    }

    override void accept(Visitor v)
    {
        v.visit(this);
    }
}

/***********************************************************
 * A comparison operator, `<` `<=` `>` `>=`
 *
 * `op` is one of:
 *      EXP.lessThan, EXP.lessOrEqual, EXP.greaterThan, EXP.greaterOrEqual
 *
 * https://dlang.org/spec/expression.html#relation_expressions
 */
extern (C++) final class CmpExp : BinExp
{
    extern (D) this(EXP op, const ref Loc loc, Expression e1, Expression e2)
    {
        super(loc, op, e1, e2);
        assert(op == EXP.lessThan || op == EXP.lessOrEqual || op == EXP.greaterThan || op == EXP.greaterOrEqual);
    }

    override void accept(Visitor v)
    {
        v.visit(this);
    }
}

/***********************************************************
 * The `in` operator, `"a" in ["a": 1]`
 *
 * Note: `x !in y` is rewritten to `!(x in y)` in the parser
 *
 * https://dlang.org/spec/expression.html#in_expressions
 */
extern (C++) final class InExp : BinExp
{
    extern (D) this(const ref Loc loc, Expression e1, Expression e2)
    {
        super(loc, EXP.in_, e1, e2);
    }

    override void accept(Visitor v)
    {
        v.visit(this);
    }
}

/***********************************************************
 * Associative array removal, `aa.remove(arg)`
 *
 * This deletes the key e1 from the associative array e2
 */
extern (C++) final class RemoveExp : BinExp
{
    extern (D) this(const ref Loc loc, Expression e1, Expression e2)
    {
        super(loc, EXP.remove, e1, e2);
        type = Type.tbool;
    }

    override void accept(Visitor v)
    {
        v.visit(this);
    }
}

/***********************************************************
 * `==` and `!=`
 *
 * EXP.equal and EXP.notEqual
 *
 * https://dlang.org/spec/expression.html#equality_expressions
 */
extern (C++) final class EqualExp : BinExp
{
    extern (D) this(EXP op, const ref Loc loc, Expression e1, Expression e2)
    {
        super(loc, op, e1, e2);
        assert(op == EXP.equal || op == EXP.notEqual);
    }

    override void accept(Visitor v)
    {
        v.visit(this);
    }
}

/***********************************************************
 * `is` and `!is`
 *
 * EXP.identity and EXP.notIdentity
 *
 *  https://dlang.org/spec/expression.html#identity_expressions
 */
extern (C++) final class IdentityExp : BinExp
{
    extern (D) this(EXP op, const ref Loc loc, Expression e1, Expression e2)
    {
        super(loc, op, e1, e2);
        assert(op == EXP.identity || op == EXP.notIdentity);
    }

    override void accept(Visitor v)
    {
        v.visit(this);
    }
}

/***********************************************************
 * The ternary operator, `econd ? e1 : e2`
 *
 * https://dlang.org/spec/expression.html#conditional_expressions
 */
extern (C++) final class CondExp : BinExp
{
    Expression econd;

    extern (D) this(const ref Loc loc, Expression econd, Expression e1, Expression e2) scope
    {
        super(loc, EXP.question, e1, e2);
        this.econd = econd;
    }

    override CondExp syntaxCopy()
    {
        return new CondExp(loc, econd.syntaxCopy(), e1.syntaxCopy(), e2.syntaxCopy());
    }

    override bool isLvalue()
    {
        return e1.isLvalue() && e2.isLvalue();
    }

    override Expression toLvalue(Scope* sc, Expression ex)
    {
        // convert (econd ? e1 : e2) to *(econd ? &e1 : &e2)
        CondExp e = cast(CondExp)copy();
        e.e1 = e1.toLvalue(sc, null).addressOf();
        e.e2 = e2.toLvalue(sc, null).addressOf();
        e.type = type.pointerTo();
        return new PtrExp(loc, e, type);
    }

    override Expression modifiableLvalue(Scope* sc, Expression e)
    {
        if (!e1.isLvalue() && !e2.isLvalue())
        {
            error("conditional expression `%s` is not a modifiable lvalue", toChars());
            return ErrorExp.get();
        }
        e1 = e1.modifiableLvalue(sc, e1);
        e2 = e2.modifiableLvalue(sc, e2);
        return toLvalue(sc, this);
    }

    void hookDtors(Scope* sc)
    {
        extern (C++) final class DtorVisitor : StoppableVisitor
        {
            alias visit = typeof(super).visit;
        public:
            Scope* sc;
            CondExp ce;
            VarDeclaration vcond;
            bool isThen;

            extern (D) this(Scope* sc, CondExp ce)
            {
                this.sc = sc;
                this.ce = ce;
            }

            override void visit(Expression e)
            {
                //printf("(e = %s)\n", e.toChars());
            }

            override void visit(DeclarationExp e)
            {
                auto v = e.declaration.isVarDeclaration();
                if (v && !v.isDataseg())
                {
                    if (v._init)
                    {
                        if (auto ei = v._init.isExpInitializer())
                            walkPostorder(ei.exp, this);
                    }

                    if (v.edtor)
                        walkPostorder(v.edtor, this);

                    if (v.needsScopeDtor())
                    {
                        if (!vcond)
                        {
                            vcond = copyToTemp(STC.volatile_ | STC.const_, "__cond", ce.econd);
                            vcond.dsymbolSemantic(sc);

                            Expression de = new DeclarationExp(ce.econd.loc, vcond);
                            de = de.expressionSemantic(sc);

                            Expression ve = new VarExp(ce.econd.loc, vcond);
                            ce.econd = Expression.combine(de, ve);
                        }

                        //printf("\t++v = %s, v.edtor = %s\n", v.toChars(), v.edtor.toChars());
                        Expression ve = new VarExp(vcond.loc, vcond);
                        if (isThen)
                            v.edtor = new LogicalExp(v.edtor.loc, EXP.andAnd, ve, v.edtor);
                        else
                            v.edtor = new LogicalExp(v.edtor.loc, EXP.orOr, ve, v.edtor);
                        v.edtor = v.edtor.expressionSemantic(sc);
                        //printf("\t--v = %s, v.edtor = %s\n", v.toChars(), v.edtor.toChars());
                    }
                }
            }
        }

        scope DtorVisitor v = new DtorVisitor(sc, this);
        //printf("+%s\n", toChars());
        v.isThen = true;
        walkPostorder(e1, v);
        v.isThen = false;
        walkPostorder(e2, v);
        //printf("-%s\n", toChars());
    }

    override void accept(Visitor v)
    {
        v.visit(this);
    }
}

/// Returns: if this token is the `op` for a derived `DefaultInitExp` class.
bool isDefaultInitOp(EXP op) pure nothrow @safe @nogc
{
    return  op == EXP.prettyFunction    || op == EXP.functionString ||
            op == EXP.line              || op == EXP.moduleString   ||
            op == EXP.file              || op == EXP.fileFullPath   ;
}

/***********************************************************
 * A special keyword when used as a function's default argument
 *
 * When possible, special keywords are resolved in the parser, but when
 * appearing as a default argument, they result in an expression deriving
 * from this base class that is resolved for each function call.
 *
 * ---
 * const x = __LINE__; // resolved in the parser
 * void foo(string file = __FILE__, int line = __LINE__); // DefaultInitExp
 * ---
 *
 * https://dlang.org/spec/expression.html#specialkeywords
 */
extern (C++) class DefaultInitExp : Expression
{
    extern (D) this(const ref Loc loc, EXP op)
    {
        super(loc, op);
    }

    override void accept(Visitor v)
    {
        v.visit(this);
    }
}

/***********************************************************
 * The `__FILE__` token as a default argument
 */
extern (C++) final class FileInitExp : DefaultInitExp
{
    extern (D) this(const ref Loc loc, EXP tok)
    {
        super(loc, tok);
    }

    override Expression resolveLoc(const ref Loc loc, Scope* sc)
    {
        //printf("FileInitExp::resolve() %s\n", toChars());
        const(char)* s;
        if (op == EXP.fileFullPath)
            s = FileName.toAbsolute(loc.isValid() ? loc.filename : sc._module.srcfile.toChars());
        else
            s = loc.isValid() ? loc.filename : sc._module.ident.toChars();

        Expression e = new StringExp(loc, s.toDString());
        e = e.expressionSemantic(sc);
        e = e.castTo(sc, type);
        return e;
    }

    override void accept(Visitor v)
    {
        v.visit(this);
    }
}

/***********************************************************
 * The `__LINE__` token as a default argument
 */
extern (C++) final class LineInitExp : DefaultInitExp
{
    extern (D) this(const ref Loc loc)
    {
        super(loc, EXP.line);
    }

    override Expression resolveLoc(const ref Loc loc, Scope* sc)
    {
        Expression e = new IntegerExp(loc, loc.linnum, Type.tint32);
        e = e.castTo(sc, type);
        return e;
    }

    override void accept(Visitor v)
    {
        v.visit(this);
    }
}

/***********************************************************
 * The `__MODULE__` token as a default argument
 */
extern (C++) final class ModuleInitExp : DefaultInitExp
{
    extern (D) this(const ref Loc loc)
    {
        super(loc, EXP.moduleString);
    }

    override Expression resolveLoc(const ref Loc loc, Scope* sc)
    {
        const auto s = (sc.callsc ? sc.callsc : sc)._module.toPrettyChars().toDString();
        Expression e = new StringExp(loc, s);
        e = e.expressionSemantic(sc);
        e = e.castTo(sc, type);
        return e;
    }

    override void accept(Visitor v)
    {
        v.visit(this);
    }
}

/***********************************************************
 * The `__FUNCTION__` token as a default argument
 */
extern (C++) final class FuncInitExp : DefaultInitExp
{
    extern (D) this(const ref Loc loc)
    {
        super(loc, EXP.functionString);
    }

    override Expression resolveLoc(const ref Loc loc, Scope* sc)
    {
        const(char)* s;
        if (sc.callsc && sc.callsc.func)
            s = sc.callsc.func.Dsymbol.toPrettyChars();
        else if (sc.func)
            s = sc.func.Dsymbol.toPrettyChars();
        else
            s = "";
        Expression e = new StringExp(loc, s.toDString());
        e = e.expressionSemantic(sc);
        e.type = Type.tstring;
        return e;
    }

    override void accept(Visitor v)
    {
        v.visit(this);
    }
}

/***********************************************************
 * The `__PRETTY_FUNCTION__` token as a default argument
 */
extern (C++) final class PrettyFuncInitExp : DefaultInitExp
{
    extern (D) this(const ref Loc loc)
    {
        super(loc, EXP.prettyFunction);
    }

    override Expression resolveLoc(const ref Loc loc, Scope* sc)
    {
        FuncDeclaration fd = (sc.callsc && sc.callsc.func)
                        ? sc.callsc.func
                        : sc.func;

        const(char)* s;
        if (fd)
        {
            const funcStr = fd.Dsymbol.toPrettyChars();
            OutBuffer buf;
            functionToBufferWithIdent(fd.type.isTypeFunction(), &buf, funcStr, fd.isStatic);
            s = buf.extractChars();
        }
        else
        {
            s = "";
        }

        Expression e = new StringExp(loc, s.toDString());
        e = e.expressionSemantic(sc);
        e.type = Type.tstring;
        return e;
    }

    override void accept(Visitor v)
    {
        v.visit(this);
    }
}

/**
 * Objective-C class reference expression.
 *
 * Used to get the metaclass of an Objective-C class, `NSObject.Class`.
 */
extern (C++) final class ObjcClassReferenceExp : Expression
{
    ClassDeclaration classDeclaration;

    extern (D) this(const ref Loc loc, ClassDeclaration classDeclaration)
    {
        super(loc, EXP.objcClassReference);
        this.classDeclaration = classDeclaration;
        type = objc.getRuntimeMetaclass(classDeclaration).getType();
    }

    override void accept(Visitor v)
    {
        v.visit(this);
    }
}

/*******************
 * C11 6.5.1.1 Generic Selection
 * For ImportC
 */
extern (C++) final class GenericExp : Expression
{
    Expression cntlExp; /// controlling expression of a generic selection (not evaluated)
    Types* types;       /// type-names for generic associations (null entry for `default`)
    Expressions* exps;  /// 1:1 mapping of typeNames to exps

    extern (D) this(const ref Loc loc, Expression cntlExp, Types* types, Expressions* exps)
    {
        super(loc, EXP._Generic);
        this.cntlExp = cntlExp;
        this.types = types;
        this.exps = exps;
        assert(types.length == exps.length);  // must be the same and >=1
    }

    override GenericExp syntaxCopy()
    {
        return new GenericExp(loc, cntlExp.syntaxCopy(), Type.arraySyntaxCopy(types), Expression.arraySyntaxCopy(exps));
    }

    override void accept(Visitor v)
    {
        v.visit(this);
    }
}

/***************************************
 * Parameters:
 *      sc:     scope
 *      flag:   1: do not issue error message for invalid modification
                2: the exp is a DotVarExp and a subfield of the leftmost
                   variable is modified
 * Returns:
 *      Whether the type is modifiable
 */
extern(D) Modifiable checkModifiable(Expression exp, Scope* sc, ModifyFlags flag = ModifyFlags.none)
{
    switch(exp.op)
    {
        case EXP.variable:
            auto varExp = cast(VarExp)exp;

            //printf("VarExp::checkModifiable %s", varExp.toChars());
            assert(varExp.type);
            return varExp.var.checkModify(varExp.loc, sc, null, flag);

        case EXP.dotVariable:
            auto dotVarExp = cast(DotVarExp)exp;

            //printf("DotVarExp::checkModifiable %s %s\n", dotVarExp.toChars(), dotVarExp.type.toChars());
            if (dotVarExp.e1.op == EXP.this_)
                return dotVarExp.var.checkModify(dotVarExp.loc, sc, dotVarExp.e1, flag);

            /* https://issues.dlang.org/show_bug.cgi?id=12764
             * If inside a constructor and an expression of type `this.field.var`
             * is encountered, where `field` is a struct declaration with
             * default construction disabled, we must make sure that
             * assigning to `var` does not imply that `field` was initialized
             */
            if (sc.func && sc.func.isCtorDeclaration())
            {
                // if inside a constructor scope and e1 of this DotVarExp
                // is another DotVarExp, then check if the leftmost expression is a `this` identifier
                if (auto dve = dotVarExp.e1.isDotVarExp())
                {
                    // Iterate the chain of DotVarExp to find `this`
                    // Keep track whether access to fields was limited to union members
                    // s.t. one can initialize an entire struct inside nested unions
                    // (but not its members)
                    bool onlyUnion = true;
                    while (true)
                    {
                        auto v = dve.var.isVarDeclaration();
                        assert(v);

                        // Accessing union member?
                        auto t = v.type.isTypeStruct();
                        if (!t || !t.sym.isUnionDeclaration())
                            onlyUnion = false;

                        // Another DotVarExp left?
                        if (!dve.e1 || dve.e1.op != EXP.dotVariable)
                            break;

                        dve = cast(DotVarExp) dve.e1;
                    }

                    if (dve.e1.op == EXP.this_)
                    {
                        scope v = dve.var.isVarDeclaration();
                        /* if v is a struct member field with no initializer, no default construction
                         * and v wasn't intialized before
                         */
                        if (v && v.isField() && !v._init && !v.ctorinit)
                        {
                            if (auto ts = v.type.isTypeStruct())
                            {
                                if (ts.sym.noDefaultCtor)
                                {
                                    /* checkModify will consider that this is an initialization
                                     * of v while it is actually an assignment of a field of v
                                     */
                                    scope modifyLevel = v.checkModify(dotVarExp.loc, sc, dve.e1, !onlyUnion ? (flag | ModifyFlags.fieldAssign) : flag);
                                    if (modifyLevel == Modifiable.initialization)
                                    {
                                        // https://issues.dlang.org/show_bug.cgi?id=22118
                                        // v is a union type field that was assigned
                                        // a variable, therefore it counts as initialization
                                        if (v.ctorinit)
                                            return Modifiable.initialization;

                                        return Modifiable.yes;
                                    }
                                    return modifyLevel;
                                }
                            }
                        }
                    }
                }
            }

            //printf("\te1 = %s\n", e1.toChars());
            return dotVarExp.e1.checkModifiable(sc, flag);

        case EXP.star:
            auto ptrExp = cast(PtrExp)exp;
            if (auto se = ptrExp.e1.isSymOffExp())
            {
                return se.var.checkModify(ptrExp.loc, sc, null, flag);
            }
            else if (auto ae = ptrExp.e1.isAddrExp())
            {
                return ae.e1.checkModifiable(sc, flag);
            }
            return Modifiable.yes;

        case EXP.slice:
            auto sliceExp = cast(SliceExp)exp;

            //printf("SliceExp::checkModifiable %s\n", sliceExp.toChars());
            auto e1 = sliceExp.e1;
            if (e1.type.ty == Tsarray || (e1.op == EXP.index && e1.type.ty != Tarray) || e1.op == EXP.slice)
            {
                return e1.checkModifiable(sc, flag);
            }
            return Modifiable.yes;

        case EXP.comma:
            return (cast(CommaExp)exp).e2.checkModifiable(sc, flag);

        case EXP.index:
            auto indexExp = cast(IndexExp)exp;
            auto e1 = indexExp.e1;
            if (e1.type.ty == Tsarray ||
                e1.type.ty == Taarray ||
                (e1.op == EXP.index && e1.type.ty != Tarray) ||
                e1.op == EXP.slice)
            {
                return e1.checkModifiable(sc, flag);
            }
            return Modifiable.yes;

        case EXP.question:
            auto condExp = cast(CondExp)exp;
            if (condExp.e1.checkModifiable(sc, flag) != Modifiable.no
                && condExp.e2.checkModifiable(sc, flag) != Modifiable.no)
                return Modifiable.yes;
            return Modifiable.no;

        default:
            return exp.type ? Modifiable.yes : Modifiable.no; // default modifiable
    }
}

/**
 * Verify if the given identifier is _d_array{,set}ctor.
 *
 * Params:
 *  id = the identifier to verify
 *
 * Returns:
 *  `true` if the identifier corresponds to a construction runtime hook,
 *  `false` otherwise.
 */
bool isArrayConstruction(const Identifier id)
{
    import dmd.id : Id;

    return id == Id._d_arrayctor || id == Id._d_arraysetctor;
}

/******************************
 * Provide efficient way to implement isUnaExp(), isBinExp(), isBinAssignExp()
 */
private immutable ubyte[EXP.max + 1] exptab =
() {
    ubyte[EXP.max + 1] tab;
    with (EXPFLAGS)
    {
        foreach (i; Eunary)  { tab[i] |= unary;  }
        foreach (i; Ebinary) { tab[i] |= unary | binary; }
        foreach (i; EbinaryAssign) { tab[i] |= unary | binary | binaryAssign; }
    }
    return tab;
} ();

private enum EXPFLAGS : ubyte
{
    unary = 1,
    binary = 2,
    binaryAssign = 4,
}

private enum Eunary =
    [
        EXP.import_, EXP.assert_, EXP.throw_, EXP.dotIdentifier, EXP.dotTemplateDeclaration,
        EXP.dotVariable, EXP.dotTemplateInstance, EXP.delegate_, EXP.dotType, EXP.call,
        EXP.address, EXP.star, EXP.negate, EXP.uadd, EXP.tilde, EXP.not, EXP.delete_, EXP.cast_,
        EXP.vector, EXP.vectorArray, EXP.slice, EXP.arrayLength, EXP.array, EXP.delegatePointer,
        EXP.delegateFunctionPointer, EXP.preMinusMinus, EXP.prePlusPlus,
    ];

private enum Ebinary =
    [
        EXP.dot, EXP.comma, EXP.index, EXP.minusMinus, EXP.plusPlus, EXP.assign,
        EXP.add, EXP.min, EXP.concatenate, EXP.mul, EXP.div, EXP.mod, EXP.pow, EXP.leftShift,
        EXP.rightShift, EXP.unsignedRightShift, EXP.and, EXP.or, EXP.xor, EXP.andAnd, EXP.orOr,
        EXP.lessThan, EXP.lessOrEqual, EXP.greaterThan, EXP.greaterOrEqual,
        EXP.in_, EXP.remove, EXP.equal, EXP.notEqual, EXP.identity, EXP.notIdentity,
        EXP.question,
        EXP.construct, EXP.blit,
    ];

private enum EbinaryAssign =
    [
        EXP.addAssign, EXP.minAssign, EXP.mulAssign, EXP.divAssign, EXP.modAssign,
        EXP.andAssign, EXP.orAssign, EXP.xorAssign, EXP.powAssign,
        EXP.leftShiftAssign, EXP.rightShiftAssign, EXP.unsignedRightShiftAssign,
        EXP.concatenateAssign, EXP.concatenateElemAssign, EXP.concatenateDcharAssign,
    ];

/// Given a member of the EXP enum, get the class instance size of the corresponding Expression class.
/// Needed because the classes are `extern(C++)`
private immutable ubyte[EXP.max+1] expSize = [
    EXP.reserved: 0,
    EXP.negate: __traits(classInstanceSize, NegExp),
    EXP.cast_: __traits(classInstanceSize, CastExp),
    EXP.null_: __traits(classInstanceSize, NullExp),
    EXP.assert_: __traits(classInstanceSize, AssertExp),
    EXP.array: __traits(classInstanceSize, ArrayExp),
    EXP.call: __traits(classInstanceSize, CallExp),
    EXP.address: __traits(classInstanceSize, AddrExp),
    EXP.type: __traits(classInstanceSize, TypeExp),
    EXP.throw_: __traits(classInstanceSize, ThrowExp),
    EXP.new_: __traits(classInstanceSize, NewExp),
    EXP.delete_: __traits(classInstanceSize, DeleteExp),
    EXP.star: __traits(classInstanceSize, PtrExp),
    EXP.symbolOffset: __traits(classInstanceSize, SymOffExp),
    EXP.variable: __traits(classInstanceSize, VarExp),
    EXP.dotVariable: __traits(classInstanceSize, DotVarExp),
    EXP.dotIdentifier: __traits(classInstanceSize, DotIdExp),
    EXP.dotTemplateInstance: __traits(classInstanceSize, DotTemplateInstanceExp),
    EXP.dotType: __traits(classInstanceSize, DotTypeExp),
    EXP.slice: __traits(classInstanceSize, SliceExp),
    EXP.arrayLength: __traits(classInstanceSize, ArrayLengthExp),
    EXP.dollar: __traits(classInstanceSize, DollarExp),
    EXP.template_: __traits(classInstanceSize, TemplateExp),
    EXP.dotTemplateDeclaration: __traits(classInstanceSize, DotTemplateExp),
    EXP.declaration: __traits(classInstanceSize, DeclarationExp),
    EXP.dSymbol: __traits(classInstanceSize, DsymbolExp),
    EXP.typeid_: __traits(classInstanceSize, TypeidExp),
    EXP.uadd: __traits(classInstanceSize, UAddExp),
    EXP.remove: __traits(classInstanceSize, RemoveExp),
    EXP.newAnonymousClass: __traits(classInstanceSize, NewAnonClassExp),
    EXP.arrayLiteral: __traits(classInstanceSize, ArrayLiteralExp),
    EXP.assocArrayLiteral: __traits(classInstanceSize, AssocArrayLiteralExp),
    EXP.structLiteral: __traits(classInstanceSize, StructLiteralExp),
    EXP.classReference: __traits(classInstanceSize, ClassReferenceExp),
    EXP.thrownException: __traits(classInstanceSize, ThrownExceptionExp),
    EXP.delegatePointer: __traits(classInstanceSize, DelegatePtrExp),
    EXP.delegateFunctionPointer: __traits(classInstanceSize, DelegateFuncptrExp),
    EXP.lessThan: __traits(classInstanceSize, CmpExp),
    EXP.greaterThan: __traits(classInstanceSize, CmpExp),
    EXP.lessOrEqual: __traits(classInstanceSize, CmpExp),
    EXP.greaterOrEqual: __traits(classInstanceSize, CmpExp),
    EXP.equal: __traits(classInstanceSize, EqualExp),
    EXP.notEqual: __traits(classInstanceSize, EqualExp),
    EXP.identity: __traits(classInstanceSize, IdentityExp),
    EXP.notIdentity: __traits(classInstanceSize, IdentityExp),
    EXP.index: __traits(classInstanceSize, IndexExp),
    EXP.is_: __traits(classInstanceSize, IsExp),
    EXP.leftShift: __traits(classInstanceSize, ShlExp),
    EXP.rightShift: __traits(classInstanceSize, ShrExp),
    EXP.leftShiftAssign: __traits(classInstanceSize, ShlAssignExp),
    EXP.rightShiftAssign: __traits(classInstanceSize, ShrAssignExp),
    EXP.unsignedRightShift: __traits(classInstanceSize, UshrExp),
    EXP.unsignedRightShiftAssign: __traits(classInstanceSize, UshrAssignExp),
    EXP.concatenate: __traits(classInstanceSize, CatExp),
    EXP.concatenateAssign: __traits(classInstanceSize, CatAssignExp),
    EXP.concatenateElemAssign: __traits(classInstanceSize, CatElemAssignExp),
    EXP.concatenateDcharAssign: __traits(classInstanceSize, CatDcharAssignExp),
    EXP.add: __traits(classInstanceSize, AddExp),
    EXP.min: __traits(classInstanceSize, MinExp),
    EXP.addAssign: __traits(classInstanceSize, AddAssignExp),
    EXP.minAssign: __traits(classInstanceSize, MinAssignExp),
    EXP.mul: __traits(classInstanceSize, MulExp),
    EXP.div: __traits(classInstanceSize, DivExp),
    EXP.mod: __traits(classInstanceSize, ModExp),
    EXP.mulAssign: __traits(classInstanceSize, MulAssignExp),
    EXP.divAssign: __traits(classInstanceSize, DivAssignExp),
    EXP.modAssign: __traits(classInstanceSize, ModAssignExp),
    EXP.and: __traits(classInstanceSize, AndExp),
    EXP.or: __traits(classInstanceSize, OrExp),
    EXP.xor: __traits(classInstanceSize, XorExp),
    EXP.andAssign: __traits(classInstanceSize, AndAssignExp),
    EXP.orAssign: __traits(classInstanceSize, OrAssignExp),
    EXP.xorAssign: __traits(classInstanceSize, XorAssignExp),
    EXP.assign: __traits(classInstanceSize, AssignExp),
    EXP.not: __traits(classInstanceSize, NotExp),
    EXP.tilde: __traits(classInstanceSize, ComExp),
    EXP.plusPlus: __traits(classInstanceSize, PostExp),
    EXP.minusMinus: __traits(classInstanceSize, PostExp),
    EXP.construct: __traits(classInstanceSize, ConstructExp),
    EXP.blit: __traits(classInstanceSize, BlitExp),
    EXP.dot: __traits(classInstanceSize, DotExp),
    EXP.comma: __traits(classInstanceSize, CommaExp),
    EXP.question: __traits(classInstanceSize, CondExp),
    EXP.andAnd: __traits(classInstanceSize, LogicalExp),
    EXP.orOr: __traits(classInstanceSize, LogicalExp),
    EXP.prePlusPlus: __traits(classInstanceSize, PreExp),
    EXP.preMinusMinus: __traits(classInstanceSize, PreExp),
    EXP.identifier: __traits(classInstanceSize, IdentifierExp),
    EXP.string_: __traits(classInstanceSize, StringExp),
    EXP.this_: __traits(classInstanceSize, ThisExp),
    EXP.super_: __traits(classInstanceSize, SuperExp),
    EXP.halt: __traits(classInstanceSize, HaltExp),
    EXP.tuple: __traits(classInstanceSize, TupleExp),
    EXP.error: __traits(classInstanceSize, ErrorExp),
    EXP.void_: __traits(classInstanceSize, VoidInitExp),
    EXP.int64: __traits(classInstanceSize, IntegerExp),
    EXP.float64: __traits(classInstanceSize, RealExp),
    EXP.complex80: __traits(classInstanceSize, ComplexExp),
    EXP.import_: __traits(classInstanceSize, ImportExp),
    EXP.delegate_: __traits(classInstanceSize, DelegateExp),
    EXP.function_: __traits(classInstanceSize, FuncExp),
    EXP.mixin_: __traits(classInstanceSize, MixinExp),
    EXP.in_: __traits(classInstanceSize, InExp),
    EXP.break_: __traits(classInstanceSize, CTFEExp),
    EXP.continue_: __traits(classInstanceSize, CTFEExp),
    EXP.goto_: __traits(classInstanceSize, CTFEExp),
    EXP.scope_: __traits(classInstanceSize, ScopeExp),
    EXP.traits: __traits(classInstanceSize, TraitsExp),
    EXP.overloadSet: __traits(classInstanceSize, OverExp),
    EXP.line: __traits(classInstanceSize, LineInitExp),
    EXP.file: __traits(classInstanceSize, FileInitExp),
    EXP.fileFullPath: __traits(classInstanceSize, FileInitExp),
    EXP.moduleString: __traits(classInstanceSize, ModuleInitExp),
    EXP.functionString: __traits(classInstanceSize, FuncInitExp),
    EXP.prettyFunction: __traits(classInstanceSize, PrettyFuncInitExp),
    EXP.pow: __traits(classInstanceSize, PowExp),
    EXP.powAssign: __traits(classInstanceSize, PowAssignExp),
    EXP.vector: __traits(classInstanceSize, VectorExp),
    EXP.voidExpression: __traits(classInstanceSize, CTFEExp),
    EXP.cantExpression: __traits(classInstanceSize, CTFEExp),
    EXP.showCtfeContext: __traits(classInstanceSize, CTFEExp),
    EXP.objcClassReference: __traits(classInstanceSize, ObjcClassReferenceExp),
    EXP.vectorArray: __traits(classInstanceSize, VectorArrayExp),
    EXP.compoundLiteral: __traits(classInstanceSize, CompoundLiteralExp),
    EXP._Generic: __traits(classInstanceSize, GenericExp),
    EXP.interval: __traits(classInstanceSize, IntervalExp),
    EXP.loweredAssignExp : __traits(classInstanceSize, LoweredAssignExp),
];<|MERGE_RESOLUTION|>--- conflicted
+++ resolved
@@ -3294,29 +3294,25 @@
     Expressions* elements;  /// parallels sd.fields[] with null entries for fields to skip
     Type stype;             /// final type of result (can be different from sd's type)
 
-<<<<<<< HEAD
-version (IN_LLVM)
-{
-    // With the introduction of pointers returned from CTFE, struct literals can
-    // now contain pointers to themselves. While in toElem, contains a pointer
-    // to the memory used to build the literal for resolving such references.
-    void* inProgressMemory; // llvm::Value*
-}
-else
-{
-    Symbol* sym;            /// back end symbol to initialize with literal
-}
-=======
     // `inlineCopy` is only used temporarily in the `inline.d` pass,
     // while `sym` is only used in `e2ir/s2ir/tocsym` which comes after
     union
     {
+version (IN_LLVM)
+{
+        // With the introduction of pointers returned from CTFE, struct literals can
+        // now contain pointers to themselves. While in toElem, contains a pointer
+        // to the memory used to build the literal for resolving such references.
+        void* inProgressMemory; // llvm::Value*
+}
+else
+{
         Symbol* sym;            /// back end symbol to initialize with literal
+}
 
         /// those fields need to prevent a infinite recursion when one field of struct initialized with 'this' pointer.
         StructLiteralExp inlinecopy;
     }
->>>>>>> 2dd4b89c
 
     /** pointer to the origin instance of the expression.
      * once a new expression is created, origin is set to 'this'.
