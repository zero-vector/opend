--- conflicted
+++ resolved
@@ -15,17 +15,16 @@
  - spev
  - sptrf
  - sysv_rook
-<<<<<<< HEAD
  - potrf
  - pptrf
-=======
  - sptri
  - potri
  - pptri
  - trtri
  - tptri
->>>>>>> 0d0a718e
+
 
 ---------------
 
-This work has been sponsored by [Symmetry Investments](http://symmetryinvestments.com) and [Kaleidic Associates](https://github.com/kaleidicassociates).+This work has been sponsored by [Symmetry Investments](http://symmetryinvestments.com) and [Kaleidic Associates](https://github.com/kaleidicassociates).
+ 