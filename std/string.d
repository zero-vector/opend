--- conflicted
+++ resolved
@@ -367,25 +367,10 @@
         If the parameters are not valid UTF, the result will still
         be in the range [-1 .. s.length], but will not be reliable otherwise.
   +/
-<<<<<<< HEAD
-ptrdiff_t indexOf(Range)(auto ref Range s, in dchar c,
-        in CaseSensitive cs = CaseSensitive.yes)
-    if (!(isInputRange!Range && isSomeChar!(ElementEncodingType!Range))
-        && is(StringTypeOf!Range))
-{
-    return indexOf(cast(StringTypeOf!Range)s, c, cs);
-}
-
-/// Ditto
-ptrdiff_t indexOf(Range)(Range s, in dchar c,
-        in CaseSensitive cs = CaseSensitive.yes)
-    if (isInputRange!Range && isSomeChar!(ElementEncodingType!Range))
-=======
 ptrdiff_t indexOf(Range)(Range s, in dchar c,
         in CaseSensitive cs = CaseSensitive.yes)
     if (isInputRange!Range && isSomeChar!(ElementEncodingType!Range) &&
         !isConvertibleToString!Range)
->>>>>>> 995622e7
 {
     import std.ascii : toLower, isASCII;
     import std.uni : toLower;
@@ -508,17 +493,6 @@
     return -1;
 }
 
-<<<<<<< HEAD
-unittest
-{
-    import std.file : DirEntry;
-
-    auto de = DirEntry("std/string.d");
-    auto i = de.indexOf('/');
-    auto j = indexOf(DirEntry("std/string.d"), '/');
-    assert(i == 3);
-    assert(i == j);
-=======
 ptrdiff_t indexOf(Range)(auto ref Range s, in dchar c,
         in CaseSensitive cs = CaseSensitive.yes)
     if (isConvertibleToString!Range)
@@ -529,7 +503,6 @@
 unittest
 {
     assert(testAliasedString!indexOf("std/string.d", '/'));
->>>>>>> 995622e7
 }
 
 @safe pure unittest
@@ -598,27 +571,11 @@
         If the parameters are not valid UTF, the result will still
         be in the range [-1 .. s.length], but will not be reliable otherwise.
   +/
-<<<<<<< HEAD
-ptrdiff_t indexOf(Range)(auto ref Range s, in dchar c, in size_t startIdx,
-        in CaseSensitive cs = CaseSensitive.yes)
-    if (!(isInputRange!Range && isSomeChar!(ElementEncodingType!Range))
-        && is(StringTypeOf!Range))
-{
-    return indexOf(cast(StringTypeOf!Range)s, c, startIdx, cs);
-}
-
-/// Ditto
-ptrdiff_t indexOf(Range)(Range s, in dchar c, in size_t startIdx,
-        in CaseSensitive cs = CaseSensitive.yes)
-    if (isInputRange!Range && isSomeChar!(ElementEncodingType!Range))
-{
-=======
 ptrdiff_t indexOf(Range)(Range s, in dchar c, in size_t startIdx,
         in CaseSensitive cs = CaseSensitive.yes)
     if (isInputRange!Range && isSomeChar!(ElementEncodingType!Range) &&
         !isConvertibleToString!Range)
 {
->>>>>>> 995622e7
     static if (isSomeString!(typeof(s)) ||
                 (hasSlicing!(typeof(s)) && hasLength!(typeof(s))))
     {
@@ -655,17 +612,9 @@
     return indexOf!(StringTypeOf!Range)(s, c, startIdx, cs);
 }
 
-<<<<<<< HEAD
-    auto de = DirEntry("std/string.d");
-    auto i = de.indexOf('/', 3);
-    auto j = indexOf(DirEntry("std/string.d"), '/', 3);
-    assert(i == 3);
-    assert(i == j);
-=======
 unittest
 {
     assert(testAliasedString!indexOf("std/string.d", '/', 3));
->>>>>>> 995622e7
 }
 
 @safe pure unittest
@@ -732,26 +681,10 @@
         Does not work with case insensitive strings where the mapping of
         tolower and toupper is not 1:1.
   +/
-<<<<<<< HEAD
-ptrdiff_t indexOf(Range, Char)(auto ref Range s, const(Char)[] sub,
-        in CaseSensitive cs = CaseSensitive.yes)
-    if (!(isForwardRange!Range && isSomeChar!(ElementEncodingType!Range))
-        && is(StringTypeOf!Range) && isSomeChar!Char)
-{
-    return indexOf(cast(StringTypeOf!Range)s, sub, cs);
-}
-
-/// Ditto
-ptrdiff_t indexOf(Range, Char)(Range s, const(Char)[] sub,
-        in CaseSensitive cs = CaseSensitive.yes)
-    if ((isForwardRange!Range && isSomeChar!(ElementEncodingType!Range)
-            && isSomeChar!Char))
-=======
 ptrdiff_t indexOf(Range, Char)(Range s, const(Char)[] sub,
         in CaseSensitive cs = CaseSensitive.yes)
     if (isForwardRange!Range && isSomeChar!(ElementEncodingType!Range) &&
         isSomeChar!Char)
->>>>>>> 995622e7
 {
     import std.uni : toLower;
     alias Char1 = Unqual!(ElementEncodingType!Range);
@@ -831,17 +764,9 @@
     return indexOf!(StringTypeOf!Range)(s, sub, cs);
 }
 
-<<<<<<< HEAD
-    auto de = DirEntry("std/string.d");
-    auto i = de.indexOf("string");
-    auto j = indexOf(DirEntry("std/string.d"), "string");
-    assert(i == 4);
-    assert(i == j);
-=======
 unittest
 {
     assert(testAliasedString!indexOf("std/string.d", "string"));
->>>>>>> 995622e7
 }
 
 @safe pure unittest
@@ -2296,13 +2221,13 @@
     return changed ? cast(S)retval : s;
 }
 
-<<<<<<< HEAD
 ///
 pure @safe unittest
 {
     assert(capitalize("hello") == "Hello");
     assert(capitalize("World") == "World");
-=======
+}
+
 auto capitalize(S)(auto ref S s)
     if (!isSomeString!S && is(StringTypeOf!S))
 {
@@ -2312,7 +2237,6 @@
 unittest
 {
     assert(testAliasedString!capitalize("hello"));
->>>>>>> 995622e7
 }
 
 @trusted pure unittest
@@ -2465,13 +2389,13 @@
     return retval.data;
 }
 
-<<<<<<< HEAD
 ///
 unittest
 {
     string s = "Hello\nmy\rname\nis";
     assert(splitLines(s) == ["Hello", "my", "name", "is"]);
-=======
+}
+
 auto splitLines(S)(auto ref S s, in KeepTerminator keepTerm = KeepTerminator.no)
     if (!isSomeString!S && is(StringTypeOf!S))
 {
@@ -2481,7 +2405,6 @@
 unittest
 {
     assert(testAliasedString!splitLines("hello\nworld"));
->>>>>>> 995622e7
 }
 
 @safe pure unittest
@@ -4274,14 +4197,6 @@
 }
 
 ///
-auto detabber(Range)(auto ref Range s, size_t tabSize = 8) pure
-    if (!(isForwardRange!Range && isSomeChar!(ElementEncodingType!Range))
-        && is(StringTypeOf!Range))
-{
-    return detabber(cast(StringTypeOf!Range)s, tabSize);
-}
-
-///
 @trusted pure unittest
 {
     import std.array;
@@ -4289,33 +4204,6 @@
     assert(detabber(" \n\tx", 9).array == " \n         x");
 }
 
-<<<<<<< HEAD
-unittest
-{
-    import std.array : array;
-
-    static struct TestStruct
-    {
-        string s;
-        alias s this;
-    }
-
-    static struct TestStruct2
-    {
-        string s;
-        alias s this;
-        @disable this(this);
-    }
-
-    string s = " \n\tx";
-    string cmp = " \n         x";
-    auto t = TestStruct(s);
-    assert(detabber(t, 9).array == cmp);
-    assert(detabber(TestStruct(s), 9).array == cmp);
-    assert(detabber(TestStruct(s), 9).array == detab(TestStruct(s), 9));
-    assert(detabber(TestStruct2(s), 9).array == detab(TestStruct2(s), 9));
-    assert(detabber(TestStruct2(s), 9).array == cmp);
-=======
 auto detabber(Range)(auto ref Range r, size_t tabSize = 8)
     if (isConvertibleToString!Range)
 {
@@ -4325,7 +4213,6 @@
 unittest
 {
     assert(testAliasedString!detabber(  "  ab\t asdf ", 8));
->>>>>>> 995622e7
 }
 
 @trusted pure unittest
@@ -4391,14 +4278,8 @@
     See_Also:
         $(LREF entabber)
  +/
-<<<<<<< HEAD
-auto entab(Range)(auto ref Range s, size_t tabSize = 8) pure
-    if ((isForwardRange!Range && isSomeChar!(ElementEncodingType!Range))
-        || __traits(compiles, StringTypeOf!Range))
-=======
 auto entab(Range)(Range s, size_t tabSize = 8)
     if (isForwardRange!Range && isSomeChar!(ElementEncodingType!Range))
->>>>>>> 995622e7
 {
     import std.array : array;
     return entabber(s, tabSize).array;
@@ -4437,11 +4318,7 @@
         $(LREF entab)
   +/
 auto entabber(Range)(Range r, size_t tabSize = 8)
-<<<<<<< HEAD
-    if (isForwardRange!Range && isSomeChar!(ElementEncodingType!Range))
-=======
     if (isForwardRange!Range && !isConvertibleToString!Range)
->>>>>>> 995622e7
 {
     import std.uni : lineSep, paraSep, nelSep;
     import std.utf : codeUnitLimit, decodeFront;
@@ -4660,47 +4537,12 @@
 }
 
 ///
-auto entabber(Range)(auto ref Range s, size_t tabSize = 8) pure
-    if (!(isForwardRange!Range && isSomeChar!(ElementEncodingType!Range))
-        && is(StringTypeOf!Range))
-{
-    return entabber(cast(StringTypeOf!Range)s, tabSize);
-}
-
-///
 unittest
 {
     import std.array;
     assert(entabber("        x \n").array == "\tx\n");
 }
 
-<<<<<<< HEAD
-@safe pure unittest
-{
-    import std.array : array;
-
-    static struct TestStruct
-    {
-        string s;
-        alias s this;
-    }
-
-    static struct TestStruct2
-    {
-        string s;
-        alias s this;
-        @disable this(this);
-    }
-
-    auto s = "         x \n";
-    string cmp = "\tx\n";
-    auto t = TestStruct(s);
-    assert(entabber(t, 9).array == cmp);
-    assert(entabber(TestStruct(s), 9).array == cmp);
-    assert(entabber(TestStruct(s), 9).array == entab(TestStruct(s), 9));
-    assert(entabber(TestStruct2(s), 9).array == entab(TestStruct2(s), 9));
-    assert(entabber(TestStruct2(s), 9).array == cmp);
-=======
 auto entabber(Range)(auto ref Range r, size_t tabSize = 8)
     if (isConvertibleToString!Range)
 {
@@ -4710,7 +4552,6 @@
 unittest
 {
     assert(testAliasedString!entabber("  ab    asdf ", 8));
->>>>>>> 995622e7
 }
 
 @safe pure
