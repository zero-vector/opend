// Written in the D programming language.

/**
   This module implements the formatting functionality for strings and
   I/O. It's comparable to C99's $(D vsprintf()) and uses a similar
   format encoding scheme.

   Macros: WIKI = Phobos/StdFormat

   Copyright: Copyright Digital Mars 2000-.

   License: $(WEB boost.org/LICENSE_1_0.txt, Boost License 1.0).

   Authors: $(WEB digitalmars.com, Walter Bright), $(WEB erdani.com,
   Andrei Alexandrescu), and Kenji Hara

   Source: $(PHOBOSSRC std/_format.d)
 */
module std.format;

//debug=format;                // uncomment to turn on debugging printf's

import core.stdc.stdio, core.stdc.stdlib, core.stdc.string, core.vararg;
import std.algorithm, std.array, std.ascii, std.bitmanip, std.conv,
    std.exception, std.functional, std.math, std.range,
    std.string, std.system, std.traits, std.typecons, std.typetuple,
    std.utf;
version(unittest) {
    import std.stdio;
}
import std.stdio;

version (Windows) version (DigitalMars)
{
    version = DigitalMarsC;
}

version (DigitalMarsC)
{
    // This is DMC's internal floating point formatting function
    extern (C)
    {
        extern shared char* function(int c, int flags, int precision,
                in real* pdval,
                char* buf, size_t* psl, int width) __pfloatfmt;
    }
    alias std.c.stdio._snprintf snprintf;
}
else
{
    // Use C99 snprintf
    extern (C) int snprintf(char* s, size_t n, in char* format, ...);
}

/**********************************************************************
 * Signals a mismatch between a format and its corresponding argument.
 */
class FormatError : Error
{
    this()
    {
        super("format error");
    }

    this(string msg, string fn = __FILE__, size_t ln = __LINE__)
    {
        super(msg, fn, ln);
    }
}

/**********************************************************************
   Interprets variadic argument list $(D args), formats them according
   to $(D fmt), and sends the resulting characters to $(D w). The
   encoding of the output is the same as $(D Char). type $(D Writer)
   must satisfy $(XREF range,isOutputRange!(Writer, Char)).

   The variadic arguments are normally consumed in order. POSIX-style
   $(WEB opengroup.org/onlinepubs/009695399/functions/printf.html,
   positional parameter syntax) is also supported. Each argument is
   formatted into a sequence of chars according to the format
   specification, and the characters are passed to $(D w). As many
   arguments as specified in the format string are consumed and
   formatted. If there are fewer arguments than format specifiers, a
   $(D FormatError) is thrown. If there are more remaining arguments
   than needed by the format specification, they are ignored but only
   if at least one argument was formatted.

   Params:

   w = Output is sent do this writer. Typical output writers include
   $(XREF range,Appender!string) and $(XREF stdio,BlockingTextWriter).

   fmt = Format string.

   args = Variadic argument list.

   Throws: Mismatched arguments and formats result in a $(D
   FormatError) being thrown.

   Format_String: <a name="format-string">$(I Format strings)</a>
   consist of characters interspersed with $(I format
   specifications). Characters are simply copied to the output (such
   as putc) after any necessary conversion to the corresponding UTF-8
   sequence.

   The format string has the following grammar:

$(PRE
$(I FormatString):
    $(I FormatStringItem)*
$(I FormatStringItem):
    $(B '%%')
    $(B '%') $(I Position) $(I Flags) $(I Width) $(I Precision) $(I FormatChar)
    $(B '%$(LPAREN)') $(I FormatString) $(B '%$(RPAREN)')
    $(I OtherCharacterExceptPercent)
$(I Position):
    $(I empty)
    $(I Integer) $(B '$')
$(I Flags):
    $(I empty)
    $(B '-') $(I Flags)
    $(B '+') $(I Flags)
    $(B '#') $(I Flags)
    $(B '0') $(I Flags)
    $(B ' ') $(I Flags)
$(I Width):
    $(I empty)
    $(I Integer)
    $(B '*')
$(I Precision):
    $(I empty)
    $(B '.')
    $(B '.') $(I Integer)
    $(B '.*')
$(I Integer):
    $(I Digit)
    $(I Digit) $(I Integer)
$(I Digit):
    $(B '0')|$(B '1')|$(B '2')|$(B '3')|$(B '4')|$(B '5')|$(B '6')|$(B '7')|$(B '8')|$(B '9')
$(I FormatChar):
    $(B 's')|$(B 'b')|$(B 'd')|$(B 'o')|$(B 'x')|$(B 'X')|$(B 'e')|$(B 'E')|$(B 'f')|$(B 'F')|$(B 'g')|$(B 'G')|$(B 'a')|$(B 'A')
)

    $(BOOKTABLE Flags affect formatting depending on the specifier as
    follows., $(TR $(TH Flag) $(TH Types&nbsp;affected) $(TH Semantics))

    $(TR $(TD $(B '-')) $(TD numeric) $(TD Left justify the result in
        the field.  It overrides any $(B 0) flag.))

    $(TR $(TD $(B '+')) $(TD numeric) $(TD Prefix positive numbers in
    a signed conversion with a $(B +).  It overrides any $(I space)
    flag.))

    $(TR $(TD $(B '#')) $(TD integral ($(B 'o'))) $(TD Add to
    precision as necessary so that the first digit of the octal
    formatting is a '0', even if both the argument and the $(I
    Precision) are zero.))

    $(TR $(TD $(B '#')) $(TD integral ($(B 'x'), $(B 'X'))) $(TD If
       non-zero, prefix result with $(B 0x) ($(B 0X)).))

    $(TR $(TD $(B '#')) $(TD floating) $(TD Always insert the decimal
       point and print trailing zeros.))

    $(TR $(TD $(B '#')) $(TD numeric ($(B '0'))) $(TD Use leading
    zeros to pad rather than spaces (except for the floating point
    values $(D nan) and $(D infinity)).  Ignore if there's a $(I
    Precision).))

    $(TR $(TD $(B ' ')) $(TD integral ($(B 'd'))) $(TD Prefix positive
    numbers in a signed conversion with a space.)))

    <dt>$(I Width)
    <dd>
    Specifies the minimum field width.
    If the width is a $(B *), the next argument, which must be
    of type $(B int), is taken as the width.
    If the width is negative, it is as if the $(B -) was given
    as a $(I Flags) character.

    <dt>$(I Precision)
    <dd> Gives the precision for numeric conversions.
    If the precision is a $(B *), the next argument, which must be
    of type $(B int), is taken as the precision. If it is negative,
    it is as if there was no $(I Precision).

    <dt>$(I FormatChar)
    <dd>
    <dl>
        <dt>$(B 's')
        <dd>The corresponding argument is formatted in a manner consistent
        with its type:
        <dl>
            <dt>$(B bool)
            <dd>The result is <tt>'true'</tt> or <tt>'false'</tt>.
            <dt>integral types
            <dd>The $(B %d) format is used.
            <dt>floating point types
            <dd>The $(B %g) format is used.
            <dt>string types
            <dd>The result is the string converted to UTF-8.
            A $(I Precision) specifies the maximum number of characters
            to use in the result.
            <dt>classes derived from $(B Object)
            <dd>The result is the string returned from the class instance's
            $(B .toString()) method.
            A $(I Precision) specifies the maximum number of characters
            to use in the result.
            <dt>non-string static and dynamic arrays
            <dd>The result is [s<sub>0</sub>, s<sub>1</sub>, ...]
            where s<sub>k</sub> is the kth element
            formatted with the default format.
        </dl>

        <dt>$(B 'b','d','o','x','X')
        <dd> The corresponding argument must be an integral type
        and is formatted as an integer. If the argument is a signed type
        and the $(I FormatChar) is $(B d) it is converted to
        a signed string of characters, otherwise it is treated as
        unsigned. An argument of type $(B bool) is formatted as '1'
        or '0'. The base used is binary for $(B b), octal for $(B o),
        decimal
        for $(B d), and hexadecimal for $(B x) or $(B X).
        $(B x) formats using lower case letters, $(B X) uppercase.
        If there are fewer resulting digits than the $(I Precision),
        leading zeros are used as necessary.
        If the $(I Precision) is 0 and the number is 0, no digits
        result.

        <dt>$(B 'e','E')
        <dd> A floating point number is formatted as one digit before
        the decimal point, $(I Precision) digits after, the $(I FormatChar),
        &plusmn;, followed by at least a two digit exponent: $(I d.dddddd)e$(I &plusmn;dd).
        If there is no $(I Precision), six
        digits are generated after the decimal point.
        If the $(I Precision) is 0, no decimal point is generated.

        <dt>$(B 'f','F')
        <dd> A floating point number is formatted in decimal notation.
        The $(I Precision) specifies the number of digits generated
        after the decimal point. It defaults to six. At least one digit
        is generated before the decimal point. If the $(I Precision)
        is zero, no decimal point is generated.

        <dt>$(B 'g','G')
        <dd> A floating point number is formatted in either $(B e) or
        $(B f) format for $(B g); $(B E) or $(B F) format for
        $(B G).
        The $(B f) format is used if the exponent for an $(B e) format
        is greater than -5 and less than the $(I Precision).
        The $(I Precision) specifies the number of significant
        digits, and defaults to six.
        Trailing zeros are elided after the decimal point, if the fractional
        part is zero then no decimal point is generated.

        <dt>$(B 'a','A')
        <dd> A floating point number is formatted in hexadecimal
        exponential notation 0x$(I h.hhhhhh)p$(I &plusmn;d).
        There is one hexadecimal digit before the decimal point, and as
        many after as specified by the $(I Precision).
        If the $(I Precision) is zero, no decimal point is generated.
        If there is no $(I Precision), as many hexadecimal digits as
        necessary to exactly represent the mantissa are generated.
        The exponent is written in as few digits as possible,
        but at least one, is in decimal, and represents a power of 2 as in
        $(I h.hhhhhh)*2<sup>$(I &plusmn;d)</sup>.
        The exponent for zero is zero.
        The hexadecimal digits, x and p are in upper case if the
        $(I FormatChar) is upper case.
    </dl>

    Floating point NaN's are formatted as $(B nan) if the
    $(I FormatChar) is lower case, or $(B NAN) if upper.
    Floating point infinities are formatted as $(B inf) or
    $(B infinity) if the
    $(I FormatChar) is lower case, or $(B INF) or $(B INFINITY) if upper.
    </dl>

Example:

-------------------------
import std.c.stdio;
import std.format;

void main()
{
    auto writer = appender!string();
    formattedWrite(writer, "%s is the ultimate %s.", 42, "answer");
    assert(writer.data == "42 is the ultimate answer.");
    // Clear the writer
    writer = appender!string();
    formattedWrite(writer, "Date: %2$s %1$s", "October", 5);
    assert(writer.data == "Date: 5 October");
}
------------------------

The positional and non-positional styles can be mixed in the same
format string. (POSIX leaves this behavior undefined.) The internal
counter for non-positional parameters tracks the next parameter after
the largest positional parameter already used.
 */
void formattedWrite(Writer, Char, A...)(Writer w, in Char[] fmt, A args)
{
    enum len = args.length;
    void function(Writer, const(void)*, ref FormatSpec!Char) funs[len] = void;
    const(void)* argsAddresses[len] = void;
    foreach (i, arg; args)
    {
        funs[i] = &formatGeneric!(Writer, typeof(arg), Char);
        // We can safely cast away shared because all data is either
        // immutable or completely owned by this function.
        argsAddresses[i] = cast(const(void*)) &args[ i ];
    }
    // Are we already done with formats? Then just dump each parameter in turn
    uint currentArg = 0;
    auto spec = FormatSpec!Char(fmt);
    while (spec.writeUpToNextSpec(w))
    {
        if (currentArg == funs.length && !spec.indexStart)
        {
            // leftover spec?
            enforce(fmt.length == 0, new FormatError(
                    cast(string) ("Orphan format specifier: %" ~ fmt)));
            break;
        }
        if (spec.width == spec.DYNAMIC)
        {
            auto width = to!(typeof(spec.width))(getNthInt(currentArg, args));
            if (width < 0)
            {
                spec.flDash = true;
                width = -width;
            }
            spec.width = width;
            ++currentArg;
        }
        else if (spec.width < 0)
        {
            // means: get width as a positional parameter
            auto index = cast(uint) -spec.width;
            assert(index > 0);
            auto width = to!(typeof(spec.width))(getNthInt(index - 1, args));
            if (currentArg < index) currentArg = index;
            if (width < 0)
            {
                spec.flDash = true;
                width = -width;
            }
            spec.width = width;
        }
        if (spec.precision == spec.DYNAMIC)
        {
            auto precision = to!(typeof(spec.precision))(
                getNthInt(currentArg, args));
            if (precision >= 0) spec.precision = precision;
            // else negative precision is same as no precision
            else spec.precision = spec.UNSPECIFIED;
            ++currentArg;
        }
        else if (spec.precision < 0)
        {
            // means: get precision as a positional parameter
            auto index = cast(uint) -spec.precision;
            assert(index > 0);
            auto precision = to!(typeof(spec.precision))(
                getNthInt(index- 1, args));
            if (currentArg < index) currentArg = index;
            if (precision >= 0) spec.precision = precision;
            // else negative precision is same as no precision
            else spec.precision = spec.UNSPECIFIED;
        }
        // Format!
        if (spec.indexStart > 0)
        {
            // using positional parameters!
            foreach (i; spec.indexStart - 1 .. spec.indexEnd)
            {
                if (funs.length <= i) break;
                funs[i](w, argsAddresses[i], spec);
            }
            if (currentArg < spec.indexEnd) currentArg = spec.indexEnd;
        }
        else
        {
            funs[currentArg](w, argsAddresses[currentArg], spec);
            ++currentArg;
        }
    }
}

/**
   Reads characters from input range $(D r), converts them according
   to $(D fmt), and writes them to $(D args).

   Example:
----
string s = "hello!124:34.5";
string a;
int b;
double c;
formattedRead(s, "%s!%s:%s", &a, &b, &c);
assert(a == "hello" && b == 124 && c == 34.5);
----
 */
uint formattedRead(R, Char, S...)(ref R r, const(Char)[] fmt, S args)
{
    auto spec = FormatSpec!Char(fmt);
    static if (!S.length)
    {
        spec.readUpToNextSpec(r);
        enforce(spec.trailing.empty);
        return 0;
    }
    else
    {
        // The function below accounts for '*' == fields meant to be
        // read and skipped
        void skipUnstoredFields()
        {
            for (;;)
            {
                spec.readUpToNextSpec(r);
                if (spec.width != spec.DYNAMIC) break;
                // must skip this field
                skipData(r, spec);
            }
        }

        skipUnstoredFields();
        if (r.empty)
        {
            // Input is empty, nothing to read
            return 0;
        }
        alias typeof(*args[0]) A;
        static if (isTuple!A)
        {
            foreach (i, T; A.Types)
            {
                (*args[0])[i] = unformatValue!(T)(r, spec);
                skipUnstoredFields();
            }
        }
        else
        {
            *args[0] = unformatValue!(A)(r, spec);
        }
        return 1 + formattedRead(r, spec.trailing, args[1 .. $]);
    }
}

unittest
{
    string s = " 1.2 3.4 ";
    double x, y, z;
    assert(formattedRead(s, " %s %s %s ", &x, &y, &z) == 2);
    assert(s.empty);
    assert(x == 1.2);
    assert(y == 3.4);
    assert(isnan(z));
}

template FormatSpec(Char)
    if (!is(Unqual!Char == Char))
{
    alias FormatSpec!(Unqual!Char) FormatSpec;
}

/**
 A compiled version of an individual format specifier, backwards
 compatible with $(D printf) specifiers.
 */
struct FormatSpec(Char)
    if (is(Unqual!Char == Char))
{
    /**
       Minimum _width, default $(D 0).
     */
    int width = 0;
    /**
       Precision. Its semantics depends on the argument type. For
       floating point numbers, _precision dictates the number of
       decimals printed.
     */
    int precision = UNSPECIFIED;
    /**
       Special value for width and precision. $(D DYNAMIC) width or
       precision means that they were specified with $(D '*') in the
       format string and are passed at runtime through the varargs.
     */
    enum int DYNAMIC = int.max;
    /**
       Special value for precision, meaning the format specifier
       contained no explicit precision.
     */
    enum int UNSPECIFIED = DYNAMIC - 1;
    /**
       The actual format specifier, $(D 's') by default.
    */
    char spec = 's';
    /**
       Index of the argument for positional parameters, from $(D 1) to
       $(D ubyte.max). ($(D 0) means not used).
    */
    ubyte indexStart;
    /**
       Index of the last argument for positional parameter range, from
       $(D 1) to $(D ubyte.max). ($(D 0) means not used).
    */
    ubyte indexEnd;
    version(StdDdoc) {
        /**
         The format specifier contained a $(D '-') ($(D printf)
         compatibility).
         */
        bool flDash;
        /**
         The format specifier contained a $(D '0') ($(D printf)
         compatibility).
         */
        bool flZero;
        /**
         The format specifier contained a $(D ' ') ($(D printf)
         compatibility).
         */
        bool flSpace;
        /**
         The format specifier contained a $(D '+') ($(D printf)
         compatibility).
         */
        bool flPlus;
        /**
         The format specifier contained a $(D '#') ($(D printf)
         compatibility).
         */
        bool flHash;
        // Fake field to allow compilation
        ubyte allFlags;
    }
    else
    {
        union
        {
            ubyte allFlags;
            mixin(bitfields!(
                        bool, "flDash", 1,
                        bool, "flZero", 1,
                        bool, "flSpace", 1,
                        bool, "flPlus", 1,
                        bool, "flHash", 1,
                        ubyte, "", 3));
        }
    }

    /**
       In case of a compound format specifier starting with $(D
       "%$(LPAREN)") and ending with $(D "%$(RPAREN)"), $(D _nested)
       contains the string contained within the two separators.
     */
    const(Char)[] nested;

    /**
       $(D _trailing) contains the rest of the format string.
     */
    const(Char)[] trailing;

    /*
       This string is inserted before each sequence (e.g. array)
       formatted (by default $(D "[")).
     */
    static const(Char)[] seqBefore = "[";

    /*
       This string is inserted after each sequence formatted (by
       default $(D "]")).
     */
    static const(Char)[] seqAfter = "]";

    /*
       This string is inserted after each element keys of a sequence (by
       default $(D ":")).
     */
    static const(Char)[] keySeparator = ":";

    /*
       This string is inserted in between elements of a sequence (by
       default $(D ", ")).
     */
    static const(Char)[] seqSeparator = ", ";

    /**
       Given a string format specification fmt, parses a format
       specifier. The string is assumed to start with the character
       immediately following the $(D '%'). The string is advanced to
       right after the end of the format specifier.
     */
    this(in Char[] fmt)
    {
        trailing = fmt;
    }

    bool writeUpToNextSpec(OutputRange)(OutputRange writer)
    {
        if (trailing.empty) return false;
        for (size_t i = 0; i < trailing.length; ++i)
        {
            if (trailing[i] != '%') continue;
            if (trailing[++i] != '%')
            {
                // Spec found. Print, fill up the spec, and bailout
                put(writer, trailing[0 .. i - 1]);
                trailing = trailing[i .. $];
                fillUp();
                return true;
            }
            // Doubled! Now print whatever we had, then update the
            // string and move on
            put(writer, trailing[0 .. i - 1]);
            trailing = trailing[i .. $];
            i = 0;
        }
        // no format spec found
        put(writer, trailing);
        trailing = null;
        return false;
    }

    unittest
    {
        auto w = appender!(char[])();
        auto f = FormatSpec("abc%sdef%sghi");
        f.writeUpToNextSpec(w);
        assert(w.data == "abc", w.data);
        assert(f.trailing == "def%sghi", text(f.trailing));
        f.writeUpToNextSpec(w);
        assert(w.data == "abcdef", w.data);
        assert(f.trailing == "ghi");
        // test with embedded %%s
        f = FormatSpec("ab%%cd%%ef%sg%%h%sij");
        w.clear;
        f.writeUpToNextSpec(w);
        assert(w.data == "ab%cd%ef" && f.trailing == "g%%h%sij", w.data);
        f.writeUpToNextSpec(w);
        assert(w.data == "ab%cd%efg%h" && f.trailing == "ij");
        // bug4775
        f = FormatSpec("%%%s");
        w.clear;
        f.writeUpToNextSpec(w);
        assert(w.data == "%" && f.trailing == "");
        f = FormatSpec("%%%%%s%%");
        w.clear;
        while (f.writeUpToNextSpec(w)) continue;
        assert(w.data == "%%%");
    }

    private void fillUp()
    {
        // Reset content
        allFlags = 0;
        width = 0;
        precision = UNSPECIFIED;
        nested = null;
        // Parse the spec (we assume we're past '%' already)
        for (size_t i = 0; i < trailing.length; )
        {
            switch (trailing[i])
            {
            case '(':
                // Embedded format specifier.
                auto j = i + 1;
                void check(bool condition)
                {
                    enforce(
                        condition,
                        text("Incorrect format specifier: %",
                                trailing[i .. $]));
                }
                // Get the matching balanced paren
                for (uint innerParens;; ++j)
                {
                    check(j < trailing.length);
                    if (trailing[j] != '%')
                    {
                        // skip, we're waiting for %( and %)
                        continue;
                    }
                    if (trailing[++j] == ')')
                    {
                        if (innerParens-- == 0) break;
                    }
                    else if (trailing[j] == '(')
                    {
                        ++innerParens;
                    }
                }
                nested = to!(typeof(nested))(trailing[i + 1 .. j - 1]);
                //this = FormatSpec(innerTrailingSpec);
                spec = '(';
                // We practically found the format specifier
                trailing = trailing[j + 1 .. $];
                return;
            case '-': flDash = true; ++i; break;
            case '+': flPlus = true; ++i; break;
            case '#': flHash = true; ++i; break;
            case '0': flZero = true; ++i; break;
            case ' ': flSpace = true; ++i; break;
            case '*':
                if (isDigit(trailing[++i]))
                {
                    // a '*' followed by digits and '$' is a
                    // positional format
                    trailing = trailing[1 .. $];
                    width = -.parse!(typeof(width))(trailing);
                    i = 0;
                    enforce(trailing[i++] == '$',
                            new FormatError("$ expected"));
                }
                else
                {
                    // read result
                    width = DYNAMIC;
                }
                break;
            case '1': .. case '9':
                auto tmp = trailing[i .. $];
                const widthOrArgIndex = .parse!(uint)(tmp);
                enforce(tmp.length,
                        new FormatError(text("Incorrect format specifier %",
                                        trailing[i .. $])));
                i = tmp.ptr - trailing.ptr;
                if (tmp.startsWith('$'))
                {
                    // index of the form %n$
                    indexEnd = indexStart = to!ubyte(widthOrArgIndex);
                    ++i;
                }
                else if (tmp.length && tmp[0] == ':')
                {
                    // two indexes of the form %m:n$, or one index of the form %m:$
                    indexStart = to!ubyte(widthOrArgIndex);
                    tmp = tmp[1 .. $];
                    if (tmp.startsWith('$'))
                    {
                        indexEnd = indexEnd.max;
                    }
                    else
                    {
                        indexEnd = .parse!(typeof(indexEnd))(tmp);
                    }
                    i = tmp.ptr - trailing.ptr;
                    enforce(trailing[i++] == '$', new FormatError("$ expected"));
                }
                else
                {
                    // width
                    width = to!int(widthOrArgIndex);
                }
                break;
            case '.':
                // Precision
                if (trailing[++i] == '*')
                {
                    if (isDigit(trailing[++i]))
                    {
                        // a '.*' followed by digits and '$' is a
                        // positional precision
                        trailing = trailing[i .. $];
                        i = 0;
                        precision = -.parse!int(trailing);
                        enforce(trailing[i++] == '$',
                                new FormatError("$ expected"));
                    }
                    else
                    {
                        // read result
                        precision = DYNAMIC;
                    }
                }
                else if (trailing[i] == '-')
                {
                    // negative precision, as good as 0
                    precision = 0;
                    auto tmp = trailing[i .. $];
                    .parse!(int)(tmp); // skip digits
                    i = tmp.ptr - trailing.ptr;
                }
                else if (isDigit(trailing[i]))
                {
                    auto tmp = trailing[i .. $];
                    precision = .parse!int(tmp);
                    i = tmp.ptr - trailing.ptr;
                }
                else
                {
                    // "." was specified, but nothing after it
                    precision = 0;
                }
                break;
            default:
                // this is the format char
                spec = cast(char) trailing[i++];
                trailing = trailing[i .. $];
                return;
            } // end switch
        } // end for
        enforce(false, text("Incorrect format specifier: ", trailing));
    }

    //--------------------------------------------------------------------------
    private bool readUpToNextSpec(R)(ref R r)
    {
        // Reset content
        allFlags = 0;
        width = 0;
        precision = UNSPECIFIED;
        nested = null;
        // Parse the spec
        while (trailing.length)
        {
            if (*trailing.ptr == '%')
            {
                if (trailing.length > 1 && trailing.ptr[1] == '%')
                {
                    assert(!r.empty);
                    // Require a '%'
                    if (r.front != '%') break;
                    trailing = trailing[2 .. $];
                    r.popFront();
                }
                else
                {
                    enforce(isLower(trailing[1]) || trailing[1] == '*',
                            text("'%", trailing[1],
                                    "' not supported with formatted read"));
                    trailing = trailing[1 .. $];
                    fillUp();
                    return true;
                }
            }
            else
            {
                if (trailing.ptr[0] == ' ')
                {
                    while (!r.empty && std.ascii.isWhite(r.front)) r.popFront();
                    //r = std.algorithm.find!(not!(std.ascii.isWhite))(r);
                }
                else
                {
                    enforce(!r.empty,
                            text("parseToFormatSpec: Cannot find character `",
                                    trailing.ptr[0], "' in the input string."));
                    if (r.front != trailing.front) break;
                    r.popFront;
                }
                trailing.popFront();
            }
        }
        return false;
    }

    private const string getCurFmtStr()
    {
        auto w = appender!string();
        auto f = FormatSpec!Char("%s"); // for stringnize

        put(w, '%');
        if (indexStart != 0)
            formatValue(w, indexStart, f), put(w, '$');
        if (flDash)  put(w, '-');
        if (flZero)  put(w, '0');
        if (flSpace) put(w, ' ');
        if (flPlus)  put(w, '+');
        if (flHash)  put(w, '#');
        if (width != 0)
            formatValue(w, width, f);
        if (precision != FormatSpec!Char.UNSPECIFIED)
            put(w, '.'), formatValue(w, precision, f);
        put(w, spec);
        return w.data;
    }

    unittest
    {
        // issue 5237
        auto w = appender!string();
        auto f = FormatSpec!char("%.16f");
        f.writeUpToNextSpec(w); // dummy eating
        assert(f.spec == 'f');
        auto fmt = f.getCurFmtStr();
        assert(fmt == "%.16f");
    }

    string toString()
    {
        return text("address = ", cast(void*) &this,
                "\nwidth = ", width,
                "\nprecision = ", precision,
                "\nspec = ", spec,
                "\nindexStart = ", indexStart,
                "\nindexEnd = ", indexEnd,
                "\nflDash = ", flDash,
                "\nflZero = ", flZero,
                "\nflSpace = ", flSpace,
                "\nflPlus = ", flPlus,
                "\nflHash = ", flHash,
                "\nnested = ", nested,
                "\ntrailing = ", trailing, "\n");
    }
}

/**
   $(D void[]) is formatted like $(D ubyte[]).
 */
void formatValue(Writer, T, Char)(Writer w, T val, ref FormatSpec!Char f)
if (is(const(T) == const(void[])))
{
    formatValue(w, cast(const ubyte[])val, f);
}

unittest
{
    FormatSpec!char f;
    auto a = appender!(char[])();
    void[] val0;
    formatValue(a, val0, f);
    assert(a.data == "[]");
    a.clear();

    void[] val = cast(void[])cast(ubyte[])[1, 2, 3];
    formatValue(a, val, f);
    assert(a.data == "[1, 2, 3]");
    a.clear();

    void[0] sval0;
    formatValue(a, sval0, f);
    assert(a.data == "[]");
    a.clear();

    void[3] sval = cast(void[3])cast(ubyte[3])[1, 2, 3];
    formatValue(a, sval, f);
    assert(a.data == "[1, 2, 3]");
}

/**
   $(D enum) is formatted like its base value.
 */
void formatValue(Writer, T, Char)(Writer w, T val, ref FormatSpec!Char f)
if (is(T == enum))
{
    foreach (i, e; EnumMembers!T)
    {
        if (val == e) {
            put(w, __traits(allMembers, T)[i]);
            return;
        }
    }

    // val is not a member of T, output cast(T)rawValue instead.
    put(w, "cast(" ~ T.stringof ~ ")");
    static assert(!is(OriginalType!T == T));
    formatValue(w, cast(OriginalType!T)val, f);
}
unittest
{
    auto a = appender!string();
    enum A { first, second, third }
    FormatSpec!char spec;
    formatValue(a, A.second, spec);
    assert(a.data == "second");
    formatValue(a, cast(A)72, spec);
    assert(a.data == "secondcast(A)72");
}
unittest
{
    auto a = appender!string();
    enum A : string { one = "uno", two = "dos", three = "tres" }
    FormatSpec!char spec;
    formatValue(a, A.three, spec);
    assert(a.data == "three");
    formatValue(a, cast(A)"mill\&oacute;n", spec);
    assert(a.data == "threecast(A)mill\&oacute;n");
}
unittest
{
    auto a = appender!string();
    enum A : bool { no, yes }
    FormatSpec!char spec;
    formatValue(a, A.yes, spec);
    assert(a.data == "yes");
    formatValue(a, A.no, spec);
    assert(a.data == "yesno");
}

/**
   Integrals are formatted like $(D printf) does.
 */
void formatValue(Writer, T, Char)(Writer w, T val, ref FormatSpec!Char f)
if (isIntegral!T)
{
    FormatSpec!Char fs = f; // fs is copy for change its values.

    Unqual!T arg = val;
    if (fs.spec == 'r')
    {
        // raw write, skip all else and write the thing
        auto begin = cast(const char*) &arg;
<<<<<<< HEAD
        if (std.system.endian == Endian.littleEndian && f.flPlus
            || std.system.endian == Endian.bigEndian && f.flDash)
=======
        if (std.system.endian == Endian.LittleEndian && fs.flPlus
            || std.system.endian == Endian.BigEndian && fs.flDash)
>>>>>>> 4c8cbd2f
        {
            // must swap bytes
            foreach_reverse (i; 0 .. arg.sizeof)
                put(w, begin[i]);
        }
        else
        {
            foreach (i; 0 .. arg.sizeof)
                put(w, begin[i]);
        }
        return;
    }
    if (fs.precision == fs.UNSPECIFIED)
    {
        // default precision for integrals is 1
        fs.precision = 1;
    }
    else
    {
        // if a precision is specified, the '0' flag is ignored.
        fs.flZero = false;
    }
    char leftPad = void;
    if (!fs.flDash && !fs.flZero)
        leftPad = ' ';
    else if (!fs.flDash && fs.flZero)
        leftPad = '0';
    else
        leftPad = 0;
    // format and write an integral argument
    uint base =
        fs.spec == 'x' || fs.spec == 'X' ? 16 :
        fs.spec == 'o' ? 8 :
        fs.spec == 'b' ? 2 :
        fs.spec == 's' || fs.spec == 'd' || fs.spec == 'u' ? 10 :
        0;
    if (base == 0) throw new FormatError("integral");
    // figure out sign and continue in unsigned mode
    char forcedPrefix = void;
    if (fs.flPlus) forcedPrefix = '+';
    else if (fs.flSpace) forcedPrefix = ' ';
    else forcedPrefix = 0;
    if (base != 10)
    {
        // non-10 bases are always unsigned
        forcedPrefix = 0;
    }
    else if (arg < 0)
    {
        // argument is signed
        forcedPrefix = '-';
        arg = -arg;
    }
    // fill the digits
    char[] digits = void;
    {
        char buffer[64]; // 64 bits in base 2 at most
        uint i = buffer.length;
        auto n = cast(Unsigned!(Unqual!T)) arg;
        do
        {
            --i;
            buffer[i] = cast(char) (n % base);
            n /= base;
            if (buffer[i] < 10) buffer[i] += '0';
            else buffer[i] += (fs.spec == 'x' ? 'a' : 'A') - 10;
        } while (n);
        digits = buffer[i .. $]; // got the digits without the sign
    }
    // adjust precision to print a '0' for octal if alternate format is on
    if (base == 8 && fs.flHash
        && (fs.precision <= digits.length)) // too low precision
    {
        //fs.precision = digits.length + (arg != 0);
        forcedPrefix = '0';
    }
    // write left pad; write sign; write 0x or 0X; write digits;
    //   write right pad
    // Writing left pad
    sizediff_t spacesToPrint =
        fs.width // start with the minimum width
        - digits.length  // take away digits to print
        - (forcedPrefix != 0) // take away the sign if any
        - (base == 16 && fs.flHash && arg ? 2 : 0); // 0x or 0X
    const sizediff_t delta = fs.precision - digits.length;
    if (delta > 0) spacesToPrint -= delta;
    if (spacesToPrint > 0) // need to do some padding
    {
        if (leftPad == '0')
        {
            // pad with zeros
            fs.precision =
                cast(typeof(fs.precision)) (spacesToPrint + digits.length);
                //to!(typeof(fs.precision))(spacesToPrint + digits.length);
        }
        else if (leftPad) foreach (i ; 0 .. spacesToPrint) put(w, ' ');
    }
    // write sign
    if (forcedPrefix) put(w, forcedPrefix);
    // write 0x or 0X
    if (base == 16 && fs.flHash && arg) {
        // @@@ overcome bug in dmd;
        //w.write(fs.spec == 'x' ? "0x" : "0X"); //crashes the compiler
        put(w, '0');
        put(w, fs.spec == 'x' ? 'x' : 'X'); // x or X
    }
    // write the digits
    if (arg || fs.precision)
    {
        sizediff_t zerosToPrint = fs.precision - digits.length;
        foreach (i ; 0 .. zerosToPrint) put(w, '0');
        put(w, digits);
    }
    // write the spaces to the right if left-align
    if (!leftPad) foreach (i ; 0 .. spacesToPrint) put(w, ' ');
}

/**
 * Floating-point values are formatted like $(D printf) does.
 */
void formatValue(Writer, D, Char)(Writer w, D obj, ref FormatSpec!Char f)
if (isFloatingPoint!D)
{
    FormatSpec!Char fs = f; // fs is copy for change its values.

    if (fs.spec == 'r')
    {
        // raw write, skip all else and write the thing
        auto begin = cast(const char*) &obj;
<<<<<<< HEAD
        if (std.system.endian == Endian.littleEndian && f.flPlus
            || std.system.endian == Endian.bigEndian && f.flDash)
=======
        if (std.system.endian == Endian.LittleEndian && fs.flPlus
            || std.system.endian == Endian.BigEndian && fs.flDash)
>>>>>>> 4c8cbd2f
        {
            // must swap bytes
            foreach_reverse (i; 0 .. obj.sizeof)
                put(w, begin[i]);
        }
        else
        {
            foreach (i; 0 .. obj.sizeof)
                put(w, begin[i]);
        }
        return;
    }
    if (std.string.indexOf("fgFGaAeEs", fs.spec) < 0) {
        throw new FormatError("floating");
    }
    if (fs.spec == 's') fs.spec = 'g';
    char sprintfSpec[1 /*%*/ + 5 /*flags*/ + 3 /*width.prec*/ + 2 /*format*/
                     + 1 /*\0*/] = void;
    sprintfSpec[0] = '%';
    uint i = 1;
    if (fs.flDash) sprintfSpec[i++] = '-';
    if (fs.flPlus) sprintfSpec[i++] = '+';
    if (fs.flZero) sprintfSpec[i++] = '0';
    if (fs.flSpace) sprintfSpec[i++] = ' ';
    if (fs.flHash) sprintfSpec[i++] = '#';
    sprintfSpec[i .. i + 3] = "*.*";
    i += 3;
    if (is(Unqual!D == real)) sprintfSpec[i++] = 'L';
    sprintfSpec[i++] = fs.spec;
    sprintfSpec[i] = 0;
    //printf("format: '%s'; geeba: %g\n", sprintfSpec.ptr, obj);
    char[512] buf;
    immutable n = snprintf(buf.ptr, buf.length,
            sprintfSpec.ptr,
            fs.width,
            // negative precision is same as no precision specified
            fs.precision == fs.UNSPECIFIED ? -1 : fs.precision,
            obj);
    if (n < 0) throw new FormatError("floating point formatting failure");
    put(w, buf[0 .. strlen(buf.ptr)]);
}

unittest
{
    auto a = appender!(string)();
    immutable real x = 5.5;
    FormatSpec!char f;
    formatValue(a, x, f);
    assert(a.data == "5.5");
}

/**
   $(D bool) is formatted as "true" or "false" with %s and as "1" or
   "0" with integral-specific format specs.
 */
void formatValue(Writer, T, Char)(Writer w, T val, ref FormatSpec!Char f)
if (is(Unqual!T == bool))
{
    if (f.spec == 's') {
        put(w, val ? "true" : "false");
    } else {
        formatValue(w, cast(int) val, f);
    }
}

/**
   Individual characters ($(D char), $(D wchar), or $(D dchar)) are
   formatted as Unicode characters with %s and as integers with
   integral-specific format specs.
 */
void formatValue(Writer, T, Char)(Writer w, T val, ref FormatSpec!Char f)
if (isSomeChar!T)
{
    if (f.spec == 's')
    {
        put(w, val);
    }
    else
    {
        formatValue(w, cast(uint) val, f);
    }
}

/**
   Strings are formatted like printf does.
 */
void formatValue(Writer, T, Char)(Writer w, T val, ref FormatSpec!Char f)
if (isSomeString!T && !isStaticArray!T && !is(T == enum))
{
    if (f.spec == 's')
    {
        StringTypeOf!T val2 = val;          // for `alias this`
        auto s = val2[0 .. f.precision < $ ? f.precision : $];
        if (!f.flDash)
        {
            // right align
            if (f.width > s.length)
                foreach (i ; 0 .. f.width - s.length) put(w, ' ');
            put(w, s);
        }
        else
        {
            // left align
            put(w, s);
            if (f.width > s.length)
                foreach (i ; 0 .. f.width - s.length) put(w, ' ');
        }
    }
    else
    {
        static if (is(typeof(val[0]) : const(char)))
        {
            formatRange(w, cast(ubyte[])val, f);
        }
        else static if (is(typeof(val[0]) : const(wchar)))
        {
            formatRange(w, cast(ushort[])val, f);
        }
        else static if (is(typeof(val[0]) : const(dchar)))
        {
            formatRange(w, cast(uint[])val, f);
        }
    }
}

unittest
{
    FormatSpec!char f;
    auto w = appender!(string);
    string s = "abc";
    formatValue(w, s, f);
    assert(w.data == "abc");
}

/**
   Input ranges are formatted like arrays.
 */
void formatValue(Writer, T, Char)(Writer w, T val, ref FormatSpec!Char f)
if (isInputRange!T && !isSomeString!T)
{
    static if (is(T == class) || is(T == interface) || isPointer!T)
    {
        if (val is null)
        {
            put(w, "null");
            return;
        }
    }
    formatRange(w, val, f);
}

private void formatRange(Writer, T, Char)(Writer w, T val, ref FormatSpec!Char f)
if (isInputRange!T && !isSomeChar!(ElementType!T))
{
    auto arr = val;
    if (f.spec == 'r')
    {
        // raw writes
        for (size_t i; !arr.empty; arr.popFront(), ++i)
        {
            if (f.spec == '(')
            {
                // It's a nested format specifier
                formattedWrite(w, f.nested, arr.front);
            }
            else
            {
                formatValue(w, arr.front, f);
            }
        }
    }
    else
    {
        // formatted writes
        if (!f.nested)
        {
            put(w, f.seqBefore);
            scope(exit) put(w, f.seqAfter);
            if (!arr.empty)
            {
                formatElement(w, arr.front, f);
                arr.popFront();
                for (size_t i; !arr.empty; arr.popFront(), ++i)
                {
                    put(w, f.seqSeparator);
                    formatElement(w, arr.front, f);
                }
            }
        }
        else
        {
            if (arr.empty)
                return;
            // Nested specifier is to be used
            for (;;)
            {
                auto fmt = FormatSpec!Char(f.nested);
                fmt.writeUpToNextSpec(w);
                if (fmt.spec == '(')
                {   // If element is range
                    formatValue(w, arr.front, fmt);
                    arr.popFront();
                    fmt.writeUpToNextSpec(w);   // always put trailing
                    if (arr.empty) break;
                }
                else
                {
                    formatValue(w, arr.front, fmt);
                    arr.popFront();
                    if (arr.empty) break;
                    fmt.writeUpToNextSpec(w);
                }
            }

            // auto itemFormatString = f.nested;
            // // First, parse and figure the format spec
            // // Skip to the format spec
            // size_t i = 0;
            // while (i < itemFormatString.length)
            // {
            //     if (itemFormatString[i++] != '%') continue;
            //     enforce(i < itemFormatString.length);
            //     if (itemFormatString[i] != '%') break;
            //     ++i;
            // }
            // auto head = itemFormatString[0 .. i - 1];
            // itemFormatString = itemFormatString[i .. $];
            // auto itemFmt = FormatSpec(itemFormatString);
            // auto tail = itemFormatString;
            // for (;;)
            // {
            //     auto headCopy = head;
            //     writeUpToFormatSpec(w, headCopy);
            //     formatValue(w, arr.front, itemFmt);
            //     arr.popFront();
            //     if (arr.empty) break;
            //     put(w, tail);
            // }
        }
    }
}

private void formatRange(Writer, T, Char)(Writer w, T val, ref FormatSpec!Char f)
if (isInputRange!T && isSomeChar!(ElementType!T))
{
    if (!f.flDash)
    {
        static if (hasLength!T)
        {
            // right align
            auto len = val.length;
        }
        else static if (isForwardRange!T)
        {
            auto len = walkLength(val.save);
        }
        else
        {
            enforce(f.width == 0, "Cannot right-align a range without length");
            size_t len = 0;
        }
        if (f.width > len)
            foreach (i ; 0 .. f.width - len) put(w, ' ');
        for (; !val.empty; val.popFront())
        {
            put(w, val.front);
        }
    }
    else
    {
        // left align
        size_t printed = 0;
        for (; !val.empty; val.popFront(), ++printed)
        {
            put(w, val.front);
        }
        if (f.width > printed)
            foreach (i ; 0 .. f.width - printed) put(w, ' ');
    }
}

private void formatChar(Writer)(Writer w, dchar c)
{
    if (std.uni.isGraphical(c))
    {
        if (c == '\"' || c == '\\')
            put(w, '\\'), put(w, c);
        else
            put(w, c);
    }
    else if (c <= 0xFF)
    {
        put(w, '\\');
        switch (c)
        {
        case '\a':  put(w, 'a');  break;
        case '\b':  put(w, 'b');  break;
        case '\f':  put(w, 'f');  break;
        case '\n':  put(w, 'n');  break;
        case '\r':  put(w, 'r');  break;
        case '\t':  put(w, 't');  break;
        case '\v':  put(w, 'v');  break;
        default:
            formattedWrite(w, "x%02X", cast(uint)c);
        }
    }
    else if (c <= 0xFFFF)
        formattedWrite(w, "\\u%04X", cast(uint)c);
    else
        formattedWrite(w, "\\U%08X", cast(uint)c);
}

// string element is formatted like UTF-8 string literal.
private void formatElement(Writer, T, Char)(Writer w, T val, ref FormatSpec!Char f)
{
    static if (isSomeString!T)
    {
        if (f.spec == 's')
        {
            try
            {
                // ignore other specifications and quote
                auto app = appender!(typeof(T[0])[])();

                put(app, '\"');
                for (size_t i = 0; i < val.length; )
                {
                    auto c = std.utf.decode(val, i);
                    // \uFFFE and \uFFFF are considered valid by isValidDchar,
                    // so need checking for interchange.
                    if (c == 0xFFFE || c == 0xFFFF)
                        goto InvalidSeq;

                    formatChar(app, c);
                }
                put(app, '\"');

                put(w, app.data());
            }
            catch (UtfException e)
            {
InvalidSeq:
                // If val contains invalid UTF sequence, formatted like HexString literalx
              static if (is(typeof(val[0]) : const(char)))
                enum postfix = 'c';
              else static if (is(typeof(val[0]) : const(wchar)))
                enum postfix = 'w';
              else static if (is(typeof(val[0]) : const(dchar)))
                enum postfix = 'd';

                formattedWrite(w, "x\"%(%02X %)\"%s", val, postfix);
            }
        }
        else
            formatValue(w, val, f);
    }
    else static if (isSomeChar!T)
    {
        put(w, '\'');
        formatChar(w, val);
        put(w, '\'');
    }
    else
        formatValue(w, val, f);
}

unittest
{
    FormatSpec!char f;
    auto w = appender!(char[])();

    // string literal from valid UTF sequence is encoding free.
    foreach (StrType; TypeTuple!(string, wstring, dstring))
    {
        // Valid and printable (ASCII)
        w.clear();
        formatValue(w, [cast(StrType)"hello"], f);
        assert(w.data == `["hello"]`);

        // 1 character escape sequences
        w.clear();
        formatValue(w, [cast(StrType)"\"\\\a\b\f\n\r\t\v"], f);
        assert(w.data == `["\"\\\a\b\f\n\r\t\v"]`);

        // Valid and non-printable code point (<= U+FF)
        w.clear();
        formatValue(w, [cast(StrType)"\x00\x10\x1F\x20test"], f);
        assert(w.data == `["\x00\x10\x1F test"]`);

        // Valid and non-printable code point (<= U+FFFF)
        w.clear();
        formatValue(w, [cast(StrType)"\u200B..\u200F"], f);
        assert(w.data == `["\u200B..\u200F"]`);

        // Valid and non-printable code point (<= U+10FFFF)
        w.clear();
        formatValue(w, [cast(StrType)"\U000E0020..\U000E007F"], f);
        assert(w.data == `["\U000E0020..\U000E007F"]`);
    }

    // invalid UTF sequence needs hex-string literal postfix (c/w/d)
    {
        // U+FFFF with UTF-8 (Invalid code point for interchange)
        w.clear();
        formatValue(w, [cast(string)[0xEF, 0xBF, 0xBF]], f);
        assert(w.data == `[x"EF BF BF"c]`);

        // U+FFFF with UTF-16 (Invalid code point for interchange)
        w.clear();
        formatValue(w, [cast(wstring)[0xFFFF]], f);
        assert(w.data == `[x"FFFF"w]`);

        // U+FFFF with UTF-32 (Invalid code point for interchange)
        w.clear();
        formatValue(w, [cast(dstring)[0xFFFF]], f);
        assert(w.data == `[x"FFFF"d]`);
    }
}

void formatValue(Writer, T, Char)(Writer w, T val, ref FormatSpec!Char f)
if (!isInputRange!T && isDynamicArray!T && !isSomeString!T &&
    !is(const(T) == const(void[])))
{
    alias Unqual!T U;
    static assert(isInputRange!U);
    U unq = val;
    formatValue(w, unq, f);
}

unittest
{
    FormatSpec!char f;
    auto w = appender!string();
    const short[] a = [1, 2, 3];
    formatValue(w, a, f);
    assert(w.data == "[1, 2, 3]");
}

unittest
{
    FormatSpec!char f;
    auto w = appender!(char[])();

    // class range (issue 5154)
    auto c = inputRangeObject([1,2,3,4]);
    w.clear();
    formatValue(w, c, f);
    assert(w.data == "[1, 2, 3, 4]");
    assert(c.empty);

    // interface
    InputRange!int i = inputRangeObject([1,2,3,4]);
    w.clear();
    formatValue(w, i, f);
    assert(w.data == "[1, 2, 3, 4]");
    assert(i.empty);

    // pointer
    auto r = retro([1,2,3,4]);
    w.clear();
    formatValue(w, &r, f);
    assert(w.data == "[4, 3, 2, 1]");
    assert(r.empty);

    // null
    c = null;
    w.clear();
    formatValue(w, c, f);
    assert(w.data == "null");
    assert(r.empty);
}

unittest
{
    FormatSpec!char f;
    auto w = appender!(char[])();

    auto a = ["test", "msg"];
    w.clear();
    formattedWrite(w, "%({%(%02x %)} %)", a);
    assert(w.data == `{74 65 73 74} {6d 73 67} `);
}

/**
   Pointers are formatted as hex integers.
 */
void formatValue(Writer, T, Char)(Writer w, T val, ref FormatSpec!Char f)
if (isPointer!T && !isInputRange!T)
{
    const void * p = val;
    if (f.spec == 's')
    {
        FormatSpec!Char fs = f; // fs is copy for change its values.
        fs.spec = 'X';
        formatValue(w, cast(ulong) p, fs);
    }
    else
    {
        enforce(f.spec == 'X' || f.spec == 'x');
        formatValue(w, cast(ulong) p, f);
    }
}

unittest
{
    FormatSpec!char f;
    auto a = appender!string();

    struct S{ void* p; string s; }
    auto s = S(cast(void*)0xFFEECCAA, "hello");
    formatValue(a, s, f);
    assert(a.data == `S(FFEECCAA, "hello")`);
}

/**
   Objects are formatted by calling $(D toString).
   Interfaces are formatted by casting to $(D Object) and then calling
   $(D toString).
 */
void formatValue(Writer, T, Char)(Writer w, T val, ref FormatSpec!Char f)
if (!isSomeString!T && is(T == class) && !isInputRange!T)
{
    // TODO: Change this once toString() works for shared objects.
    static assert(!is(T == shared), "unable to format shared objects");
    if (val is null) put(w, "null");
    else put(w, val.toString);
}

/// ditto
void formatValue(Writer, T, Char)(Writer w, T val, ref FormatSpec!Char f)
if (is(T == interface) && !isInputRange!T)
{
    return formatValue(w, cast(Object)val, f);
}

unittest
{
    FormatSpec!char f;
    auto a = appender!string();
    interface Whatever {};
    class C : Whatever
    {
        override @property string toString() { return "ab"; }
    }
    Whatever val = new C;
    formatValue(a, val, f);
    assert(a.data == "ab");
}

/**
   Associative arrays are formatted by using $(D ':') and $(D ', ') as
   separators, and enclosed by $(D '[') and $(D ']').
 */
void formatValue(Writer, T, Char)(Writer w, T val, ref FormatSpec!Char f)
if (isAssociativeArray!T && !is(T == enum))
{
    put(w, f.seqBefore);
    bool first = true;
    foreach (k, ref v; val) {
        if (first) first = false;
        else put(w, f.seqSeparator);
        formatElement(w, k, f);
        put(w, f.keySeparator);
        formatElement(w, v, f);
    }
    put(w, f.seqAfter);
}

unittest
{
    FormatSpec!char f;
    auto a = appender!string();
    int[string] aa;
    formatValue(a, aa, f);
    assert(a.data == `[]`);
}

unittest
{
    FormatSpec!char f;
    auto a = appender!string();
    int[string] aa = ["aaa": 1, "bbb": 2, "ccc": 3];
    formatValue(a, aa, f);
    assert(a.data == `["aaa":1, "bbb":2, "ccc":3]`);
}

unittest
{
    FormatSpec!char f;
    auto a = appender!string();
    formatValue(a, ['c':"str"], f);
    assert(a.data == `['c':"str"]`);
}

/**
   Structs are formatted using by calling toString member function
   of the struct. toString must have one of the following signatures:
   ---
   void toString(void delegate(const(char)[]) sink, FormatSpec fmt);
   void toString(void delegate(const(char)[]) sink, string fmt);
   ---

 */
void formatValue(Writer, T, Char)(Writer w, T val, ref FormatSpec!Char f)
if (is(T == struct) && !isInputRange!T)
{
    // @@@ BUG @@@
    // Workaround for a closure scoped destruction problem.
    static struct WriterSink
    {
        Writer* w;
        void sink(const(char)[] s) { put(*w, s); }
    }

    static if (is(typeof(val.toString((const(char)[] s){}, f))))
    {   // Support toString( delegate(const(char)[]) sink, FormatSpec)
        WriterSink sinker;
        sinker.w = &w;
        string outbuff = "";
        void sink(const(char)[] s) { outbuff ~= s; }
        val.toString(&sink, f);
        put(w, outbuff);
    }
    else static if (is(typeof(val.toString((const(char)[] s){}, "%s"))))
    {   // Support toString( delegate(const(char)[]) sink, string fmt)
        WriterSink sinker;
        sinker.w = &w;
        val.toString(&sinker.sink, f.getCurFmtStr());
    }
    else static if (is(typeof(val.toString()) S) && isSomeString!S)
    {
        put(w, val.toString());
    }
    else
    {
        enum left = T.stringof~"(";
        enum separator = ", ";
        enum right = ")";

        Tuple!(FieldTypeTuple!T) * t = void;
        static if ((*t).sizeof == T.sizeof)
        {
            // ok, attempt to forge the tuple
            t = cast(typeof(t)) &val;
            put(w, left);
            foreach (i, e; t.field)
            {
                if (i > 0) put(w, separator);
                formatElement(w, e, f);
            }
            put(w, right);
        }
        else
        {
            // struct with weird alignment
            put(w, T.stringof);
        }
    }
}

unittest
{
    // bug 4638
    struct U8  {  string toString() { return "blah"; } }
    struct U16 { wstring toString() { return "blah"; } }
    struct U32 { dstring toString() { return "blah"; } }

    FormatSpec!char f;
    auto w = appender!string();

    formatValue(w, U8(), f);
    formatValue(w, U16(), f);
    formatValue(w, U32(), f);
    assert(w.data() == "blahblahblah");
}

unittest
{
    // 3890
    struct Int{ int n; }
    struct Pair{ string s; Int i; }

    FormatSpec!char f;
    auto w = appender!string();

    formatValue(w, Pair("hello", Int(5)), f);
    assert(w.data() == `Pair("hello", Int(5))`);
}

/**
   Union object cannnot format except it has toString function.
 */
void formatValue(Writer, T, Char)(Writer w, T val, ref FormatSpec!Char f)
if (is(T == union) && !isInputRange!T)
{
    static if (is(typeof(val.toString())))
    {
        formatValue(w, val.toString(), f);
    }
    else
    {
        static assert(0, "unable to format union object because it does not have toString");
    }
}

unittest
{
    FormatSpec!char f;
    auto a = appender!string();

    union U1
    {
        int n;
        string s;
    }
    U1 u1;
    static assert(!__traits(compiles, formatValue(a, u1, f)));

    union U2
    {
        int n;
        string s;
        string toString(){ return s; }
    }
    U2 u2;
    u2.s = "hello";
    formatValue(a, u2, f);
    assert(a.data == "hello");
}

/**
   Static-size arrays are formatted just like arrays.
 */
void formatValue(Writer, T, Char)(Writer w, ref T val, ref FormatSpec!Char f)
if (isStaticArray!T)
{
    formatValue(w, val[], f);
}

/*
   Formatting a $(D creal) is deprecated but still kept around for a while.
 */
void formatValue(Writer, T, Char)(Writer w, T val, ref FormatSpec!Char f)
if (is(T : creal))
{
    formatValue(w, val.re, f);
    put(w, '+');
    formatValue(w, val.im, f);
    put(w, 'i');
}

unittest
{
    FormatSpec!char f;
    auto a = appender!string();
    creal val = 1 + 1i;
    formatValue(a, val, f);
}

/*
   Formatting an $(D ireal) is deprecated but still kept around for a while.
 */
void formatValue(Writer, T, Char)(Writer w, T val, ref FormatSpec!Char f)
if (is(T : ireal))
{
    formatValue(w, val.im, f);
    put(w, 'i');
}

unittest
{
    FormatSpec!char f;
    auto a = appender!string();
    ireal val = 1i;
    formatValue(a, val, f);
}


/**
   Delegates are formatted by 'Attributes ReturnType delegate(Parameters)'
 */
void formatValue(Writer, T, Char)(Writer w, T val, ref FormatSpec!Char f)
if (is(T == delegate))
{
    alias FunctionAttribute FA;
    if (functionAttributes!T & FA.pure_)    formatValue(w, "pure ", f);
    if (functionAttributes!T & FA.nothrow_) formatValue(w, "nothrow ", f);
    if (functionAttributes!T & FA.ref_)     formatValue(w, "ref ", f);
    if (functionAttributes!T & FA.property) formatValue(w, "@property ", f);
    if (functionAttributes!T & FA.trusted)  formatValue(w, "@trusted ", f);
    if (functionAttributes!T & FA.safe)     formatValue(w, "@safe ", f);
    formatValue(w, ReturnType!(T).stringof,f);
    formatValue(w, " delegate",f);
    formatValue(w, ParameterTypeTuple!(T).stringof,f);
}

unittest
{
    FormatSpec!char f;
    auto a = appender!string();
    formatValue(a, {}, f);
}

/*
   Formatting a $(D typedef) is deprecated but still kept around for a while.
 */
void formatValue(Writer, T, Char)(Writer w, T val, ref FormatSpec!Char f)
if (is(T == typedef))
{
    static if (is(T U == typedef)) {
        formatValue(w, cast(U) val, f);
    }
}

unittest
{
    FormatSpec!char f;
    auto a = appender!string();
    ireal val = 1i;
    formatValue(a, val, f);
}

/*
  Formats an object of type 'D' according to 'f' and writes it to
  'w'. The pointer 'arg' is assumed to point to an object of type
  'D'. The untyped signature is for the sake of taking this function's
  address.
 */
private void formatGeneric(Writer, D, Char)(Writer w, const(void)* arg, ref FormatSpec!Char f)
{
    formatValue(w, *cast(D*) arg, f);
}

unittest
{
    auto w = appender!(char[])();
    int[] a = [ 1, 3, 2 ];
    formattedWrite(w, "testing %(%s & %) embedded", a);
    assert(w.data == "testing 1 & 3 & 2 embedded", w.data);
    w.clear;
    formattedWrite(w, "testing %((%s) %)) wyda3", a);
    assert(w.data == "testing (1) (3) (2) wyda3", w.data);

    int[0] empt = [];
    w.clear;
    formattedWrite(w, "(%s)", empt);
    assert(w.data == "([])", w.data);
}

//------------------------------------------------------------------------------
// Fix for issue 1591
private int getNthInt(A...)(uint index, A args)
{
    static if (A.length)
    {
        if (index)
        {
            return getNthInt(index - 1, args[1 .. $]);
        }
        static if (is(typeof(args[0]) : long) || is(typeof(arg) : ulong))
        {
            return to!(int)(args[0]);
        }
        else
        {
            throw new FormatError("int expected");
        }
    }
    else
    {
        throw new FormatError("int expected");
    }
}

/* ======================== Unit Tests ====================================== */

unittest
{
    auto stream = appender!string();
    formattedWrite(stream, "%s", 1.1);
    assert(stream.data == "1.1", stream.data);

    stream = appender!string();
    formattedWrite(stream, "%s", map!"a*a"([2, 3, 5]));
    assert(stream.data == "[4, 9, 25]", stream.data);

    // Test shared data.
    stream = appender!string();
    shared int s = 6;
    formattedWrite(stream, "%s", s);
    assert(stream.data == "6");
}

unittest
{
    auto stream = appender!string();
    formattedWrite(stream, "%u", 42);
    assert(stream.data == "42", stream.data);
}

unittest
{
    // testing raw writes
    auto w = appender!(char[])();
    uint a = 0x02030405;
    formattedWrite(w, "%+r", a);
    assert(w.data.length == 4 && w.data[0] == 2 && w.data[1] == 3
        && w.data[2] == 4 && w.data[3] == 5);
    w.clear;
    formattedWrite(w, "%-r", a);
    assert(w.data.length == 4 && w.data[0] == 5 && w.data[1] == 4
        && w.data[2] == 3 && w.data[3] == 2);
}

unittest
{
    // testing positional parameters
    auto w = appender!(char[])();
    formattedWrite(w,
            "Numbers %2$s and %1$s are reversed and %1$s%2$s repeated",
            42, 0);
    assert(w.data == "Numbers 0 and 42 are reversed and 420 repeated",
            w.data);
    w.clear;
    formattedWrite(w, "asd%s", 23);
    assert(w.data == "asd23", w.data);
    w.clear;
    formattedWrite(w, "%s%s", 23, 45);
    assert(w.data == "2345", w.data);
}

unittest
{
    debug(format) printf("std.format.format.unittest\n");

    auto stream = appender!(char[])();
    //goto here;

    formattedWrite(stream,
            "hello world! %s %s ", true, 57, 1_000_000_000, 'x', " foo");
    assert(stream.data == "hello world! true 57 ",
        stream.data);

    stream.clear;
    formattedWrite(stream, "%g %A %s", 1.67, -1.28, float.nan);
    // std.c.stdio.fwrite(stream.data.ptr, stream.data.length, 1, stderr);

    /* The host C library is used to format floats.  C99 doesn't
    * specify what the hex digit before the decimal point is for
    * %A.  */

    version (linux)
    {
        assert(stream.data == "1.67 -0X1.47AE147AE147BP+0 nan",
                stream.data);
    }
    else version (OSX)
    {
        assert(stream.data == "1.67 -0X1.47AE147AE147BP+0 nan",
                stream.data);
    }
    else
    {
        assert(stream.data == "1.67 -0X1.47AE147AE147BP+0 nan",
                stream.data);
    }
    stream.clear;

    formattedWrite(stream, "%x %X", 0x1234AF, 0xAFAFAFAF);
    assert(stream.data == "1234af AFAFAFAF");
    stream.clear;

    formattedWrite(stream, "%b %o", 0x1234AF, 0xAFAFAFAF);
    assert(stream.data == "100100011010010101111 25753727657");
    stream.clear;

    formattedWrite(stream, "%d %s", 0x1234AF, 0xAFAFAFAF);
    assert(stream.data == "1193135 2947526575");
    stream.clear;

    // formattedWrite(stream, "%s", 1.2 + 3.4i);
    // assert(stream.data == "1.2+3.4i");
    // stream.clear;

    formattedWrite(stream, "%a %A", 1.32, 6.78f);
    //formattedWrite(stream, "%x %X", 1.32);
    assert(stream.data == "0x1.51eb851eb851fp+0 0X1.B1EB86P+2");
    stream.clear;

    formattedWrite(stream, "%#06.*f",2,12.345);
    assert(stream.data == "012.35");
    stream.clear;

    formattedWrite(stream, "%#0*.*f",6,2,12.345);
    assert(stream.data == "012.35");
    stream.clear;

    const real constreal = 1;
    formattedWrite(stream, "%g",constreal);
    assert(stream.data == "1");
    stream.clear;

    formattedWrite(stream, "%7.4g:", 12.678);
    assert(stream.data == "  12.68:");
    stream.clear;

    formattedWrite(stream, "%7.4g:", 12.678L);
    assert(stream.data == "  12.68:");
    stream.clear;

    formattedWrite(stream, "%04f|%05d|%#05x|%#5x",-4.,-10,1,1);
    assert(stream.data == "-4.000000|-0010|0x001|  0x1",
            stream.data);
    stream.clear;

    int i;
    string s;

    i = -10;
    formattedWrite(stream, "%d|%3d|%03d|%1d|%01.4f",i,i,i,i,cast(double) i);
    assert(stream.data == "-10|-10|-10|-10|-10.0000");
    stream.clear;

    i = -5;
    formattedWrite(stream, "%d|%3d|%03d|%1d|%01.4f",i,i,i,i,cast(double) i);
    assert(stream.data == "-5| -5|-05|-5|-5.0000");
    stream.clear;

    i = 0;
    formattedWrite(stream, "%d|%3d|%03d|%1d|%01.4f",i,i,i,i,cast(double) i);
    assert(stream.data == "0|  0|000|0|0.0000");
    stream.clear;

    i = 5;
    formattedWrite(stream, "%d|%3d|%03d|%1d|%01.4f",i,i,i,i,cast(double) i);
    assert(stream.data == "5|  5|005|5|5.0000");
    stream.clear;

    i = 10;
    formattedWrite(stream, "%d|%3d|%03d|%1d|%01.4f",i,i,i,i,cast(double) i);
    assert(stream.data == "10| 10|010|10|10.0000");
    stream.clear;

    formattedWrite(stream, "%.0d", 0);
    assert(stream.data == "");
    stream.clear;

    formattedWrite(stream, "%.g", .34);
    assert(stream.data == "0.3");
    stream.clear;

    stream.clear; formattedWrite(stream, "%.0g", .34);
    assert(stream.data == "0.3");

    stream.clear; formattedWrite(stream, "%.2g", .34);
    assert(stream.data == "0.34");

    stream.clear; formattedWrite(stream, "%0.0008f", 1e-08);
    assert(stream.data == "0.00000001");

    stream.clear; formattedWrite(stream, "%0.0008f", 1e-05);
    assert(stream.data == "0.00001000");

    //return;
    //std.c.stdio.fwrite(stream.data.ptr, stream.data.length, 1, stderr);

    s = "helloworld";
    string r;
    stream.clear; formattedWrite(stream, "%.2s", s[0..5]);
    assert(stream.data == "he");
    stream.clear; formattedWrite(stream, "%.20s", s[0..5]);
    assert(stream.data == "hello");
    stream.clear; formattedWrite(stream, "%8s", s[0..5]);
    assert(stream.data == "   hello");

    byte[] arrbyte = new byte[4];
    arrbyte[0] = 100;
    arrbyte[1] = -99;
    arrbyte[3] = 0;
    stream.clear; formattedWrite(stream, "%s", arrbyte);
    assert(stream.data == "[100, -99, 0, 0]", stream.data);

    ubyte[] arrubyte = new ubyte[4];
    arrubyte[0] = 100;
    arrubyte[1] = 200;
    arrubyte[3] = 0;
    stream.clear; formattedWrite(stream, "%s", arrubyte);
    assert(stream.data == "[100, 200, 0, 0]", stream.data);

    short[] arrshort = new short[4];
    arrshort[0] = 100;
    arrshort[1] = -999;
    arrshort[3] = 0;
    stream.clear; formattedWrite(stream, "%s", arrshort);
    assert(stream.data == "[100, -999, 0, 0]");
    stream.clear; formattedWrite(stream, "%s",arrshort);
    assert(stream.data == "[100, -999, 0, 0]");

    ushort[] arrushort = new ushort[4];
    arrushort[0] = 100;
    arrushort[1] = 20_000;
    arrushort[3] = 0;
    stream.clear; formattedWrite(stream, "%s", arrushort);
    assert(stream.data == "[100, 20000, 0, 0]");

    int[] arrint = new int[4];
    arrint[0] = 100;
    arrint[1] = -999;
    arrint[3] = 0;
    stream.clear; formattedWrite(stream, "%s", arrint);
    assert(stream.data == "[100, -999, 0, 0]");
    stream.clear; formattedWrite(stream, "%s",arrint);
    assert(stream.data == "[100, -999, 0, 0]");

    long[] arrlong = new long[4];
    arrlong[0] = 100;
    arrlong[1] = -999;
    arrlong[3] = 0;
    stream.clear; formattedWrite(stream, "%s", arrlong);
    assert(stream.data == "[100, -999, 0, 0]");
    stream.clear; formattedWrite(stream, "%s",arrlong);
    assert(stream.data == "[100, -999, 0, 0]");

    ulong[] arrulong = new ulong[4];
    arrulong[0] = 100;
    arrulong[1] = 999;
    arrulong[3] = 0;
    stream.clear; formattedWrite(stream, "%s", arrulong);
    assert(stream.data == "[100, 999, 0, 0]");

    string[] arr2 = new string[4];
    arr2[0] = "hello";
    arr2[1] = "world";
    arr2[3] = "foo";
    stream.clear; formattedWrite(stream, "%s", arr2);
    assert(stream.data == `["hello", "world", "", "foo"]`, stream.data);

    stream.clear; formattedWrite(stream, "%.8d", 7);
    assert(stream.data == "00000007");

    stream.clear; formattedWrite(stream, "%.8x", 10);
    assert(stream.data == "0000000a");

    stream.clear; formattedWrite(stream, "%-3d", 7);
    assert(stream.data == "7  ");

    stream.clear; formattedWrite(stream, "%*d", -3, 7);
    assert(stream.data == "7  ");

    stream.clear; formattedWrite(stream, "%.*d", -3, 7);
    //writeln(stream.data);
    assert(stream.data == "7");

//  assert(false);
//   typedef int myint;
//   myint m = -7;
//   stream.clear; formattedWrite(stream, "", m);
//   assert(stream.data == "-7");

    stream.clear; formattedWrite(stream, "%s", "abc"c);
    assert(stream.data == "abc");
    stream.clear; formattedWrite(stream, "%s", "def"w);
    assert(stream.data == "def", text(stream.data.length));
    stream.clear; formattedWrite(stream, "%s", "ghi"d);
    assert(stream.data == "ghi");

here:
    void* p = cast(void*)0xDEADBEEF;
    stream.clear; formattedWrite(stream, "%s", p);
    assert(stream.data == "DEADBEEF", stream.data);

    stream.clear; formattedWrite(stream, "%#x", 0xabcd);
    assert(stream.data == "0xabcd");
    stream.clear; formattedWrite(stream, "%#X", 0xABCD);
    assert(stream.data == "0XABCD");

    stream.clear; formattedWrite(stream, "%#o", octal!12345);
    assert(stream.data == "012345");
    stream.clear; formattedWrite(stream, "%o", 9);
    assert(stream.data == "11");

    stream.clear; formattedWrite(stream, "%+d", 123);
    assert(stream.data == "+123");
    stream.clear; formattedWrite(stream, "%+d", -123);
    assert(stream.data == "-123");
    stream.clear; formattedWrite(stream, "% d", 123);
    assert(stream.data == " 123");
    stream.clear; formattedWrite(stream, "% d", -123);
    assert(stream.data == "-123");

    stream.clear; formattedWrite(stream, "%%");
    assert(stream.data == "%");

    stream.clear; formattedWrite(stream, "%d", true);
    assert(stream.data == "1");
    stream.clear; formattedWrite(stream, "%d", false);
    assert(stream.data == "0");

    stream.clear; formattedWrite(stream, "%d", 'a');
    assert(stream.data == "97", stream.data);
    wchar wc = 'a';
    stream.clear; formattedWrite(stream, "%d", wc);
    assert(stream.data == "97");
    dchar dc = 'a';
    stream.clear; formattedWrite(stream, "%d", dc);
    assert(stream.data == "97");

    byte b = byte.max;
    stream.clear; formattedWrite(stream, "%x", b);
    assert(stream.data == "7f");
    stream.clear; formattedWrite(stream, "%x", ++b);
    assert(stream.data == "80");
    stream.clear; formattedWrite(stream, "%x", ++b);
    assert(stream.data == "81");

    short sh = short.max;
    stream.clear; formattedWrite(stream, "%x", sh);
    assert(stream.data == "7fff");
    stream.clear; formattedWrite(stream, "%x", ++sh);
    assert(stream.data == "8000");
    stream.clear; formattedWrite(stream, "%x", ++sh);
    assert(stream.data == "8001");

    i = int.max;
    stream.clear; formattedWrite(stream, "%x", i);
    assert(stream.data == "7fffffff");
    stream.clear; formattedWrite(stream, "%x", ++i);
    assert(stream.data == "80000000");
    stream.clear; formattedWrite(stream, "%x", ++i);
    assert(stream.data == "80000001");

    stream.clear; formattedWrite(stream, "%x", 10);
    assert(stream.data == "a");
    stream.clear; formattedWrite(stream, "%X", 10);
    assert(stream.data == "A");
    stream.clear; formattedWrite(stream, "%x", 15);
    assert(stream.data == "f");
    stream.clear; formattedWrite(stream, "%X", 15);
    assert(stream.data == "F");

    Object c = null;
    stream.clear; formattedWrite(stream, "%s", c);
    assert(stream.data == "null");

    enum TestEnum
    {
        Value1, Value2
    }
    stream.clear; formattedWrite(stream, "%s", TestEnum.Value2);
    assert(stream.data == "Value2", stream.data);
    stream.clear; formattedWrite(stream, "%s", cast(TestEnum)5);
    assert(stream.data == "cast(TestEnum)5", stream.data);

    //immutable(char[5])[int] aa = ([3:"hello", 4:"betty"]);
    //stream.clear; formattedWrite(stream, "%s", aa.values);
    //std.c.stdio.fwrite(stream.data.ptr, stream.data.length, 1, stderr);
    //assert(stream.data == "[[h,e,l,l,o],[b,e,t,t,y]]");
    //stream.clear; formattedWrite(stream, "%s", aa);
    //assert(stream.data == "[3:[h,e,l,l,o],4:[b,e,t,t,y]]");

    static const dchar[] ds = ['a','b'];
    for (int j = 0; j < ds.length; ++j)
    {
        stream.clear; formattedWrite(stream, " %d", ds[j]);
        if (j == 0)
            assert(stream.data == " 97");
        else
            assert(stream.data == " 98");
    }

    stream.clear; formattedWrite(stream, "%.-3d", 7);
    assert(stream.data == "7", ">" ~ stream.data ~ "<");


    // systematic test
    const string[] flags = [ "-", "+", "#", "0", " ", "" ];
    const string[] widths = [ "", "0", "4", "20" ];
    const string[] precs = [ "", ".", ".0", ".4", ".20" ];
    const string formats = "sdoxXeEfFgGaA";
  /+
  foreach (flag1; flags)
      foreach (flag2; flags)
          foreach (flag3; flags)
              foreach (flag4; flags)
                  foreach (flag5; flags)
                      foreach (width; widths)
                          foreach (prec; precs)
                              foreach (format; formats)
                              {
                                  stream.clear;
                                  auto fmt = "%" ~ flag1 ~ flag2  ~ flag3
                                      ~ flag4 ~ flag5 ~ width ~ prec ~ format
                                      ~ '\0';
                                  fmt = fmt[0 .. $ - 1]; // keep it zero-term
                                  char buf[256];
                                  buf[0] = 0;
                                  switch (format)
                                  {
                                  case 's':
                                      formattedWrite(stream, fmt, "wyda");
                                      snprintf(buf.ptr, buf.length, fmt.ptr,
                                          "wyda\0".ptr);
                                      break;
                                  case 'd':
                                      formattedWrite(stream, fmt, 456);
                                      snprintf(buf.ptr, buf.length, fmt.ptr,
                                               456);
                                      break;
                                  case 'o':
                                      formattedWrite(stream, fmt, 345);
                                      snprintf(buf.ptr, buf.length, fmt.ptr,
                                               345);
                                      break;
                                  case 'x':
                                      formattedWrite(stream, fmt, 63546);
                                      snprintf(buf.ptr, buf.length, fmt.ptr,
                                          63546);
                                      break;
                                  case 'X':
                                      formattedWrite(stream, fmt, 12566);
                                      snprintf(buf.ptr, buf.length, fmt.ptr,
                                          12566);
                                      break;
                                  case 'e':
                                      formattedWrite(stream, fmt, 3245.345234);
                                      snprintf(buf.ptr, buf.length, fmt.ptr,
                                          3245.345234);
                                      break;
                                  case 'E':
                                      formattedWrite(stream, fmt, 3245.2345234);
                                      snprintf(buf.ptr, buf.length, fmt.ptr,
                                          3245.2345234);
                                      break;
                                  case 'f':
                                      formattedWrite(stream, fmt, 3245234.645675);
                                      snprintf(buf.ptr, buf.length, fmt.ptr,
                                          3245234.645675);
                                      break;
                                  case 'F':
                                      formattedWrite(stream, fmt, 213412.43);
                                      snprintf(buf.ptr, buf.length, fmt.ptr,
                                          213412.43);
                                      break;
                                  case 'g':
                                      formattedWrite(stream, fmt, 234134.34);
                                      snprintf(buf.ptr, buf.length, fmt.ptr,
                                          234134.34);
                                      break;
                                  case 'G':
                                      formattedWrite(stream, fmt, 23141234.4321);
                                      snprintf(buf.ptr, buf.length, fmt.ptr,
                                               23141234.4321);
                                      break;
                                  case 'a':
                                      formattedWrite(stream, fmt, 21341234.2134123);
                                      snprintf(buf.ptr, buf.length, fmt.ptr,
                                               21341234.2134123);
                                      break;
                                  case 'A':
                                      formattedWrite(stream, fmt, 1092384098.45234);
                                      snprintf(buf.ptr, buf.length, fmt.ptr,
                                               1092384098.45234);
                                      break;
                                  default:
                                      break;
                                  }
                                  auto exp = buf[0 .. strlen(buf.ptr)];
                                  if (stream.data != exp)
                                  {
                                      writeln("Format: \"", fmt, '"');
                                      writeln("Expected: >", exp, "<");
                                      writeln("Actual:   >", stream.data,
                                              "<");
                                      assert(false);
                                  }
                              }+/
}

unittest
{
    immutable(char[5])[int] aa = ([3:"hello", 4:"betty"]);
    if (false) writeln(aa.keys);
    assert(aa[3] == "hello");
    assert(aa[4] == "betty");
    // if (false)
    // {
    //     writeln(aa.values[0]);
    //     writeln(aa.values[1]);
    //     writefln("%s", typeid(typeof(aa.values)));
    //     writefln("%s", aa[3]);
    //     writefln("%s", aa[4]);
    //     writefln("%s", aa.values);
    //     //writefln("%s", aa);
    //     wstring a = "abcd";
    //     writefln(a);
    //     dstring b = "abcd";
    //     writefln(b);
    // }

    auto stream = appender!(char[])();
    alias TypeTuple!(byte, ubyte, short, ushort, int, uint, long, ulong,
            float, double, real) AllNumerics;
    foreach (T; AllNumerics)
    {
        T value = 1;
        stream.clear();
        formattedWrite(stream, "%s", value);
        assert(stream.data == "1");
    }

    //auto r = std.string.format("%s", aa.values);
    stream.clear; formattedWrite(stream, "%s", aa);
    //assert(stream.data == "[3:[h,e,l,l,o],4:[b,e,t,t,y]]", stream.data);
//    r = std.string.format("%s", aa);
//   assert(r == "[3:[h,e,l,l,o],4:[b,e,t,t,y]]");
}

unittest
{
    string s = "hello!124:34.5";
    string a;
    int b;
    double c;
    formattedRead(s, "%s!%s:%s", &a, &b, &c);
    assert(a == "hello" && b == 124 && c == 34.5);
}

//------------------------------------------------------------------------------
private void skipData(Range, Char)(ref Range input, ref FormatSpec!Char spec)
{
    switch (spec.spec)
    {
        case 'c': input.popFront; break;
        case 'd':
            if (input.front == '+' || input.front == '-') input.popFront();
            goto case 'u';
        case 'u':
            while (!input.empty && isDigit(input.front)) input.popFront;
            break;
        default:
            assert(false,
                    text("Format specifier not understood: %", spec.spec));
    }
}

/**
   Reads an array (except for string types) and returns it.
 */
T unformatValue(T, Range, Char)(ref Range input, ref FormatSpec!Char spec)
    if (isArray!T && !isSomeString!T)
{
    auto app = appender!T();
    for (;;)
    {
        auto e = parse!(ElementType!(T))(input);
        app.put(e);
        if (!std.string.startsWith(input, spec.nested)) break; // done
        input = input[spec.nested.length .. $];
        if (input.empty) break; // the trailing is terminator, not
                                // separator
    }
    return app.data;
}

/**
   Reads a string and returns it.
 */
T unformatValue(T, Range, Char)(ref Range input, ref FormatSpec!Char spec)
if (isInputRange!Range && isSomeString!T)
{
    auto app = appender!T();
    if (spec.trailing.empty)
    {
        for (; !input.empty; input.popFront())
        {
            app.put(input.front);
        }
    }
    else
    {
        for (; !input.empty && input.front != spec.trailing.front;
             input.popFront())
        {
            app.put(input.front);
        }
    }
    auto result = app.data;
    return result;
}

unittest
{
    string s1, s2;
    char[] line = "hello, world".dup;
    formattedRead(line, "%s", &s1);
    assert(s1 == "hello, world", s1);

    line = "hello, world;yah".dup;
    formattedRead(line, "%s;%s", &s1, &s2);
    assert(s1 == "hello, world", s1);
    assert(s2 == "yah", s2);
}

private template acceptedSpecs(T)
{
    static if (isIntegral!T) enum acceptedSpecs = "sdu";// + "coxX" (todo)
    else static if (isFloatingPoint!T) enum acceptedSpecs = "seEfgG";
    else enum acceptedSpecs = "";
}

/**
   Reads an integral value and returns it.
 */
T unformatValue(T, Range, Char)(ref Range input, ref FormatSpec!Char spec)
if (isIntegral!T && isInputRange!Range)
{
    enforce(std.algorithm.find("cdosuxX", spec.spec).length,
            text("Wrong integral type specifier: `", spec.spec, "'"));
    if (std.algorithm.find("dsu", spec.spec).length)
    {
        return parse!T(input);
    }
    assert(0, "Parsing spec '"~spec.spec~"' not implemented.");
}

/**
 * Reads one character.
 */
T unformatValue(T, Range, Char)(ref Range input, ref FormatSpec!Char spec)
if (isSomeChar!T && isInputRange!Range)
{
    enforce(std.algorithm.find("cdosuxX", spec.spec).length,
            text("Wrong character type specifier: `", spec.spec, "'"));
    if (spec.spec == 's')
    {
        auto result = to!T(input.front);
        input.popFront();
        return result;
    }
    assert(0, "Parsing spec '"~spec.spec~"' not implemented.");
}

/**
   Reads a floating-point value and returns it.
 */
T unformatValue(T, Range, Char)(ref Range input, ref FormatSpec!Char spec)
if (isFloatingPoint!T)
{
    if (spec.spec == 'r')
    {
        // raw read
        //enforce(input.length >= T.sizeof);
        enforce(isSomeString!Range || ElementType!(Range).sizeof == 1);
        union X
        {
            ubyte[T.sizeof] raw;
            T typed;
        }
        X x;
        foreach (i; 0 .. T.sizeof)
        {
            static if (isSomeString!Range)
            {
                x.raw[i] = input[0];
                input = input[1 .. $];
            }
            else
            {
                // TODO: recheck this
                x.raw[i] = cast(ubyte) input.front;
                input.popFront();
            }
        }
        return x.typed;
    }
    enforce(std.algorithm.find(acceptedSpecs!T, spec.spec).length,
            text("Format specifier `%", spec.spec,
                    "' not accepted for floating point types"));
    return parse!T(input);
}

version(none)unittest
{
    union A
    {
        char[float.sizeof] untyped;
        float typed;
    };
    A a;
    a.typed = 5.5;
    char[] input = a.untyped[];
    float witness;
    formattedRead(input, "%r", &witness);
    assert(witness == a.typed);
}

unittest
{
    char[] line = "1 2".dup;
    int a, b;
    formattedRead(line, "%s %s", &a, &b);
    assert(a == 1 && b == 2);

    line = "10 2 3".dup;
    formattedRead(line, "%d ", &a);
    assert(a == 10);
    assert(line == "2 3");

    Tuple!(int, float) t;
    line = "1 2.125".dup;
    formattedRead(line, "%d %g", &t);
    assert(t[0] == 1 && t[1] == 2.125);

    line = "1 7643 2.125".dup;
    formattedRead(line, "%s %*u %s", &t);
    assert(t[0] == 1 && t[1] == 2.125);
}

// Legacy implementation

enum Mangle : char
{
    Tvoid     = 'v',
    Tbool     = 'b',
    Tbyte     = 'g',
    Tubyte    = 'h',
    Tshort    = 's',
    Tushort   = 't',
    Tint      = 'i',
    Tuint     = 'k',
    Tlong     = 'l',
    Tulong    = 'm',
    Tfloat    = 'f',
    Tdouble   = 'd',
    Treal     = 'e',

    Tifloat   = 'o',
    Tidouble  = 'p',
    Tireal    = 'j',
    Tcfloat   = 'q',
    Tcdouble  = 'r',
    Tcreal    = 'c',

    Tchar     = 'a',
    Twchar    = 'u',
    Tdchar    = 'w',

    Tarray    = 'A',
    Tsarray   = 'G',
    Taarray   = 'H',
    Tpointer  = 'P',
    Tfunction = 'F',
    Tident    = 'I',
    Tclass    = 'C',
    Tstruct   = 'S',
    Tenum     = 'E',
    Ttypedef  = 'T',
    Tdelegate = 'D',

    Tconst    = 'x',
    Timmutable = 'y',
}

// return the TypeInfo for a primitive type and null otherwise.  This
// is required since for arrays of ints we only have the mangled char
// to work from. If arrays always subclassed TypeInfo_Array this
// routine could go away.
private TypeInfo primitiveTypeInfo(Mangle m)
{
    // BUG: should fix this in static this() to avoid double checked locking bug
    __gshared TypeInfo[Mangle] dic;
    if (!dic.length) {
        dic = [
            Mangle.Tvoid : typeid(void),
            Mangle.Tbool : typeid(bool),
            Mangle.Tbyte : typeid(byte),
            Mangle.Tubyte : typeid(ubyte),
            Mangle.Tshort : typeid(short),
            Mangle.Tushort : typeid(ushort),
            Mangle.Tint : typeid(int),
            Mangle.Tuint : typeid(uint),
            Mangle.Tlong : typeid(long),
            Mangle.Tulong : typeid(ulong),
            Mangle.Tfloat : typeid(float),
            Mangle.Tdouble : typeid(double),
            Mangle.Treal : typeid(real),
            Mangle.Tifloat : typeid(ifloat),
            Mangle.Tidouble : typeid(idouble),
            Mangle.Tireal : typeid(ireal),
            Mangle.Tcfloat : typeid(cfloat),
            Mangle.Tcdouble : typeid(cdouble),
            Mangle.Tcreal : typeid(creal),
            Mangle.Tchar : typeid(char),
            Mangle.Twchar : typeid(wchar),
            Mangle.Tdchar : typeid(dchar)
            ];
    }
    auto p = m in dic;
    return p ? *p : null;
}

// This stuff has been removed from the docs and is planned for deprecation.
/*
 * Interprets variadic argument list pointed to by argptr whose types
 * are given by arguments[], formats them according to embedded format
 * strings in the variadic argument list, and sends the resulting
 * characters to putc.
 *
 * The variadic arguments are consumed in order.  Each is formatted
 * into a sequence of chars, using the default format specification
 * for its type, and the characters are sequentially passed to putc.
 * If a $(D char[]), $(D wchar[]), or $(D dchar[]) argument is
 * encountered, it is interpreted as a format string. As many
 * arguments as specified in the format string are consumed and
 * formatted according to the format specifications in that string and
 * passed to putc. If there are too few remaining arguments, a
 * FormatError is thrown. If there are more remaining arguments than
 * needed by the format specification, the default processing of
 * arguments resumes until they are all consumed.
 *
 * Params:
 *        putc =        Output is sent do this delegate, character by character.
 *        arguments = Array of $(D TypeInfo)s, one for each argument to be formatted.
 *        argptr = Points to variadic argument list.
 *
 * Throws:
 *        Mismatched arguments and formats result in a $(D FormatError) being thrown.
 *
 * Format_String:
 *        <a name="format-string">$(I Format strings)</a>
 *        consist of characters interspersed with
 *        $(I format specifications). Characters are simply copied
 *        to the output (such as putc) after any necessary conversion
 *        to the corresponding UTF-8 sequence.
 *
 *        A $(I format specification) starts with a '%' character,
 *        and has the following grammar:

<pre>
$(I FormatSpecification):
    $(B '%%')
    $(B '%') $(I Flags) $(I Width) $(I Precision) $(I FormatChar)

$(I Flags):
    $(I empty)
    $(B '-') $(I Flags)
    $(B '+') $(I Flags)
    $(B '#') $(I Flags)
    $(B '0') $(I Flags)
    $(B ' ') $(I Flags)

$(I Width):
    $(I empty)
    $(I Integer)
    $(B '*')

$(I Precision):
    $(I empty)
    $(B '.')
    $(B '.') $(I Integer)
    $(B '.*')

$(I Integer):
    $(I Digit)
    $(I Digit) $(I Integer)

$(I Digit):
    $(B '0')
    $(B '1')
    $(B '2')
    $(B '3')
    $(B '4')
    $(B '5')
    $(B '6')
    $(B '7')
    $(B '8')
    $(B '9')

$(I FormatChar):
    $(B 's')
    $(B 'b')
    $(B 'd')
    $(B 'o')
    $(B 'x')
    $(B 'X')
    $(B 'e')
    $(B 'E')
    $(B 'f')
    $(B 'F')
    $(B 'g')
    $(B 'G')
    $(B 'a')
    $(B 'A')
</pre>
    <dl>
    <dt>$(I Flags)
    <dl>
        <dt>$(B '-')
        <dd>
        Left justify the result in the field.
        It overrides any $(B 0) flag.

        <dt>$(B '+')
        <dd>Prefix positive numbers in a signed conversion with a $(B +).
        It overrides any $(I space) flag.

        <dt>$(B '#')
        <dd>Use alternative formatting:
        <dl>
            <dt>For $(B 'o'):
            <dd> Add to precision as necessary so that the first digit
            of the octal formatting is a '0', even if both the argument
            and the $(I Precision) are zero.
            <dt> For $(B 'x') ($(B 'X')):
            <dd> If non-zero, prefix result with $(B 0x) ($(B 0X)).
            <dt> For floating point formatting:
            <dd> Always insert the decimal point.
            <dt> For $(B 'g') ($(B 'G')):
            <dd> Do not elide trailing zeros.
        </dl>

        <dt>$(B '0')
        <dd> For integer and floating point formatting when not nan or
        infinity, use leading zeros
        to pad rather than spaces.
        Ignore if there's a $(I Precision).

        <dt>$(B ' ')
        <dd>Prefix positive numbers in a signed conversion with a space.
    </dl>

    <dt>$(I Width)
    <dd>
    Specifies the minimum field width.
    If the width is a $(B *), the next argument, which must be
    of type $(B int), is taken as the width.
    If the width is negative, it is as if the $(B -) was given
    as a $(I Flags) character.

    <dt>$(I Precision)
    <dd> Gives the precision for numeric conversions.
    If the precision is a $(B *), the next argument, which must be
    of type $(B int), is taken as the precision. If it is negative,
    it is as if there was no $(I Precision).

    <dt>$(I FormatChar)
    <dd>
    <dl>
        <dt>$(B 's')
        <dd>The corresponding argument is formatted in a manner consistent
        with its type:
        <dl>
            <dt>$(B bool)
            <dd>The result is <tt>'true'</tt> or <tt>'false'</tt>.
            <dt>integral types
            <dd>The $(B %d) format is used.
            <dt>floating point types
            <dd>The $(B %g) format is used.
            <dt>string types
            <dd>The result is the string converted to UTF-8.
            A $(I Precision) specifies the maximum number of characters
            to use in the result.
            <dt>classes derived from $(B Object)
            <dd>The result is the string returned from the class instance's
            $(B .toString()) method.
            A $(I Precision) specifies the maximum number of characters
            to use in the result.
            <dt>non-string static and dynamic arrays
            <dd>The result is [s<sub>0</sub>, s<sub>1</sub>, ...]
            where s<sub>k</sub> is the kth element
            formatted with the default format.
        </dl>

        <dt>$(B 'b','d','o','x','X')
        <dd> The corresponding argument must be an integral type
        and is formatted as an integer. If the argument is a signed type
        and the $(I FormatChar) is $(B d) it is converted to
        a signed string of characters, otherwise it is treated as
        unsigned. An argument of type $(B bool) is formatted as '1'
        or '0'. The base used is binary for $(B b), octal for $(B o),
        decimal
        for $(B d), and hexadecimal for $(B x) or $(B X).
        $(B x) formats using lower case letters, $(B X) uppercase.
        If there are fewer resulting digits than the $(I Precision),
        leading zeros are used as necessary.
        If the $(I Precision) is 0 and the number is 0, no digits
        result.

        <dt>$(B 'e','E')
        <dd> A floating point number is formatted as one digit before
        the decimal point, $(I Precision) digits after, the $(I FormatChar),
        &plusmn;, followed by at least a two digit exponent: $(I d.dddddd)e$(I &plusmn;dd).
        If there is no $(I Precision), six
        digits are generated after the decimal point.
        If the $(I Precision) is 0, no decimal point is generated.

        <dt>$(B 'f','F')
        <dd> A floating point number is formatted in decimal notation.
        The $(I Precision) specifies the number of digits generated
        after the decimal point. It defaults to six. At least one digit
        is generated before the decimal point. If the $(I Precision)
        is zero, no decimal point is generated.

        <dt>$(B 'g','G')
        <dd> A floating point number is formatted in either $(B e) or
        $(B f) format for $(B g); $(B E) or $(B F) format for
        $(B G).
        The $(B f) format is used if the exponent for an $(B e) format
        is greater than -5 and less than the $(I Precision).
        The $(I Precision) specifies the number of significant
        digits, and defaults to six.
        Trailing zeros are elided after the decimal point, if the fractional
        part is zero then no decimal point is generated.

        <dt>$(B 'a','A')
        <dd> A floating point number is formatted in hexadecimal
        exponential notation 0x$(I h.hhhhhh)p$(I &plusmn;d).
        There is one hexadecimal digit before the decimal point, and as
        many after as specified by the $(I Precision).
        If the $(I Precision) is zero, no decimal point is generated.
        If there is no $(I Precision), as many hexadecimal digits as
        necessary to exactly represent the mantissa are generated.
        The exponent is written in as few digits as possible,
        but at least one, is in decimal, and represents a power of 2 as in
        $(I h.hhhhhh)*2<sup>$(I &plusmn;d)</sup>.
        The exponent for zero is zero.
        The hexadecimal digits, x and p are in upper case if the
        $(I FormatChar) is upper case.
    </dl>

    Floating point NaN's are formatted as $(B nan) if the
    $(I FormatChar) is lower case, or $(B NAN) if upper.
    Floating point infinities are formatted as $(B inf) or
    $(B infinity) if the
    $(I FormatChar) is lower case, or $(B INF) or $(B INFINITY) if upper.
    </dl>

Example:

-------------------------
import std.c.stdio;
import std.format;

void myPrint(...)
{
    void putc(char c)
    {
        fputc(c, stdout);
    }

    std.format.doFormat(&putc, _arguments, _argptr);
}

...

int x = 27;
// prints 'The answer is 27:6'
myPrint("The answer is %s:", x, 6);
------------------------
 */
void doFormat(void delegate(dchar) putc, TypeInfo[] arguments, va_list argptr)
{
    TypeInfo ti;
    Mangle m;
    uint flags;
    int field_width;
    int precision;

    enum : uint
    {
        FLdash = 1,
        FLplus = 2,
        FLspace = 4,
        FLhash = 8,
        FLlngdbl = 0x20,
        FL0pad = 0x40,
        FLprecision = 0x80,
    }

    static TypeInfo skipCI(TypeInfo valti)
    {
        for (;;)
        {
            if (valti.classinfo.name.length == 18 &&
                    valti.classinfo.name[9..18] == "Invariant")
                valti =        (cast(TypeInfo_Invariant)valti).next;
            else if (valti.classinfo.name.length == 14 &&
                    valti.classinfo.name[9..14] == "Const")
                valti =        (cast(TypeInfo_Const)valti).next;
            else
                break;
        }
        return valti;
    }

    void formatArg(char fc)
    {
        bool vbit;
        ulong vnumber;
        char vchar;
        dchar vdchar;
        Object vobject;
        real vreal;
        creal vcreal;
        Mangle m2;
        int signed = 0;
        uint base = 10;
        int uc;
        char[ulong.sizeof * 8] tmpbuf; // long enough to print long in binary
        const(char)* prefix = "";
        string s;

        void putstr(const char[] s)
        {
            //printf("putstr: s = %.*s, flags = x%x\n", s.length, s.ptr, flags);
            sizediff_t padding = field_width -
                (strlen(prefix) + toUCSindex(s, s.length));
            sizediff_t prepad = 0;
            sizediff_t postpad = 0;
            if (padding > 0)
            {
                if (flags & FLdash)
                    postpad = padding;
                else
                    prepad = padding;
            }

            if (flags & FL0pad)
            {
                while (*prefix)
                    putc(*prefix++);
                while (prepad--)
                    putc('0');
            }
            else
            {
                while (prepad--)
                    putc(' ');
                while (*prefix)
                    putc(*prefix++);
            }

            foreach (dchar c; s)
                putc(c);

            while (postpad--)
                putc(' ');
        }

        void putreal(real v)
        {
            //printf("putreal %Lg\n", vreal);

            switch (fc)
            {
                case 's':
                    fc = 'g';
                    break;

                case 'f', 'F', 'e', 'E', 'g', 'G', 'a', 'A':
                    break;

                default:
                    //printf("fc = '%c'\n", fc);
                Lerror:
                    throw new FormatError("floating");
            }
            version (DigitalMarsC)
            {
                uint sl;
                char[] fbuf = tmpbuf;
                if (!(flags & FLprecision))
                    precision = 6;
                while (1)
                {
                    sl = fbuf.length;
                    prefix = (*__pfloatfmt)(fc, flags | FLlngdbl,
                            precision, &v, cast(char*)fbuf, &sl, field_width);
                    if (sl != -1)
                        break;
                    sl = fbuf.length * 2;
                    fbuf = (cast(char*)alloca(sl * char.sizeof))[0 .. sl];
                }
                putstr(fbuf[0 .. sl]);
            }
            else
            {
                sizediff_t sl;
                char[] fbuf = tmpbuf;
                char[12] format;
                format[0] = '%';
                int i = 1;
                if (flags & FLdash)
                    format[i++] = '-';
                if (flags & FLplus)
                    format[i++] = '+';
                if (flags & FLspace)
                    format[i++] = ' ';
                if (flags & FLhash)
                    format[i++] = '#';
                if (flags & FL0pad)
                    format[i++] = '0';
                format[i + 0] = '*';
                format[i + 1] = '.';
                format[i + 2] = '*';
                format[i + 3] = 'L';
                format[i + 4] = fc;
                format[i + 5] = 0;
                if (!(flags & FLprecision))
                    precision = -1;
                while (1)
                {
                    sl = fbuf.length;
                    auto n = snprintf(fbuf.ptr, sl, format.ptr, field_width,
                            precision, v);
                    //printf("format = '%s', n = %d\n", cast(char*)format, n);
                    if (n >= 0 && n < sl)
                    {        sl = n;
                        break;
                    }
                    if (n < 0)
                        sl = sl * 2;
                    else
                        sl = n + 1;
                    fbuf = (cast(char*)alloca(sl * char.sizeof))[0 .. sl];
                }
                putstr(fbuf[0 .. sl]);
            }
            return;
        }

        static Mangle getMan(TypeInfo ti)
        {
          auto m = cast(Mangle)ti.classinfo.name[9];
          if (ti.classinfo.name.length == 20 &&
              ti.classinfo.name[9..20] == "StaticArray")
                m = cast(Mangle)'G';
          return m;
        }

        /* p = pointer to the first element in the array
         * len = number of elements in the array
         * valti = type of the elements
         */
        void putArray(void* p, size_t len, TypeInfo valti)
        {
          //printf("\nputArray(len = %u), tsize = %u\n", len, valti.tsize());
          putc('[');
          valti = skipCI(valti);
          size_t tsize = valti.tsize();
          auto argptrSave = argptr;
          auto tiSave = ti;
          auto mSave = m;
          ti = valti;
          //printf("\n%.*s\n", valti.classinfo.name.length, valti.classinfo.name.ptr);
          m = getMan(valti);
          while (len--)
          {
            //doFormat(putc, (&valti)[0 .. 1], p);
            version(X86)
                argptr = p;
            else version(X86_64)
            {
                __va_list va;
                va.stack_args = p;
                argptr = &va;
            }
            else
                static assert(false, "unsupported platform");
            formatArg('s');

            p += tsize;
            if (len > 0) putc(',');
          }
          m = mSave;
          ti = tiSave;
          argptr = argptrSave;
          putc(']');
        }

        void putAArray(ubyte[long] vaa, TypeInfo valti, TypeInfo keyti)
        {
            putc('[');
            bool comma=false;
            auto argptrSave = argptr;
            auto tiSave = ti;
            auto mSave = m;
            valti = skipCI(valti);
            keyti = skipCI(keyti);
            foreach(ref fakevalue; vaa)
            {
                if (comma) putc(',');
                comma = true;
                void *pkey = &fakevalue;
                version (X86)
                    pkey -= long.sizeof;
                else version(X86_64)
                    pkey -= 16;
                else static assert(false, "unsupported platform");

                // the key comes before the value
                auto keysize = keyti.tsize;
                version (X86)
                    auto keysizet = (keysize + size_t.sizeof - 1) & ~(size_t.sizeof - 1);
                else
                    auto keysizet = (keysize + 15) & ~(15);

                void* pvalue = pkey + keysizet;

                //doFormat(putc, (&keyti)[0..1], pkey);
                version (X86)
                    argptr = pkey;
                else
                {   __va_list va;
                    va.stack_args = pkey;
                    argptr = &va;
                }
                ti = keyti;
                m = getMan(keyti);
                formatArg('s');

                putc(':');
                //doFormat(putc, (&valti)[0..1], pvalue);
                version (X86)
                    argptr = pvalue;
                else
                {   __va_list va2;
                    va2.stack_args = pvalue;
                    argptr = &va2;
                }

                ti = valti;
                m = getMan(valti);
                formatArg('s');
            }
            m = mSave;
            ti = tiSave;
            argptr = argptrSave;
            putc(']');
        }

        //printf("formatArg(fc = '%c', m = '%c')\n", fc, m);
        switch (m)
        {
            case Mangle.Tbool:
                vbit = va_arg!(bool)(argptr);
                if (fc != 's')
                {   vnumber = vbit;
                    goto Lnumber;
                }
                putstr(vbit ? "true" : "false");
                return;


            case Mangle.Tchar:
                vchar = va_arg!(char)(argptr);
                if (fc != 's')
                {   vnumber = vchar;
                    goto Lnumber;
                }
            L2:
                putstr((&vchar)[0 .. 1]);
                return;

            case Mangle.Twchar:
                vdchar = va_arg!(wchar)(argptr);
                goto L1;

            case Mangle.Tdchar:
                vdchar = va_arg!(dchar)(argptr);
            L1:
                if (fc != 's')
                {   vnumber = vdchar;
                    goto Lnumber;
                }
                if (vdchar <= 0x7F)
                {   vchar = cast(char)vdchar;
                    goto L2;
                }
                else
                {   if (!isValidDchar(vdchar))
                        throw new UtfException("invalid dchar in format", 0);
                    char[4] vbuf;
                    putstr(toUTF8(vbuf, vdchar));
                }
                return;


            case Mangle.Tbyte:
                signed = 1;
                vnumber = va_arg!(byte)(argptr);
                goto Lnumber;

            case Mangle.Tubyte:
                vnumber = va_arg!(ubyte)(argptr);
                goto Lnumber;

            case Mangle.Tshort:
                signed = 1;
                vnumber = va_arg!(short)(argptr);
                goto Lnumber;

            case Mangle.Tushort:
                vnumber = va_arg!(ushort)(argptr);
                goto Lnumber;

            case Mangle.Tint:
                signed = 1;
                vnumber = va_arg!(int)(argptr);
                goto Lnumber;

            case Mangle.Tuint:
            Luint:
                vnumber = va_arg!(uint)(argptr);
                goto Lnumber;

            case Mangle.Tlong:
                signed = 1;
                vnumber = cast(ulong)va_arg!(long)(argptr);
                goto Lnumber;

            case Mangle.Tulong:
            Lulong:
                vnumber = va_arg!(ulong)(argptr);
                goto Lnumber;

            case Mangle.Tclass:
                vobject = va_arg!(Object)(argptr);
                if (vobject is null)
                    s = "null";
                else
                    s = vobject.toString();
                goto Lputstr;

            case Mangle.Tpointer:
                vnumber = cast(ulong)va_arg!(void*)(argptr);
                if (fc != 'x')  uc = 1;
                flags |= FL0pad;
                if (!(flags & FLprecision))
                {   flags |= FLprecision;
                    precision = (void*).sizeof;
                }
                base = 16;
                goto Lnumber;


            case Mangle.Tfloat:
            case Mangle.Tifloat:
                if (fc == 'x' || fc == 'X')
                    goto Luint;
                vreal = va_arg!(float)(argptr);
                goto Lreal;

            case Mangle.Tdouble:
            case Mangle.Tidouble:
                if (fc == 'x' || fc == 'X')
                    goto Lulong;
                vreal = va_arg!(double)(argptr);
                goto Lreal;

            case Mangle.Treal:
            case Mangle.Tireal:
                vreal = va_arg!(real)(argptr);
                goto Lreal;


            case Mangle.Tcfloat:
                vcreal = va_arg!(cfloat)(argptr);
                goto Lcomplex;

            case Mangle.Tcdouble:
                vcreal = va_arg!(cdouble)(argptr);
                goto Lcomplex;

            case Mangle.Tcreal:
                vcreal = va_arg!(creal)(argptr);
                goto Lcomplex;

            case Mangle.Tsarray:
                version (X86)
                    putArray(argptr, (cast(TypeInfo_StaticArray)ti).len, (cast(TypeInfo_StaticArray)ti).next);
                else
                    putArray((cast(__va_list*)argptr).stack_args, (cast(TypeInfo_StaticArray)ti).len, (cast(TypeInfo_StaticArray)ti).next);
                return;

            case Mangle.Tarray:
                int mi = 10;
                if (ti.classinfo.name.length == 14 &&
                    ti.classinfo.name[9..14] == "Array")
                { // array of non-primitive types
                  TypeInfo tn = (cast(TypeInfo_Array)ti).next;
                  tn = skipCI(tn);
                  switch (cast(Mangle)tn.classinfo.name[9])
                  {
                    case Mangle.Tchar:  goto LarrayChar;
                    case Mangle.Twchar: goto LarrayWchar;
                    case Mangle.Tdchar: goto LarrayDchar;
                    default:
                        break;
                  }
                  void[] va = va_arg!(void[])(argptr);
                  putArray(va.ptr, va.length, tn);
                  return;
                }
                if (ti.classinfo.name.length == 25 &&
                    ti.classinfo.name[9..25] == "AssociativeArray")
                { // associative array
                  ubyte[long] vaa = va_arg!(ubyte[long])(argptr);
                  putAArray(vaa,
                        (cast(TypeInfo_AssociativeArray)ti).next,
                        (cast(TypeInfo_AssociativeArray)ti).key);
                  return;
                }

                while (1)
                {
                    m2 = cast(Mangle)ti.classinfo.name[mi];
                    switch (m2)
                    {
                        case Mangle.Tchar:
                        LarrayChar:
                            s = va_arg!(string)(argptr);
                            goto Lputstr;

                        case Mangle.Twchar:
                        LarrayWchar:
                            wchar[] sw = va_arg!(wchar[])(argptr);
                            s = toUTF8(sw);
                            goto Lputstr;

                        case Mangle.Tdchar:
                        LarrayDchar:
                            auto sd = va_arg!(dstring)(argptr);
                            s = toUTF8(sd);
                        Lputstr:
                            if (fc != 's')
                                throw new FormatError("string");
                            if (flags & FLprecision && precision < s.length)
                                s = s[0 .. precision];
                            putstr(s);
                            break;

                        case Mangle.Tconst:
                        case Mangle.Timmutable:
                            mi++;
                            continue;

                        default:
                            TypeInfo ti2 = primitiveTypeInfo(m2);
                            if (!ti2)
                              goto Lerror;
                            void[] va = va_arg!(void[])(argptr);
                            putArray(va.ptr, va.length, ti2);
                    }
                    return;
                }
                assert(0);

            case Mangle.Ttypedef:
                ti = (cast(TypeInfo_Typedef)ti).base;
                m = cast(Mangle)ti.classinfo.name[9];
                formatArg(fc);
                return;

            case Mangle.Tenum:
                ti = (cast(TypeInfo_Enum)ti).base;
                m = cast(Mangle)ti.classinfo.name[9];
                formatArg(fc);
                return;

            case Mangle.Tstruct:
            {        TypeInfo_Struct tis = cast(TypeInfo_Struct)ti;
                if (tis.xtoString is null)
                    throw new FormatError("Can't convert " ~ tis.toString()
                            ~ " to string: \"string toString()\" not defined");
                version(X86)
                {
                    s = tis.xtoString(argptr);
                    argptr += (tis.tsize() + 3) & ~3;
                }
                else version (X86_64)
                {
                    void[32] parmn = void; // place to copy struct if passed in regs
                    void* p;
                    auto tsize = tis.tsize();
                    TypeInfo arg1, arg2;
                    if (!tis.argTypes(arg1, arg2))      // if could be passed in regs
                    {   assert(tsize <= parmn.length);
                        p = parmn.ptr;
                        va_arg(argptr, tis, p);
                    }
                    else
                    {   /* Avoid making a copy of the struct; take advantage of
                         * it always being passed in memory
                         */
                        // The arg may have more strict alignment than the stack
                        auto talign = tis.talign();
                        __va_list* ap = cast(__va_list*)argptr;
                        p = cast(void*)((cast(size_t)ap.stack_args + talign - 1) & ~(talign - 1));
                        ap.stack_args = cast(void*)(cast(size_t)p + ((tsize + size_t.sizeof - 1) & ~(size_t.sizeof - 1)));
                    }
                    s = tis.xtoString(p);
                }
                else
                     static assert(0);
                goto Lputstr;
            }

            default:
                goto Lerror;
        }

    Lnumber:
        switch (fc)
        {
            case 's':
            case 'd':
                if (signed)
                {   if (cast(long)vnumber < 0)
                    {        prefix = "-";
                        vnumber = -vnumber;
                    }
                    else if (flags & FLplus)
                        prefix = "+";
                    else if (flags & FLspace)
                        prefix = " ";
                }
                break;

            case 'b':
                signed = 0;
                base = 2;
                break;

            case 'o':
                signed = 0;
                base = 8;
                break;

            case 'X':
                uc = 1;
                if (flags & FLhash && vnumber)
                    prefix = "0X";
                signed = 0;
                base = 16;
                break;

            case 'x':
                if (flags & FLhash && vnumber)
                    prefix = "0x";
                signed = 0;
                base = 16;
                break;

            default:
                goto Lerror;
        }

        if (!signed)
        {
            switch (m)
            {
                case Mangle.Tbyte:
                    vnumber &= 0xFF;
                    break;

                case Mangle.Tshort:
                    vnumber &= 0xFFFF;
                    break;

                case Mangle.Tint:
                    vnumber &= 0xFFFFFFFF;
                    break;

                default:
                    break;
            }
        }

        if (flags & FLprecision && fc != 'p')
            flags &= ~FL0pad;

        if (vnumber < base)
        {
            if (vnumber == 0 && precision == 0 && flags & FLprecision &&
                !(fc == 'o' && flags & FLhash))
            {
                putstr(null);
                return;
            }
            if (precision == 0 || !(flags & FLprecision))
            {        vchar = cast(char)('0' + vnumber);
                if (vnumber < 10)
                    vchar = cast(char)('0' + vnumber);
                else
                    vchar = cast(char)((uc ? 'A' - 10 : 'a' - 10) + vnumber);
                goto L2;
            }
        }

        sizediff_t n = tmpbuf.length;
        char c;
        int hexoffset = uc ? ('A' - ('9' + 1)) : ('a' - ('9' + 1));

        while (vnumber)
        {
            c = cast(char)((vnumber % base) + '0');
            if (c > '9')
                c += hexoffset;
            vnumber /= base;
            tmpbuf[--n] = c;
        }
        if (tmpbuf.length - n < precision && precision < tmpbuf.length)
        {
            sizediff_t m = tmpbuf.length - precision;
            tmpbuf[m .. n] = '0';
            n = m;
        }
        else if (flags & FLhash && fc == 'o')
            prefix = "0";
        putstr(tmpbuf[n .. tmpbuf.length]);
        return;

    Lreal:
        putreal(vreal);
        return;

    Lcomplex:
        putreal(vcreal.re);
        putc('+');
        putreal(vcreal.im);
        putc('i');
        return;

    Lerror:
        throw new FormatError("formatArg");
    }

    for (int j = 0; j < arguments.length; )
    {
        ti = arguments[j++];
        //printf("arg[%d]: '%.*s' %d\n", j, ti.classinfo.name.length, ti.classinfo.name.ptr, ti.classinfo.name.length);
        //ti.print();

        flags = 0;
        precision = 0;
        field_width = 0;

        ti = skipCI(ti);
        int mi = 9;
        do
        {
            if (ti.classinfo.name.length <= mi)
                goto Lerror;
            m = cast(Mangle)ti.classinfo.name[mi++];
        } while (m == Mangle.Tconst || m == Mangle.Timmutable);

        if (m == Mangle.Tarray)
        {
            if (ti.classinfo.name.length == 14 &&
                    ti.classinfo.name[9..14] == "Array")
            {
                TypeInfo tn = (cast(TypeInfo_Array)ti).next;
                tn = skipCI(tn);
                switch (cast(Mangle)tn.classinfo.name[9])
                {
                case Mangle.Tchar:
                case Mangle.Twchar:
                case Mangle.Tdchar:
                    ti = tn;
                    mi = 9;
                    break;
                default:
                    break;
                }
            }
          L1:
            Mangle m2 = cast(Mangle)ti.classinfo.name[mi];
            string  fmt;                        // format string
            wstring wfmt;
            dstring dfmt;

            /* For performance reasons, this code takes advantage of the
             * fact that most format strings will be ASCII, and that the
             * format specifiers are always ASCII. This means we only need
             * to deal with UTF in a couple of isolated spots.
             */

            switch (m2)
            {
            case Mangle.Tchar:
                fmt = va_arg!(string)(argptr);
                break;

            case Mangle.Twchar:
                wfmt = va_arg!(wstring)(argptr);
                fmt = toUTF8(wfmt);
                break;

            case Mangle.Tdchar:
                dfmt = va_arg!(dstring)(argptr);
                fmt = toUTF8(dfmt);
                break;

            case Mangle.Tconst:
            case Mangle.Timmutable:
                mi++;
                goto L1;

            default:
                formatArg('s');
                continue;
            }

            for (size_t i = 0; i < fmt.length; )
            {        dchar c = fmt[i++];

                dchar getFmtChar()
                {   // Valid format specifier characters will never be UTF
                    if (i == fmt.length)
                        throw new FormatError("invalid specifier");
                    return fmt[i++];
                }

                int getFmtInt()
                {   int n;

                    while (1)
                    {
                        n = n * 10 + (c - '0');
                        if (n < 0)        // overflow
                            throw new FormatError("int overflow");
                        c = getFmtChar();
                        if (c < '0' || c > '9')
                            break;
                    }
                    return n;
                }

                int getFmtStar()
                {   Mangle m;
                    TypeInfo ti;

                    if (j == arguments.length)
                        throw new FormatError("too few arguments");
                    ti = arguments[j++];
                    m = cast(Mangle)ti.classinfo.name[9];
                    if (m != Mangle.Tint)
                        throw new FormatError("int argument expected");
                    return va_arg!(int)(argptr);
                }

                if (c != '%')
                {
                    if (c > 0x7F)        // if UTF sequence
                    {
                        i--;                // back up and decode UTF sequence
                        c = std.utf.decode(fmt, i);
                    }
                  Lputc:
                    putc(c);
                    continue;
                }

                // Get flags {-+ #}
                flags = 0;
                while (1)
                {
                    c = getFmtChar();
                    switch (c)
                    {
                    case '-':        flags |= FLdash;        continue;
                    case '+':        flags |= FLplus;        continue;
                    case ' ':        flags |= FLspace;        continue;
                    case '#':        flags |= FLhash;        continue;
                    case '0':        flags |= FL0pad;        continue;

                    case '%':        if (flags == 0)
                                          goto Lputc;
                                     break;

                    default:         break;
                    }
                    break;
                }

                // Get field width
                field_width = 0;
                if (c == '*')
                {
                    field_width = getFmtStar();
                    if (field_width < 0)
                    {   flags |= FLdash;
                        field_width = -field_width;
                    }

                    c = getFmtChar();
                }
                else if (c >= '0' && c <= '9')
                    field_width = getFmtInt();

                if (flags & FLplus)
                    flags &= ~FLspace;
                if (flags & FLdash)
                    flags &= ~FL0pad;

                // Get precision
                precision = 0;
                if (c == '.')
                {   flags |= FLprecision;
                    //flags &= ~FL0pad;

                    c = getFmtChar();
                    if (c == '*')
                    {
                        precision = getFmtStar();
                        if (precision < 0)
                        {   precision = 0;
                            flags &= ~FLprecision;
                        }

                        c = getFmtChar();
                    }
                    else if (c >= '0' && c <= '9')
                        precision = getFmtInt();
                }

                if (j == arguments.length)
                    goto Lerror;
                ti = arguments[j++];
                ti = skipCI(ti);
                mi = 9;
                do
                {
                    m = cast(Mangle)ti.classinfo.name[mi++];
                } while (m == Mangle.Tconst || m == Mangle.Timmutable);

                if (c > 0x7F)                // if UTF sequence
                    goto Lerror;        // format specifiers can't be UTF
                formatArg(cast(char)c);
            }
        }
        else
        {
            formatArg('s');
        }
    }
    return;

  Lerror:
    throw new FormatError();
}

/* ======================== Unit Tests ====================================== */

unittest
{
    int i;
    string s;

    debug(format) printf("std.format.format.unittest\n");

    s = std.string.format("hello world! %s %s ", true, 57, 1_000_000_000, 'x', " foo");
    assert(s == "hello world! true 57 1000000000x foo");

    s = std.string.format(1.67, " %A ", -1.28, float.nan);
    /* The host C library is used to format floats.
     * C99 doesn't specify what the hex digit before the decimal point
     * is for %A.
     */
    version (linux)
        assert(s == "1.67 -0XA.3D70A3D70A3D8P-3 nan");
    else version (OSX)
        assert(s == "1.67 -0XA.3D70A3D70A3D8P-3 nan", s);
    else
        assert(s == "1.67 -0X1.47AE147AE147BP+0 nan");

    s = std.string.format("%x %X", 0x1234AF, 0xAFAFAFAF);
    assert(s == "1234af AFAFAFAF");

    s = std.string.format("%b %o", 0x1234AF, 0xAFAFAFAF);
    assert(s == "100100011010010101111 25753727657");

    s = std.string.format("%d %s", 0x1234AF, 0xAFAFAFAF);
    assert(s == "1193135 2947526575");

    s = std.string.format("%s", 1.2 + 3.4i);
    assert(s == "1.2+3.4i");

    s = std.string.format("%x %X", 1.32, 6.78f);
    assert(s == "3ff51eb851eb851f 40D8F5C3");

    s = std.string.format("%#06.*f",2,12.345);
    assert(s == "012.35");

    s = std.string.format("%#0*.*f",6,2,12.345);
    assert(s == "012.35");

    s = std.string.format("%7.4g:", 12.678);
    assert(s == "  12.68:");

    s = std.string.format("%7.4g:", 12.678L);
    assert(s == "  12.68:");

    s = std.string.format("%04f|%05d|%#05x|%#5x",-4.,-10,1,1);
    assert(s == "-4.000000|-0010|0x001|  0x1");

    i = -10;
    s = std.string.format("%d|%3d|%03d|%1d|%01.4f",i,i,i,i,cast(double) i);
    assert(s == "-10|-10|-10|-10|-10.0000");

    i = -5;
    s = std.string.format("%d|%3d|%03d|%1d|%01.4f",i,i,i,i,cast(double) i);
    assert(s == "-5| -5|-05|-5|-5.0000");

    i = 0;
    s = std.string.format("%d|%3d|%03d|%1d|%01.4f",i,i,i,i,cast(double) i);
    assert(s == "0|  0|000|0|0.0000");

    i = 5;
    s = std.string.format("%d|%3d|%03d|%1d|%01.4f",i,i,i,i,cast(double) i);
    assert(s == "5|  5|005|5|5.0000");

    i = 10;
    s = std.string.format("%d|%3d|%03d|%1d|%01.4f",i,i,i,i,cast(double) i);
    assert(s == "10| 10|010|10|10.0000");

    s = std.string.format("%.0d", 0);
    assert(s == "");

    s = std.string.format("%.g", .34);
    assert(s == "0.3");

    s = std.string.format("%.0g", .34);
    assert(s == "0.3");

    s = std.string.format("%.2g", .34);
    assert(s == "0.34");

    s = std.string.format("%0.0008f", 1e-08);
    assert(s == "0.00000001");

    s = std.string.format("%0.0008f", 1e-05);
    assert(s == "0.00001000");

    s = "helloworld";
    string r;
    r = std.string.format("%.2s", s[0..5]);
    assert(r == "he");
    r = std.string.format("%.20s", s[0..5]);
    assert(r == "hello");
    r = std.string.format("%8s", s[0..5]);
    assert(r == "   hello");

    byte[] arrbyte = new byte[4];
    arrbyte[0] = 100;
    arrbyte[1] = -99;
    arrbyte[3] = 0;
    r = std.string.format(arrbyte);
    assert(r == "[100,-99,0,0]");

    ubyte[] arrubyte = new ubyte[4];
    arrubyte[0] = 100;
    arrubyte[1] = 200;
    arrubyte[3] = 0;
    r = std.string.format(arrubyte);
    assert(r == "[100,200,0,0]");

    short[] arrshort = new short[4];
    arrshort[0] = 100;
    arrshort[1] = -999;
    arrshort[3] = 0;
    r = std.string.format(arrshort);
    assert(r == "[100,-999,0,0]");
    r = std.string.format("%s",arrshort);
    assert(r == "[100,-999,0,0]");

    ushort[] arrushort = new ushort[4];
    arrushort[0] = 100;
    arrushort[1] = 20_000;
    arrushort[3] = 0;
    r = std.string.format(arrushort);
    assert(r == "[100,20000,0,0]");

    int[] arrint = new int[4];
    arrint[0] = 100;
    arrint[1] = -999;
    arrint[3] = 0;
    r = std.string.format(arrint);
    assert(r == "[100,-999,0,0]");
    r = std.string.format("%s",arrint);
    assert(r == "[100,-999,0,0]");

    long[] arrlong = new long[4];
    arrlong[0] = 100;
    arrlong[1] = -999;
    arrlong[3] = 0;
    r = std.string.format(arrlong);
    assert(r == "[100,-999,0,0]");
    r = std.string.format("%s",arrlong);
    assert(r == "[100,-999,0,0]");

    ulong[] arrulong = new ulong[4];
    arrulong[0] = 100;
    arrulong[1] = 999;
    arrulong[3] = 0;
    r = std.string.format(arrulong);
    assert(r == "[100,999,0,0]");

    string[] arr2 = new string[4];
    arr2[0] = "hello";
    arr2[1] = "world";
    arr2[3] = "foo";
    r = std.string.format(arr2);
    assert(r == "[hello,world,,foo]");

    r = std.string.format("%.8d", 7);
    assert(r == "00000007");
    r = std.string.format("%.8x", 10);
    assert(r == "0000000a");

    r = std.string.format("%-3d", 7);
    assert(r == "7  ");

    r = std.string.format("%*d", -3, 7);
    assert(r == "7  ");

    r = std.string.format("%.*d", -3, 7);
    assert(r == "7");

    //typedef int myint;
    //myint m = -7;
    //r = std.string.format(m);
    //assert(r == "-7");

    r = std.string.format("abc"c);
    assert(r == "abc");
    r = std.string.format("def"w);
    assert(r == "def");
    r = std.string.format("ghi"d);
    assert(r == "ghi");

    void* p = cast(void*)0xDEADBEEF;
    r = std.string.format(p);
    assert(r == "DEADBEEF");

    r = std.string.format("%#x", 0xabcd);
    assert(r == "0xabcd");
    r = std.string.format("%#X", 0xABCD);
    assert(r == "0XABCD");

    r = std.string.format("%#o", octal!12345);
    assert(r == "012345");
    r = std.string.format("%o", 9);
    assert(r == "11");

    r = std.string.format("%+d", 123);
    assert(r == "+123");
    r = std.string.format("%+d", -123);
    assert(r == "-123");
    r = std.string.format("% d", 123);
    assert(r == " 123");
    r = std.string.format("% d", -123);
    assert(r == "-123");

    r = std.string.format("%%");
    assert(r == "%");

    r = std.string.format("%d", true);
    assert(r == "1");
    r = std.string.format("%d", false);
    assert(r == "0");

    r = std.string.format("%d", 'a');
    assert(r == "97");
    wchar wc = 'a';
    r = std.string.format("%d", wc);
    assert(r == "97");
    dchar dc = 'a';
    r = std.string.format("%d", dc);
    assert(r == "97");

    byte b = byte.max;
    r = std.string.format("%x", b);
    assert(r == "7f");
    r = std.string.format("%x", ++b);
    assert(r == "80");
    r = std.string.format("%x", ++b);
    assert(r == "81");

    short sh = short.max;
    r = std.string.format("%x", sh);
    assert(r == "7fff");
    r = std.string.format("%x", ++sh);
    assert(r == "8000");
    r = std.string.format("%x", ++sh);
    assert(r == "8001");

    i = int.max;
    r = std.string.format("%x", i);
    assert(r == "7fffffff");
    r = std.string.format("%x", ++i);
    assert(r == "80000000");
    r = std.string.format("%x", ++i);
    assert(r == "80000001");

    r = std.string.format("%x", 10);
    assert(r == "a");
    r = std.string.format("%X", 10);
    assert(r == "A");
    r = std.string.format("%x", 15);
    assert(r == "f");
    r = std.string.format("%X", 15);
    assert(r == "F");

    Object c = null;
    r = std.string.format(c);
    assert(r == "null");

    enum TestEnum
    {
            Value1, Value2
    }
    r = std.string.format("%s", TestEnum.Value2);
    assert(r == "1");

    immutable(char[5])[int] aa = ([3:"hello", 4:"betty"]);
    r = std.string.format("%s", aa.values);
    assert(r == "[[h,e,l,l,o],[b,e,t,t,y]]");
    r = std.string.format("%s", aa);
    assert(r == "[3:[h,e,l,l,o],4:[b,e,t,t,y]]");

    static const dchar[] ds = ['a','b'];
    for (int j = 0; j < ds.length; ++j)
    {
        r = std.string.format(" %d", ds[j]);
        if (j == 0)
            assert(r == " 97");
        else
            assert(r == " 98");
    }

    r = std.string.format(">%14d<, ", 15, [1,2,3]);
    assert(r == ">            15<, [1,2,3]");

    assert(std.string.format("%8s", "bar") == "     bar");
    assert(std.string.format("%8s", "b\u00e9ll\u00f4") == "   b\u00e9ll\u00f4");
}

unittest
{
    // bugzilla 3479
    auto stream = appender!(char[])();
    formattedWrite(stream, "%2$.*1$d", 12, 10);
    assert(stream.data == "000000000010", stream.data);
}<|MERGE_RESOLUTION|>--- conflicted
+++ resolved
@@ -1004,13 +1004,8 @@
     {
         // raw write, skip all else and write the thing
         auto begin = cast(const char*) &arg;
-<<<<<<< HEAD
         if (std.system.endian == Endian.littleEndian && f.flPlus
             || std.system.endian == Endian.bigEndian && f.flDash)
-=======
-        if (std.system.endian == Endian.LittleEndian && fs.flPlus
-            || std.system.endian == Endian.BigEndian && fs.flDash)
->>>>>>> 4c8cbd2f
         {
             // must swap bytes
             foreach_reverse (i; 0 .. arg.sizeof)
@@ -1140,13 +1135,8 @@
     {
         // raw write, skip all else and write the thing
         auto begin = cast(const char*) &obj;
-<<<<<<< HEAD
         if (std.system.endian == Endian.littleEndian && f.flPlus
             || std.system.endian == Endian.bigEndian && f.flDash)
-=======
-        if (std.system.endian == Endian.LittleEndian && fs.flPlus
-            || std.system.endian == Endian.BigEndian && fs.flDash)
->>>>>>> 4c8cbd2f
         {
             // must swap bytes
             foreach_reverse (i; 0 .. obj.sizeof)
