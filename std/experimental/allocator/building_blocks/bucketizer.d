--- conflicted
+++ resolved
@@ -274,8 +274,8 @@
     assert(a.reallocate(b, 0));
     assert(b is null);
     // Ensure deallocate inherits from parent allocators
-<<<<<<< HEAD
-    () nothrow @nogc { a.deallocate(b); }();
+    assert((() nothrow @nogc => a.deallocate(b))());
+    assert((() nothrow @nogc => a.deallocateAll())());
 }
 
 // Test alignedAllocate
@@ -324,8 +324,4 @@
     // Free through realloc
     assert(a.alignedReallocate(b, 0, 16));
     assert(b is null);
-=======
-    assert((() nothrow @nogc => a.deallocate(b))());
-    assert((() nothrow @nogc => a.deallocateAll())());
->>>>>>> ee9fc066
 }