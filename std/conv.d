// Written in the D programming language.

/**
A one-stop shop for converting values from one type to another.

Copyright: Copyright Digital Mars 2007-.

License:   $(WEB boost.org/LICENSE_1_0.txt, Boost License 1.0).

Authors:   $(WEB digitalmars.com, Walter Bright),
           $(WEB erdani.org, Andrei Alexandrescu),
           Shin Fujishiro,
           Adam D. Ruppe,
           Kenji Hara

Source:    $(PHOBOSSRC std/_conv.d)
*/
module std.conv;

import core.stdc.math : ldexpl;
import core.stdc.string;
import std.algorithm, std.array, std.ascii, std.exception, std.math, std.range,
    std.string, std.traits, std.typecons, std.typetuple, std.uni,
    std.utf;
import std.format;
import std.metastrings;

//debug=conv;           // uncomment to turn on debugging printf's

/* ************* Exceptions *************** */

/**
 * Thrown on conversion errors.
 */
class ConvException : Exception
{
    this(string s, string fn = __FILE__, size_t ln = __LINE__)
    {
        super(s, fn, ln);
    }
}

deprecated alias ConvException ConvError;   /// ditto

private void convError(S, T)(S source, string fn = __FILE__, size_t ln = __LINE__)
{
    throw new ConvException(
        text("Can't convert value `", source,
             "' of type "~S.stringof~" to type "~T.stringof), fn, ln);
}

private void convError(S, T)(S source, int radix, string fn = __FILE__, size_t ln = __LINE__)
{
    throw new ConvException(
        text("Can't convert value `", source,
             "' of type "~S.stringof~" base ", radix, " to type "~T.stringof), fn, ln);
}

private void parseError(lazy string msg, string fn = __FILE__, size_t ln = __LINE__)
{
    throw new ConvException(text("Can't parse string: ", msg), fn, ln);
}

private void parseCheck(alias source)(dchar c, string fn = __FILE__, size_t ln = __LINE__)
{
    if (source.front != c)
        parseError(text("\"", c, "\" is missing"), fn, ln);
    source.popFront();
}

private
{
    template isImaginary(T)
    {
        enum bool isImaginary = staticIndexOf!(Unqual!(T),
                ifloat, idouble, ireal) >= 0;
    }
    template isComplex(T)
    {
        enum bool isComplex = staticIndexOf!(Unqual!(T),
                cfloat, cdouble, creal) >= 0;
    }
    template isNarrowInteger(T)
    {
        enum bool isNarrowInteger = staticIndexOf!(Unqual!(T),
                byte, ubyte, short, ushort) >= 0;
    }

    T toStr(T, S)(S src)
        if (isSomeString!T)
    {
        auto w = appender!T();
        FormatSpec!(typeof(T.init[0])) f;
        formatValue(w, src, f);
        return w.data;
    }
}

/**
 * Thrown on conversion overflow errors.
 */
class ConvOverflowException : ConvException
{
    this(string s, string fn = __FILE__, size_t ln = __LINE__)
    {
        super(s, fn, ln);
    }
}

deprecated alias ConvOverflowException ConvOverflowError;   /// ditto

/* **************************************************************

The $(D_PARAM to) family of functions converts a value from type
$(D_PARAM Source) to type $(D_PARAM Target). The source type is
deduced and the target type must be specified, for example the
expression $(D_PARAM to!int(42.0)) converts the number 42 from
$(D_PARAM double) to $(D_PARAM int). The conversion is "safe", i.e.,
it checks for overflow; $(D_PARAM to!int(4.2e10)) would throw the
$(D_PARAM ConvOverflowException) exception. Overflow checks are only
inserted when necessary, e.g., $(D_PARAM to!double(42)) does not do
any checking because any int fits in a double.

Converting a value to its own type (useful mostly for generic code)
simply returns its argument.
Example:
-------------------------
int a = 42;
auto b = to!int(a); // b is int with value 42
auto c = to!double(3.14); // c is double with value 3.14
-------------------------
Converting among numeric types is a safe way to cast them around.
Conversions from floating-point types to integral types allow loss of
precision (the fractional part of a floating-point number). The
conversion is truncating towards zero, the same way a cast would
truncate. (To round a floating point value when casting to an
integral, use $(D_PARAM roundTo).)
Examples:
-------------------------
int a = 420;
auto b = to!long(a); // same as long b = a;
auto c = to!byte(a / 10); // fine, c = 42
auto d = to!byte(a); // throw ConvOverflowException
double e = 4.2e6;
auto f = to!int(e); // f == 4200000
e = -3.14;
auto g = to!uint(e); // fails: floating-to-integral negative overflow
e = 3.14;
auto h = to!uint(e); // h = 3
e = 3.99;
h = to!uint(a); // h = 3
e = -3.99;
f = to!int(a); // f = -3
-------------------------

Conversions from integral types to floating-point types always
succeed, but might lose accuracy. The largest integers with a
predecessor representable in floating-point format are 2^24-1 for
float, 2^53-1 for double, and 2^64-1 for $(D_PARAM real) (when
$(D_PARAM real) is 80-bit, e.g. on Intel machines).

Example:
-------------------------
int a = 16_777_215; // 2^24 - 1, largest proper integer representable as float
assert(to!int(to!float(a)) == a);
assert(to!int(to!float(-a)) == -a);
a += 2;
assert(to!int(to!float(a)) == a); // fails!
-------------------------

Conversions from string to numeric types differ from the C equivalents
$(D_PARAM atoi()) and $(D_PARAM atol()) by checking for overflow and
not allowing whitespace.

For conversion of strings to signed types, the grammar recognized is:
<pre>
$(I Integer): $(I Sign UnsignedInteger)
$(I UnsignedInteger)
$(I Sign):
    $(B +)
    $(B -)
</pre>
For conversion to unsigned types, the grammar recognized is:
<pre>
$(I UnsignedInteger):
    $(I DecimalDigit)
    $(I DecimalDigit) $(I UnsignedInteger)
</pre>

Converting an array to another array type works by converting each
element in turn. Associative arrays can be converted to associative
arrays as long as keys and values can in turn be converted.

Example:
-------------------------
int[] a = ([1, 2, 3]).dup;
auto b = to!(float[])(a);
assert(b == [1.0f, 2, 3]);
string str = "1 2 3 4 5 6";
auto numbers = to!(double[])(split(str));
assert(numbers == [1.0, 2, 3, 4, 5, 6]);
int[string] c;
c["a"] = 1;
c["b"] = 2;
auto d = to!(double[wstring])(c);
assert(d["a"w] == 1 && d["b"w] == 2);
-------------------------

Conversions operate transitively, meaning that they work on arrays and
associative arrays of any complexity:

-------------------------
int[string][double[int[]]] a;
...
auto b = to!(short[wstring][string[double[]]])(a);
-------------------------

This conversion works because $(D_PARAM to!short) applies to an
$(D_PARAM int), $(D_PARAM to!wstring) applies to a $(D_PARAM
string), $(D_PARAM to!string) applies to a $(D_PARAM double), and
$(D_PARAM to!(double[])) applies to an $(D_PARAM int[]). The
conversion might throw an exception because $(D_PARAM to!short)
might fail the range check.

Macros: WIKI=Phobos/StdConv
 */

/**
   Entry point that dispatches to the appropriate conversion
   primitive. Client code normally calls $(D _to!TargetType(value))
   (and not some variant of $(D toImpl)).
 */
template to(T)
{
    T to(A...)(A args)
    {
        return toImpl!T(args);
    }
}

/**
If the source type is implicitly convertible to the target type, $(D
to) simply performs the implicit conversion.
 */
T toImpl(T, S)(S value)
    if (isImplicitlyConvertible!(S, T))
{
    alias isUnsigned isUnsignedInt;

    // Conversion from integer to integer, and changing its sign
    static if (isUnsignedInt!S && isSignedInt!T && S.sizeof == T.sizeof)
    {   // unsigned to signed & same size
        enforce(value <= cast(S)T.max,
                new ConvOverflowException("Conversion positive overflow"));
    }
    else static if (isSignedInt!S && isUnsignedInt!T)
    {   // signed to unsigned
        enforce(0 <= value,
                new ConvOverflowException("Conversion negative overflow"));
    }

    return value;
}

private template isSignedInt(T)
{
    enum isSignedInt = isIntegral!T && isSigned!T;
}

unittest
{
    debug(conv) scope(success) writeln("unittest @", __FILE__, ":", __LINE__, " succeeded.");
    int a = 42;
    auto b = to!long(a);
    assert(a == b);
}

// Tests for issue 6377
unittest
{
    // Conversion between same size
    foreach (S; TypeTuple!(byte, short, int, long))
    {
        alias Unsigned!S U;

        foreach (Sint; TypeTuple!(S, const(S), immutable(S)))
        foreach (Uint; TypeTuple!(U, const(U), immutable(U)))
        {
            // positive overflow
            Uint un = Uint.max;
            assertThrown!ConvOverflowException(to!Sint(un), text(
                Sint.stringof, ' ', Uint.stringof, ' ', un));

            // negative overflow
            Sint sn = -1;
            assertThrown!ConvOverflowException(to!Uint(sn), text(
                Sint.stringof, ' ', Uint.stringof, ' ', un));
        }
    }

    // Conversion between different size
    foreach (i, S1; TypeTuple!(byte, short, int, long))
    foreach (   S2; TypeTuple!(byte, short, int, long)[i+1..$])
    {
        alias Unsigned!S1 U1;
        alias Unsigned!S2 U2;

        static assert(U1.sizeof < S2.sizeof);

        // small unsigned to big signed
        foreach (Uint; TypeTuple!(U1, const(U1), immutable(U1)))
        foreach (Sint; TypeTuple!(S2, const(S2), immutable(S2)))
        {
            Uint un = Uint.max;
            assertNotThrown(to!Sint(un));
            assert(to!Sint(un) == un);
        }

        // big unsigned to small signed
        foreach (Uint; TypeTuple!(U2, const(U2), immutable(U2)))
        foreach (Sint; TypeTuple!(S1, const(S1), immutable(S1)))
        {
            Uint un = Uint.max;
            assertThrown(to!Sint(un));
        }

        static assert(S1.sizeof < U2.sizeof);

        // small signed to big unsigned
        foreach (Sint; TypeTuple!(S1, const(S1), immutable(S1)))
        foreach (Uint; TypeTuple!(U2, const(U2), immutable(U2)))
        {
            Sint sn = -1;
            assertThrown!ConvOverflowException(to!Uint(sn));
        }

        // big signed to small unsigned
        foreach (Sint; TypeTuple!(S2, const(S2), immutable(S2)))
        foreach (Uint; TypeTuple!(U1, const(U1), immutable(U1)))
        {
            Sint sn = -1;
            assertThrown!ConvOverflowException(to!Uint(sn));
        }
    }
}

/*
  Converting static arrays forwards to their dynamic counterparts.
 */
T toImpl(T, S)(ref S s)
    if (isStaticArray!S)
{
    return toImpl!(T, typeof(s[0])[])(s);
}

unittest
{
    char[4] test = ['a', 'b', 'c', 'd'];
    static assert(!isInputRange!(Unqual!(char[4])));
    assert(to!string(test) == test);
}

/**
$(RED Scheduled for deprecation in January 2012. Please define $(D opCast)
      for user-defined types instead of a $(D to) function.
      $(LREF to) will now use $(D opCast).)

Object-_to-non-object conversions look for a method "to" of the source
object.

Example:
----
class Date
{
    T to(T)() if(is(T == long))
    {
        return timestamp;
    }
    ...
}

unittest
{
    debug(conv) scope(success) writeln("unittest @", __FILE__, ":", __LINE__, " succeeded.");
    auto d = new Date;
    auto ts = to!long(d); // same as d.to!long()
}
----
 */
T toImpl(T, S)(S value) if (is(S : Object) && !is(T : Object) && !isSomeString!T
        && is(typeof(S.init.to!T()) : T))
{
    return value.to!T();
}

unittest
{
    debug(conv) scope(success) writeln("unittest @", __FILE__, ":", __LINE__, " succeeded.");
    class B
    {
        T to(T)() { return 43; }
    }
    auto b = new B;
    assert(to!int(b) == 43);
}

/**
When source type supports member template function opCast, is is used.
*/
T toImpl(T, S)(S value)
    if (is(typeof(S.init.opCast!T()) : T) &&
        !isSomeString!T)
{
    return value.opCast!T();
}

unittest
{
    debug(conv) scope(success) writeln("unittest @", __FILE__, ":", __LINE__, " succeeded.");
    class B
    {
        T opCast(T)() { return 43; }
    }
    auto b = new B;
    assert(to!int(b) == 43);

    debug(conv) scope(success) writeln("unittest @", __FILE__, ":", __LINE__, " succeeded.");
    struct S
    {
        T opCast(T)() { return 43; }
    }
    auto s = S();
    assert(to!int(s) == 43);
}

/**
When target type supports 'converting construction', it is used.
$(UL $(LI If target type is struct, $(D T(src)) is used.)
     $(LI If target type is class, $(D new T(src)) is used.))
*/
T toImpl(T, S)(S src)
    if (!isImplicitlyConvertible!(S, T) &&
        is(T == struct) && is(typeof(T(src))))
{
    return T(src);
}

// Bugzilla 3961
unittest
{
    debug(conv) scope(success) writeln("unittest @", __FILE__, ":", __LINE__, " succeeded.");
    struct Int
    {
        int x;
    }
    Int i = to!Int(1);

    static struct Int2
    {
        int x;
        this(int x) { this.x = x; }
    }
    Int2 i2 = to!Int2(1);

    static struct Int3
    {
        int x;
        static Int3 opCall(int x)
        {
            Int3 i;
            i.x = x;
            return i;
        }
    }
    Int3 i3 = to!Int3(1);
}

// Bugzilla 6808
unittest
{
    static struct FakeBigInt
    {
        this(string s){}
    }

    string s = "101";
    auto i3 = to!FakeBigInt(s);
}

/// ditto
T toImpl(T, S)(S src)
    if (!isImplicitlyConvertible!(S, T) &&
        is(T : Object) && is(typeof(new T(src))))
{
    return new T(src);
}

unittest
{
    static struct S
    {
        int x;
    }
    static class C
    {
        int x;
        this(int x) { this.x = x; }
    }

    static class B
    {
        int value;
        this(S src) { value = src.x; }
        this(C src) { value = src.x; }
    }

    S s = S(1);
    auto b1 = to!B(s);  // == new B(s)
    assert(b1.value == 1);

    C c = new C(2);
    auto b2 = to!B(c);  // == new B(c)
    assert(b2.value == 2);

    auto c2 = to!C(3);   // == new C(3)
    assert(c2.x == 3);
}

version (unittest)
{
    class A
    {
        this(B b) {}
    }
    class B : A
    {
        this() { super(this); }
    }
}
unittest
{
    B b = new B();
    A a = to!A(b);      // == cast(A)b
                        // (do not run construction conversion like new A(b))
    assert(b is a);

    static class C : Object
    {
        this() {}
        this(Object o) {}
    }

    Object oc = new C();
    C a2 = to!C(oc);    // == new C(a)
                        // Construction conversion overrides down-casting conversion
    assert(a2 != a);    //
}

/**
Object-to-object conversions by dynamic casting throw exception when the source is
non-null and the target is null.
 */
T toImpl(T, S)(S value)
    if (!isImplicitlyConvertible!(S, T) &&
        (is(S == class) || is(S == interface)) && !is(typeof(value.opCast!T()) : T) &&
        (is(T == class) || is(T == interface)) && !is(typeof(new T(value))))
{
    static if (is(T == immutable))
    {
            // immutable <- immutable
            enum isModConvertible = is(S == immutable);
    }
    else static if (is(T == const))
    {
        static if (is(T == shared))
        {
            // shared const <- shared
            // shared const <- shared const
            // shared const <- immutable
            enum isModConvertible = is(S == shared) || is(S == immutable);
        }
        else
        {
            // const <- mutable
            // const <- immutable
            enum isModConvertible = !is(S == shared);
        }
    }
    else
    {
        static if (is(T == shared))
        {
            // shared <- shared mutable
            enum isModConvertible = is(S == shared) && !is(S == const);
        }
        else
        {
            // (mutable) <- (mutable)
            enum isModConvertible = is(Unqual!S == S);
        }
    }
    static assert(isModConvertible, "Bad modifier conversion: "~S.stringof~" to "~T.stringof);

    auto result = cast(T) value;
    if (!result && value)
    {
        throw new ConvException("Cannot convert object of static type "
                ~S.classinfo.name~" and dynamic type "~value.classinfo.name
                ~" to type "~T.classinfo.name);
    }
    return result;
}

unittest
{
    debug(conv) scope(success) writeln("unittest @", __FILE__, ":", __LINE__, " succeeded.");
    // Testing object conversions
    class A {}
    class B : A {}
    class C : A {}
    A a1 = new A, a2 = new B, a3 = new C;
    assert(to!B(a2) is a2);
    assert(to!C(a3) is a3);
    assertThrown!ConvException(to!B(a3));
}

// Unittest for 6288
version (unittest)
{
    private template Identity(T)        { alias              T   Identity; }
    private template toConst(T)         { alias        const(T)  toConst; }
    private template toShared(T)        { alias       shared(T)  toShared; }
    private template toSharedConst(T)   { alias shared(const(T)) toSharedConst; }
    private template toImmutable(T)     { alias    immutable(T)  toImmutable; }
    private template AddModifier(int n) if (0 <= n && n < 5)
    {
             static if (n == 0) alias Identity       AddModifier;
        else static if (n == 1) alias toConst        AddModifier;
        else static if (n == 2) alias toShared       AddModifier;
        else static if (n == 3) alias toSharedConst  AddModifier;
        else static if (n == 4) alias toImmutable    AddModifier;
    }
}
unittest
{
    interface I {}
    interface J {}

    class A {}
    class B : A {}
    class C : B, I, J {}
    class D : I {}

    foreach (m1; TypeTuple!(0,1,2,3,4)) // enumerate modifiers
    foreach (m2; TypeTuple!(0,1,2,3,4)) // ditto
    {
        alias AddModifier!m1 srcmod;
        alias AddModifier!m2 tgtmod;
        //pragma(msg, srcmod!Object, " -> ", tgtmod!Object, ", convertible = ",
        //            isImplicitlyConvertible!(srcmod!Object, tgtmod!Object));

        // Compile time convertible equals to modifier convertible.
        static if (isImplicitlyConvertible!(srcmod!Object, tgtmod!Object))
        {
            // Test runtime conversions: class to class, class to interface,
            // interface to class, and interface to interface

            // Check that the runtime conversion to succeed
            srcmod!A ac = new srcmod!C();
            srcmod!I ic = new srcmod!C();
            assert(to!(tgtmod!C)(ac) !is null); // A(c) to C
            assert(to!(tgtmod!I)(ac) !is null); // A(c) to I
            assert(to!(tgtmod!C)(ic) !is null); // I(c) to C
            assert(to!(tgtmod!J)(ic) !is null); // I(c) to J

            // Check that the runtime conversion fails
            srcmod!A ab = new srcmod!B();
            srcmod!I id = new srcmod!D();
            assertThrown(to!(tgtmod!C)(ab));    // A(b) to C
            assertThrown(to!(tgtmod!I)(ab));    // A(b) to I
            assertThrown(to!(tgtmod!C)(id));    // I(d) to C
            assertThrown(to!(tgtmod!J)(id));    // I(d) to J
        }
        else
        {
            // Check that the conversion is rejected statically
            static assert(!is(typeof(to!(tgtmod!C)(srcmod!A.init))));   // A to C
            static assert(!is(typeof(to!(tgtmod!I)(srcmod!A.init))));   // A to I
            static assert(!is(typeof(to!(tgtmod!C)(srcmod!I.init))));   // I to C
            static assert(!is(typeof(to!(tgtmod!J)(srcmod!I.init))));   // I to J
        }
    }
}

/**
Stringnize conversion from all types is supported.
$(UL
  $(LI String _to string conversion works for any two string types having
       ($(D char), $(D wchar), $(D dchar)) character widths and any
       combination of qualifiers (mutable, $(D const), or $(D immutable)).)
  $(LI Converts array (other than strings) to string. The left bracket,
       separator, and right bracket are configurable. Each element is
       converted by calling $(D to!T).)
  $(LI Associative array to string conversion. The left bracket, key-value
       separator, element separator, and right bracket are configurable.
       Each element is printed by calling $(D to!T).)
  $(LI Object to string conversion calls $(D toString) against the object or
       returns $(D nullstr) if the object is null.)
  $(LI Struct to string conversion calls $(D toString) against the struct if
       it is defined.)
  $(LI For structs that do not define $(D toString), the conversion to string
       produces the list of fields.)
  $(LI Enumerated types are converted to strings as their symbolic names.)
  $(LI A $(D typedef Type Symbol) is converted to string as $(D "Type(value)").)
  $(LI Boolean values are printed as $(D "true") or $(D "false").)
  $(LI $(D char), $(D wchar), $(D dchar) to a string type.)
  $(LI Unsigned or signed integers to strings.
       $(DL $(DT [special case])
            $(DD Convert inttegral value to string in $(D_PARAM radix) radix.
            radix must be a value from 2 to 36.
            value is treated as a signed value only if radix is 10.
            The characters A through Z are used to represent values 10 through 36.)))
  $(LI All floating point types to all string types.)
  $(LI Pointer to string conversions prints the pointer as a $(D size_t) value.
       If pointer is $(D char*), treat it as C-style strings.))
*/
T toImpl(T, S)(S s)
    if (!isImplicitlyConvertible!(S, T) &&
        isInputRange!(Unqual!S) && isSomeChar!(ElementType!S) &&
        isSomeString!T)
{
    static if (isSomeString!S && s[0].sizeof == T.init[0].sizeof)
    {
        // string-to-string with incompatible qualifier conversion
        static if (is(typeof(T.init[0]) == immutable))
        {
            // conversion (mutable|const) -> immutable
            return s.idup;
        }
        else
        {
            // conversion (immutable|const) -> mutable
            return s.dup;
        }
    }
    else
    {
        // other conversions always run decode/encode
        return toStr!T(s);
    }
}

unittest
{
    debug(conv) scope(success) writeln("unittest @", __FILE__, ":", __LINE__, " succeeded.");
    alias TypeTuple!(char, wchar, dchar) Chars;
    foreach (LhsC; Chars)
    {
        alias TypeTuple!(LhsC[], const(LhsC)[], immutable(LhsC)[]) LhStrings;
        foreach (Lhs; LhStrings)
        {
            foreach (RhsC; Chars)
            {
                alias TypeTuple!(RhsC[], const(RhsC)[], immutable(RhsC)[])
                    RhStrings;
                foreach (Rhs; RhStrings)
                {
                    Lhs s1 = to!Lhs("wyda");
                    Rhs s2 = to!Rhs(s1);
                    //writeln(Lhs.stringof, " -> ", Rhs.stringof);
                    assert(s1 == to!Lhs(s2));
                }
            }
        }
    }
}

unittest
{
    debug(conv) scope(success) writeln("unittest @", __FILE__, ":", __LINE__, " succeeded.");
    // string tests
    alias TypeTuple!(char, wchar, dchar) AllChars;
    foreach (T; AllChars)
    {
        foreach (U; AllChars)
        {
            T[] s1 = to!(T[])("Hello, world!");
            auto s2 = to!(U[])(s1);
            assert(s1 == to!(T[])(s2));
            auto s3 = to!(const(U)[])(s1);
            assert(s1 == to!(T[])(s3));
            auto s4 = to!(immutable(U)[])(s1);
            assert(s1 == to!(T[])(s4));
        }
    }
}

/// ditto
T toImpl(T, S)(S s)
    if (!isSomeChar!(ElementType!S) && (isInputRange!S || isInputRange!(Unqual!S)) &&
        isSomeString!T)
{
    return toStr!T(s);
}

T toImpl(T, S)(S s, in T leftBracket, in T separator = ", ", in T rightBracket = "]")
    if (!isSomeChar!(ElementType!S) && (isInputRange!S || isInputRange!(Unqual!S)) &&
        isSomeString!T)
{
    pragma(msg, softDeprec!("2.056", "May 2012", "std.conv.toImpl with extra parameters",
                                                 "std.format.formattedWrite"));

    static if (!isInputRange!S)
    {
        alias toImpl!(T, Unqual!S) ti;
        return ti(s, leftBracket, separator, rightBracket);
    }
    else
    {
        alias Unqual!(typeof(T.init[0])) Char;
        // array-to-string conversion
        auto result = appender!(Char[])();
        result.put(leftBracket);
        bool first = true;
        for (; !s.empty; s.popFront())
        {
            if (!first)
            {
                result.put(separator);
            }
            else
            {
                first = false;
            }
            result.put(to!T(s.front));
        }
        result.put(rightBracket);
        return cast(T) result.data;
    }
}

unittest
{
    debug(conv) scope(success) writeln("unittest @", __FILE__, ":", __LINE__, " succeeded.");
    long[] b = [ 1, 3, 5 ];
    auto s = to!string(b);
//printf("%d, |%*s|\n", s.length, s.length, s.ptr);
    assert(to!string(b) == "[1, 3, 5]", s);
    double[2] a = [ 1.5, 2.5 ];
//writeln(to!string(a));
    assert(to!string(a) == "[1.5, 2.5]");
}

// Converting arrays of void
T toImpl(T, S)(ref S s)
    if ((is(S == void[]) || is(S == const(void)[]) || is(S == immutable(void)[])) &&
        isSomeString!T)
{
    alias Unqual!(typeof(T.init[0])) Char;
    auto raw = cast(const(ubyte)[]) s;
    enforce(raw.length % Char.sizeof == 0,
            new ConvException("Alignment mismatch in converting a "
                    ~ S.stringof ~ " to a "
                    ~ T.stringof));
    auto result = new Char[raw.length / Char.sizeof];
    memcpy(result.ptr, s.ptr, s.length);
    return cast(T) result;
}

T toImpl(T, S)(ref S s, in T leftBracket, in T separator = " ", in T rightBracket = "]")
    if ((is(S == void[]) || is(S == const(void)[]) || is(S == immutable(void)[])) &&
        isSomeString!T)
{
    pragma(msg, softDeprec!("2.056", "May 2012", "std.conv.toImpl with extra parameters",
                                                 "std.format.formattedWrite"));

    return toImpl(s);
}

unittest
{
    debug(conv) scope(success) writeln("unittest @", __FILE__, ":", __LINE__, " succeeded.");
    auto a = "abcx"w;
    const(void)[] b = a;
    assert(b.length == 8);
    auto c = to!(wchar[])(b);
    assert(c == "abcx");
}

/// ditto
T toImpl(T, S)(S s)
    if (isAssociativeArray!S &&
        isSomeString!T)
{
    return toStr!T(s);
}

T toImpl(T, S)(S s, in T leftBracket, in T keyval = ":", in T separator = ", ", in T rightBracket = "]")
    if (isAssociativeArray!S &&
        isSomeString!T)
{
    pragma(msg, softDeprec!("2.056", "May 2012", "std.conv.toImpl with extra parameters",
                                                 "std.format.formattedWrite"));

    alias Unqual!(typeof(T.init[0])) Char;
    auto result = appender!(Char[])();
// hash-to-string conversion
    result.put(leftBracket);
    bool first = true;
    foreach (k, v; s)
    {
        if (!first)
            result.put(separator);
        else first = false;
        result.put(to!T(k));
        result.put(keyval);
        result.put(to!T(v));
    }
    result.put(rightBracket);
    return cast(T) result.data;
}

/// ditto
T toImpl(T, S)(S s)
    if (is(S : Object) &&
        isSomeString!T)
{
    return toStr!T(s);
}

T toImpl(T, S)(S s, in T nullstr)
    if (is(S : Object) &&
        isSomeString!T)
{
    pragma(msg, softDeprec!("2.056", "May 2012", "std.conv.toImpl with extra parameters",
                                                 "std.format.formattedWrite"));

    if (!s)
        return nullstr;
    return to!T(s.toString);
}

unittest
{
    debug(conv) scope(success) writeln("unittest @", __FILE__, ":", __LINE__, " succeeded.");
    class A
    {
        override string toString() { return "an A"; }
    }
    A a;
    assert(to!string(a) == "null");
    a = new A;
    assert(to!string(a) == "an A");
}

/// ditto
T toImpl(T, S)(S s)
    if (is(S == struct) && is(typeof(&S.init.toString)) &&
        isSomeString!T)
{
    return toStr!T(s);
}

unittest
{
    debug(conv) scope(success) writeln("unittest @", __FILE__, ":", __LINE__, " succeeded.");
    struct S
    {
        string toString() { return "wyda"; }
    }
    assert(to!string(S()) == "wyda");
}

/// ditto
<<<<<<< HEAD
T toImpl(T, S)(S s, in string left = S.stringof~"(", in string separator = ", ", in string right = ")")
=======
T toImpl(T, S)(S s)
>>>>>>> 3d685801
    if (is(S == struct) && !is(typeof(&S.init.toString)) && !isInputRange!S &&
        isSomeString!T)
{
    return toStr!T(s);
}

T toImpl(T, S)(S s, in T left, in T separator = ", ", in T right = ")")
    if (is(S == struct) && !is(typeof(&S.init.toString)) && !isInputRange!S &&
        isSomeString!T)
{
    pragma(msg, softDeprec!("2.056", "May 2012", "std.conv.toImpl with extra parameters",
                                                 "std.format.formattedWrite"));

    Tuple!(FieldTypeTuple!S) * t = void;
    static if ((*t).sizeof == S.sizeof)
    {
        // ok, attempt to forge the tuple
        t = cast(typeof(t)) &s;
        alias Unqual!(typeof(T.init[0])) Char;
        auto app = appender!(Char[])();
        app.put(left);
        foreach (i, e; t.field)
        {
            if (i > 0)
                app.put(to!T(separator));
            app.put(to!T(e));
        }
        app.put(right);
        return cast(T) app.data;
    }
    else
    {
        // struct with weird alignment
        return to!T(S.stringof);
    }
}

unittest
{
    debug(conv) scope(success) writeln("unittest @", __FILE__, ":", __LINE__, " succeeded.");
    struct S
    {
        int a = 42;
        float b = 43.5;
    }
    S s;
    assert(to!string(s) == "S(42, 43.5)");
}

/// ditto
T toImpl(T, S)(S s)
    if (!isImplicitlyConvertible!(S, T) &&
        is(S == enum) &&
        isSomeString!T)
{
    return toStr!T(s);
}

unittest
{
    debug(conv) scope(success) writeln("unittest @", __FILE__, ":", __LINE__, " succeeded.");
    enum E { a, b, c }
    assert(to! string(E.a) == "a"c);
    assert(to!wstring(E.b) == "b"w);
    assert(to!dstring(E.c) == "c"d);

    enum F : real { x = 1.414, y = 1.732, z = 2.236 }
    assert(to! string(F.x) == "x"c);
    assert(to!wstring(F.y) == "y"w);
    assert(to!dstring(F.z) == "z"d);

    // Test an value not corresponding to an enum member.
    auto o = cast(E)5;
    assert(to! string(o) == "cast(E)5"c);
    assert(to!wstring(o) == "cast(E)5"w);
    assert(to!dstring(o) == "cast(E)5"d);
}

/// ditto
T toImpl(T, S)(S s, in string left = S.stringof~"(", in string right = ")")
    if (is(S == typedef) &&
        isSomeString!T)
{
    static if (is(S Original == typedef))
    {
        // typedef
        return to!T(left) ~ to!T(cast(Original) s) ~ to!T(right);
    }
}

version(none) unittest
{
    debug(conv) scope(success) writeln("unittest @", __FILE__, ":", __LINE__, " succeeded.");
    typedef double Km;
    Km km = 42;
    assert(to!string(km) == "Km(42)");
}

/// ditto
T toImpl(T, S)(S b)
    if (is(Unqual!S == bool) &&
        isSomeString!T)
{
    return toStr!T(b);
}

unittest
{
    debug(conv) scope(success) writeln("unittest @", __FILE__, ":", __LINE__, " succeeded.");
    bool b;
    assert(to!string(b) == "false");
    b = true;
    assert(to!string(b) == "true");
}

/// ditto
T toImpl(T, S)(S c)
    if (isSomeChar!(Unqual!S) &&
        isSomeString!T)
{
    return toStr!T(c);
}

unittest
{
    debug(conv) scope(success) writeln("unittest @", __FILE__, ":", __LINE__, " succeeded.");
    alias TypeTuple!(
        char, wchar, dchar,
        const(char), const(wchar), const(dchar),
        immutable(char), immutable(wchar), immutable(dchar)) AllChars;
    foreach (Char1; AllChars)
    {
        foreach (Char2; AllChars)
        {
            Char1 c = 'a';
            assert(to!(Char2[])(c)[0] == c);
        }
        uint x = 4;
        assert(to!(Char1[])(x) == "4");
    }
}

unittest
{
    debug(conv) scope(success) writeln("unittest @", __FILE__, ":", __LINE__, " succeeded.");
    debug(conv) printf("string.to!string(char).unittest\n");

    string s = "foo";
    string s2;
    foreach (char c; s)
    {
        s2 ~= to!string(c);
    }
    //printf("%.*s", s2);
    assert(s2 == "foo");
}

/// ditto
T toImpl(T, S)(S input)
    if (isIntegral!S && isUnsigned!S &&
        isSomeString!T)
{
    return toStr!T(input);
}

unittest
{
    foreach (Int; TypeTuple!(ubyte, ushort, uint, ulong))
    {
        debug(conv) scope(success) writeln("unittest @", __FILE__, ":", __LINE__, " succeeded.");
        debug(conv) printf("string.to!string(%.*s).unittest\n", Int.stringof.length, Int.stringof.ptr);

        assert(to!string(to!Int(0)) == "0");
        assert(to!string(to!Int(9)) == "9");
        assert(to!string(to!Int(123)) == "123");
    }
}

/// ditto
T toImpl(T, S)(S value)
    if (isIntegral!S && isSigned!S &&
        isSomeString!T)
{
    return toStr!T(value);
}

unittest
{
    debug(conv) scope(success) writeln("unittest @", __FILE__, ":", __LINE__, " succeeded.");
    assert(wtext(int.max) == "2147483647"w);
    assert(wtext(int.min) == "-2147483648"w);
    assert(to!string(0L) == "0");
}

unittest
{
    foreach (Int; TypeTuple!(byte, short, int, long))
    {
        debug(conv) scope(success) writeln("unittest @", __FILE__, ":", __LINE__, " succeeded.");
        debug(conv) printf("string.to!string(%.*s).unittest\n", Int.stringof.length, Int.stringof.ptr);

        assert(to!string(to!Int(0)) == "0");
        assert(to!string(to!Int(9)) == "9");
        assert(to!string(to!Int(123)) == "123");
        assert(to!string(to!Int(-0)) == "0");
        assert(to!string(to!Int(-9)) == "-9");
        assert(to!string(to!Int(-123)) == "-123");
        assert(to!string(to!(const Int)(6)) == "6");
    }
}

/// ditto
T toImpl(T, S)(S value, uint radix)
    if (isIntegral!(Unqual!S) &&
        isSomeString!T)
in
{
    assert(radix >= 2 && radix <= 36);
}
body
{
    static if (!is(Unqual!S == ulong))
    {
        enforce(radix >= 2 && radix <= 36, new ConvException("Radix error"));
        if (radix == 10)
            return to!string(value);     // handle signed cases only for radix 10
        return to!string(cast(ulong) value, radix);
    }
    else
    {
        char[value.sizeof * 8] buffer;
        uint i = buffer.length;

        if (value < radix && value < hexDigits.length)
            return hexDigits[cast(size_t)value .. cast(size_t)value + 1];

        do
        {
            ubyte c;
            c = cast(ubyte)(value % radix);
            value = value / radix;
            i--;
            buffer[i] = cast(char)((c < 10) ? c + '0' : c + 'A' - 10);
        } while (value);
        return to!T(buffer[i .. $].dup);
    }
}

unittest
{
    foreach (Int; TypeTuple!(uint, ulong))
    {
        debug(conv) scope(success) writeln("unittest @", __FILE__, ":", __LINE__, " succeeded.");
        debug(conv) printf("string.to!string(%.*s, uint).unittest\n", Int.stringof.length, Int.stringof.ptr);

        assert(to!string(to!Int(16), 16) == "10");
        assert(to!string(to!Int(15), 2u) == "1111");
        assert(to!string(to!Int(1), 2u) == "1");
        assert(to!string(to!Int(0x1234AF), 16u) == "1234AF");
    }

    foreach (Int; TypeTuple!(int, long))
    {
        debug(conv) scope(success) writeln("unittest @", __FILE__, ":", __LINE__, " succeeded.");
        debug(conv) printf("string.to!string(%.*s, uint).unittest\n", Int.stringof.length, Int.stringof.ptr);

        assert(to!string(to!Int(-10), 10u) == "-10");
    }
}

/// ditto
T toImpl(T, S)(S value)
    if ((isFloatingPoint!S || isImaginary!S || isComplex!S) &&
        isSomeString!T)
{
    return toStr!T(value);
}

/// ditto
T toImpl(T, S)(S value)
    if (isPointer!S && (!is(typeof(*S.init)) || !isSomeChar!(typeof(*S.init))) &&
        isSomeString!T)
{
    return toStr!T(cast(size_t) value);
}

/// ditto
T toImpl(T, S)(S s)
    if (isPointer!S && is(S : const(char)*) &&
        isSomeString!T)
{
    return s ? cast(T) s[0 .. strlen(s)].dup : cast(string)null;
}

unittest
{
    debug(conv) scope(success) writeln("unittest @", __FILE__, ":", __LINE__, " succeeded.");
    debug(conv) printf("string.to!string(char*).unittest\n");

    assert(to!string(cast(char*) null) == "");
    assert(to!string("foo\0".ptr) == "foo");
}


/**
Narrowing numeric-numeric conversions throw when the value does not
fit in the narrower type.
 */
T toImpl(T, S)(S value)
    if (!isImplicitlyConvertible!(S, T) &&
        (isNumeric!S || isSomeChar!S) &&
        (isNumeric!T || isSomeChar!T))
{
    enum sSmallest = mostNegative!S;
    enum tSmallest = mostNegative!T;
    static if (sSmallest < 0)
    {
        // possible underflow converting from a signed
        static if (tSmallest == 0)
        {
            immutable good = value >= 0;
        }
        else
        {
            static assert(tSmallest < 0);
            immutable good = value >= tSmallest;
        }
        if (!good)
            throw new ConvOverflowException("Conversion negative overflow");
    }
    static if (S.max > T.max)
    {
        // possible overflow
        if (value > T.max)
            throw new ConvOverflowException("Conversion positive overflow");
    }
    return cast(T) value;
}

unittest
{
    dchar a = ' ';
    assert(to!char(a) == ' ');
    a = 300;
    assert(collectException(to!char(a)));

    dchar from0 = 'A';
    char to0 = to!char(from0);

    wchar from1 = 'A';
    char to1 = to!char(from1);

    char from2 = 'A';
    char to2 = to!char(from2);

    char from3 = 'A';
    wchar to3 = to!wchar(from3);

    char from4 = 'A';
    dchar to4 = to!dchar(from4);
}

/**
Array-to-array conversion (except when target is a string type)
converts each element in turn by using $(D to).
 */
T toImpl(T, S)(S src)
    if (!isImplicitlyConvertible!(S, T) &&
        !isSomeString!S && isDynamicArray!S &&
        !isSomeString!T && isArray!T)
{
    alias typeof(T.init[0]) E;
    auto result = new E[src.length];
    foreach (i, e; src)
    {
        /* Temporarily cast to mutable type, so we can get it initialized,
         * this is ok because there are no other references to result[]
         */
        cast()(result[i]) = to!E(e);
    }
    return result;
}

unittest
{
    debug(conv) scope(success) writeln("unittest @", __FILE__, ":", __LINE__, " succeeded.");
    // array to array conversions
    uint[] a = ([ 1u, 2, 3 ]).dup;
    auto b = to!(float[])(a);
    assert(b == [ 1.0f, 2, 3 ]);
    auto c = to!(string[])(b);
    assert(c[0] == "1" && c[1] == "2" && c[2] == "3");
    immutable(int)[3] d = [ 1, 2, 3 ];
    b = to!(float[])(d);
    assert(b == [ 1.0f, 2, 3 ]);
    uint[][] e = [ a, a ];
    auto f = to!(float[][])(e);
    assert(f[0] == b && f[1] == b);
}

/**
Associative array to associative array conversion converts each key
and each value in turn.
 */
T toImpl(T, S)(S src)
    if (isAssociativeArray!S &&
        isAssociativeArray!T)
{
    alias typeof(T.keys[0]) K2;
    alias typeof(T.values[0]) V2;
    T result;
    foreach (k1, v1; src)
    {
        result[to!K2(k1)] = to!V2(v1);
    }
    return result;
}

unittest
{
    //hash to hash conversions
    int[string] a;
    a["0"] = 1;
    a["1"] = 2;
    auto b = to!(double[dstring])(a);
    assert(b["0"d] == 1 && b["1"d] == 2);
    //hash to string conversion
    assert(to!string(a) == `["0":1, "1":2]`);
}

private void testIntegralToFloating(Integral, Floating)()
{
    Integral a = 42;
    auto b = to!Floating(a);
    assert(a == b);
    assert(a == to!Integral(b));
}

private void testFloatingToIntegral(Floating, Integral)()
{
    bool convFails(Source, Target, E)(Source src)
    {
        try
            auto t = to!Target(src);
        catch (E)
            return true;
        return false;
    }

    // convert some value
    Floating a = 4.2e1;
    auto b = to!Integral(a);
    assert(is(typeof(b) == Integral) && b == 42);
    // convert some negative value (if applicable)
    a = -4.2e1;
    static if (Integral.min < 0)
    {
        b = to!Integral(a);
        assert(is(typeof(b) == Integral) && b == -42);
    }
    else
    {
        // no go for unsigned types
        assert(convFails!(Floating, Integral, ConvOverflowException)(a));
    }
    // convert to the smallest integral value
    a = 0.0 + Integral.min;
    static if (Integral.min < 0)
    {
        a = -a; // -Integral.min not representable as an Integral
        assert(convFails!(Floating, Integral, ConvOverflowException)(a)
                || Floating.sizeof <= Integral.sizeof);
    }
    a = 0.0 + Integral.min;
    assert(to!Integral(a) == Integral.min);
    --a; // no more representable as an Integral
    assert(convFails!(Floating, Integral, ConvOverflowException)(a)
            || Floating.sizeof <= Integral.sizeof);
    a = 0.0 + Integral.max;
//   fwritefln(stderr, "%s a=%g, %s conv=%s", Floating.stringof, a,
//             Integral.stringof, to!Integral(a));
    assert(to!Integral(a) == Integral.max || Floating.sizeof <= Integral.sizeof);
    ++a; // no more representable as an Integral
    assert(convFails!(Floating, Integral, ConvOverflowException)(a)
            || Floating.sizeof <= Integral.sizeof);
    // convert a value with a fractional part
    a = 3.14;
    assert(to!Integral(a) == 3);
    a = 3.99;
    assert(to!Integral(a) == 3);
    static if (Integral.min < 0)
    {
        a = -3.14;
        assert(to!Integral(a) == -3);
        a = -3.99;
        assert(to!Integral(a) == -3);
    }
}

unittest
{
    debug(conv) scope(success) writeln("unittest @", __FILE__, ":", __LINE__, " succeeded.");

    alias TypeTuple!(byte, ubyte, short, ushort, int, uint, long, ulong)
    AllInts;
    alias TypeTuple!(float, double, real) AllFloats;
    alias TypeTuple!(AllInts, AllFloats) AllNumerics;
    // test with same type
    {
        foreach (T; AllNumerics)
        {
            T a = 42;
            auto b = to!T(a);
            assert(is(typeof(a) == typeof(b)) && a == b);
        }
    }
    // test that floating-point numbers convert properly to largest ints
    // see http://oregonstate.edu/~peterseb/mth351/docs/351s2001_fp80x87.html
    // look for "largest fp integer with a predecessor"
    {
        // float
        int a = 16_777_215; // 2^24 - 1
        assert(to!int(to!float(a)) == a);
        assert(to!int(to!float(-a)) == -a);
        // double
        long b = 9_007_199_254_740_991; // 2^53 - 1
        assert(to!long(to!double(b)) == b);
        assert(to!long(to!double(-b)) == -b);
        // real
        // @@@ BUG IN COMPILER @@@
//     ulong c = 18_446_744_073_709_551_615UL; // 2^64 - 1
//     assert(to!ulong(to!real(c)) == c);
//     assert(to!ulong(-to!real(c)) == c);
    }
    // test conversions floating => integral
    {
        // AllInts[0 .. $ - 1] should be AllInts
        // @@@ BUG IN COMPILER @@@
        foreach (Integral; AllInts[0 .. $ - 1])
        {
            foreach (Floating; AllFloats)
            {
                testFloatingToIntegral!(Floating, Integral);
            }
        }
    }
    // test conversion integral => floating
    {
        foreach (Integral; AllInts[0 .. $ - 1])
        {
            foreach (Floating; AllFloats)
            {
                testIntegralToFloating!(Integral, Floating);
            }
        }
    }
    // test parsing
    {
        foreach (T; AllNumerics)
        {
            // from type immutable(char)[2]
            auto a = to!T("42");
            assert(a == 42);
            // from type char[]
            char[] s1 = "42".dup;
            a = to!T(s1);
            assert(a == 42);
            // from type char[2]
            char[2] s2;
            s2[] = "42";
            a = to!T(s2);
            assert(a == 42);
            // from type immutable(wchar)[2]
            a = to!T("42"w);
            assert(a == 42);
        }
    }
    // test conversions to string
    {
        foreach (T; AllNumerics)
        {
            T a = 42;
            assert(to!string(a) == "42");
            //assert(to!wstring(a) == "42"w);
            //assert(to!dstring(a) == "42"d);
            // array test
//       T[] b = new T[2];
//       b[0] = 42;
//       b[1] = 33;
//       assert(to!string(b) == "[42,33]");
        }
    }
    // test array to string conversion
    foreach (T ; AllNumerics)
    {
        auto a = [to!T(1), 2, 3];
        assert(to!string(a) == "[1, 2, 3]");
    }
    // test enum to int conversion
    // enum Testing { Test1, Test2 };
    // Testing t;
    // auto a = to!string(t);
    // assert(a == "0");
}


/**
String to non-string conversion runs parsing.
$(UL
  $(LI When the source is a wide string, it is first converted to a narrow
       string and then parsed.)
  $(LI When the source is a narrow string, normal text parsing occurs.))
*/
T toImpl(T, S)(S value)
    if (isDynamicArray!S && isSomeString!S &&
        !isSomeString!T && is(typeof({ ElementEncodingType!S[] v = value; parse!T(v); })))
{
    alias ElementEncodingType!S[] SV;
    static if (is(SV == S))
        alias value v;
    else
        SV v = value;   // e.g. convert const(char[]) to const(char)[]

    scope(exit)
    {
        if (v.length)
        {
            convError!(SV, T)(v);
        }
    }
    return parse!T(v);
}

unittest
{
    debug(conv) scope(success) writeln("unittest @", __FILE__, ":", __LINE__, " succeeded.");
    foreach (Char; TypeTuple!(char, wchar, dchar))
    {
        auto a = to!(Char[])("123");
        assert(to!int(a) == 123);
        assert(to!double(a) == 123);
    }
}

/***************************************************************
 Rounded conversion from floating point to integral.

Example:
---------------
assert(roundTo!int(3.14) == 3);
assert(roundTo!int(3.49) == 3);
assert(roundTo!int(3.5) == 4);
assert(roundTo!int(3.999) == 4);
assert(roundTo!int(-3.14) == -3);
assert(roundTo!int(-3.49) == -3);
assert(roundTo!int(-3.5) == -4);
assert(roundTo!int(-3.999) == -4);
---------------
Rounded conversions do not work with non-integral target types.
 */

template roundTo(Target)
{
    Target roundTo(Source)(Source value)
    {
        static assert(isFloatingPoint!Source);
        static assert(isIntegral!Target);
        return to!Target(trunc(value + (value < 0 ? -0.5L : 0.5L)));
    }
}

unittest
{
    debug(conv) scope(success) writeln("unittest @", __FILE__, ":", __LINE__, " succeeded.");
    assert(roundTo!int(3.14) == 3);
    assert(roundTo!int(3.49) == 3);
    assert(roundTo!int(3.5) == 4);
    assert(roundTo!int(3.999) == 4);
    assert(roundTo!int(-3.14) == -3);
    assert(roundTo!int(-3.49) == -3);
    assert(roundTo!int(-3.5) == -4);
    assert(roundTo!int(-3.999) == -4);
    assert(roundTo!(const int)(to!(const double)(-3.999)) == -4);

    // boundary values
    foreach (Int; TypeTuple!(byte, ubyte, short, ushort, int, uint))
    {
        assert(roundTo!Int(Int.min - 0.4L) == Int.min);
        assert(roundTo!Int(Int.max + 0.4L) == Int.max);
        assertThrown!ConvOverflowException(roundTo!Int(Int.min - 0.5L));
        assertThrown!ConvOverflowException(roundTo!Int(Int.max + 0.5L));
    }
}

/***************************************************************
 * The $(D_PARAM parse) family of functions works quite like the
 * $(D_PARAM to) family, except that (1) it only works with strings as
 * input, (2) takes the input string by reference and advances it to
 * the position following the conversion, and (3) does not throw if it
 * could not convert the entire string. It still throws if an overflow
 * occurred during conversion or if no character of the input string
 * was meaningfully converted.
 *
 * Example:
--------------
string test = "123 \t  76.14";
auto a = parse!uint(test);
assert(a == 123);
assert(test == " \t  76.14"); // parse bumps string
munch(test, " \t\n\r"); // skip ws
assert(test == "76.14");
auto b = parse!double(test);
assert(b == 76.14);
assert(test == "");
--------------
 */

Target parse(Target, Source)(ref Source s)
    if (isSomeChar!(ElementType!Source) &&
        isIntegral!Target)
{
    static if (Target.sizeof < int.sizeof)
    {
        // smaller types are handled like integers
        auto v = .parse!(Select!(Target.min < 0, int, uint))(s);
        auto result = cast(Target) v;
        if (result != v)
            goto Loverflow;
        return result;
    }
    else
    {
        // Larger than int types
        // immutable length = s.length;
        // if (!length)
        //     goto Lerr;
        if (s.empty)
            goto Lerr;

        static if (Target.min < 0)
            int sign = 0;
        else
            static const int sign = 0;
        Target v = 0;
        size_t i = 0;
        enum char maxLastDigit = Target.min < 0 ? '7' : '5';
        //for (; i < length; i++)
        for (; !s.empty; ++i)
        {
            //immutable c = s[i];
            immutable c = s.front;
            if (c >= '0' && c <= '9')
            {
                if (v >= Target.max/10 &&
                        (v != Target.max/10|| c + sign > maxLastDigit))
                    goto Loverflow;
                v = cast(Target) (v * 10 + (c - '0'));
                s.popFront();
            }
            else static if (Target.min < 0)
            {
                if (c == '-' && i == 0)
                {
                    s.popFront();
                    if (s.empty)
                        goto Lerr;
                    sign = -1;
                }
                else if (c == '+' && i == 0)
                {
                    s.popFront();
                    if (s.empty)
                        goto Lerr;
                }
                else
                    break;
            }
            else
                break;
        }
        if (i == 0)
            goto Lerr;
        //s = s[i .. $];
        static if (Target.min < 0)
        {
            if (sign == -1)
            {
                v = -v;
            }
        }
        return v;
    }

Loverflow:
    throw new ConvOverflowException("Overflow in integral conversion");
Lerr:
    convError!(Source, Target)(s);
    assert(0);
}

unittest
{
    debug(conv) scope(success) writeln("unittest @", __FILE__, ":", __LINE__, " succeeded.");
    string s = "123";
    auto a = parse!int(s);
}

unittest
{
    foreach (Int; TypeTuple!(byte, ubyte, short, ushort, int, uint, long, ulong))
    {
        debug(conv) scope(success) writeln("unittest @", __FILE__, ":", __LINE__, " succeeded.");
        debug(conv) printf("conv.to!%.*s.unittest\n", Int.stringof.length, Int.stringof.ptr);

        {
                assert(to!Int("0") == 0);

            static if (isSigned!Int)
            {
                assert(to!Int("+0") == 0);
                assert(to!Int("-0") == 0);
            }
        }

        static if (Int.sizeof >= byte.sizeof)
        {
                assert(to!Int("6") == 6);
                assert(to!Int("23") == 23);
                assert(to!Int("68") == 68);
                assert(to!Int("127") == 0x7F);

            static if (isUnsigned!Int)
            {
                assert(to!Int("255") == 0xFF);
            }
            static if (isSigned!Int)
            {
                assert(to!Int("+6") == 6);
                assert(to!Int("+23") == 23);
                assert(to!Int("+68") == 68);
                assert(to!Int("+127") == 0x7F);

                assert(to!Int("-6") == -6);
                assert(to!Int("-23") == -23);
                assert(to!Int("-68") == -68);
                assert(to!Int("-128") == -128);
            }
        }

        static if (Int.sizeof >= short.sizeof)
        {
                assert(to!Int("468") == 468);
                assert(to!Int("32767") == 0x7FFF);

            static if (isUnsigned!Int)
            {
                assert(to!Int("65535") == 0xFFFF);
            }
            static if (isSigned!Int)
            {
                assert(to!Int("+468") == 468);
                assert(to!Int("+32767") == 0x7FFF);

                assert(to!Int("-468") == -468);
                assert(to!Int("-32768") == -32768);
            }
        }

        static if (Int.sizeof >= int.sizeof)
        {
                assert(to!Int("2147483647") == 0x7FFFFFFF);

            static if (isUnsigned!Int)
            {
                assert(to!Int("4294967295") == 0xFFFFFFFF);
            }

            static if (isSigned!Int)
            {
                assert(to!Int("+2147483647") == 0x7FFFFFFF);

                assert(to!Int("-2147483648") == -2147483648);
            }
        }

        static if (Int.sizeof >= long.sizeof)
        {
                assert(to!Int("9223372036854775807") == 0x7FFFFFFFFFFFFFFF);

            static if (isUnsigned!Int)
            {
                assert(to!Int("18446744073709551615") == 0xFFFFFFFFFFFFFFFF);
            }

            static if (isSigned!Int)
            {
                assert(to!Int("+9223372036854775807") == 0x7FFFFFFFFFFFFFFF);

                assert(to!Int("-9223372036854775808") == 0x8000000000000000);
            }
        }
    }
}

unittest
{
    // parsing error check
    foreach (Int; TypeTuple!(byte, ubyte, short, ushort, int, uint, long, ulong))
    {
        debug(conv) scope(success) writeln("unittest @", __FILE__, ":", __LINE__, " succeeded.");
        debug(conv) printf("conv.to!%.*s.unittest (error)\n", Int.stringof.length, Int.stringof.ptr);

        {
            immutable string[] errors1 =
            [
                "",
                "-",
                "+",
                "-+",
                " ",
                " 0",
                "0 ",
                "- 0",
                "1-",
                "xx",
                "123h",
            ];
            foreach (j, s; errors1)
                assertThrown!ConvException(to!Int(s));
        }

        // parse!SomeUnsigned cannot parse head sign.
        static if (isUnsigned!Int)
        {
            immutable string[] errors2 =
            [
                "+5",
                "-78",
            ];
            foreach (j, s; errors2)
                assertThrown!ConvException(to!Int(s));
        }
    }

    // positive overflow check
    foreach (i, Int; TypeTuple!(byte, ubyte, short, ushort, int, uint, long, ulong))
    {
        debug(conv) scope(success) writeln("unittest @", __FILE__, ":", __LINE__, " succeeded.");
        debug(conv) printf("conv.to!%.*s.unittest (pos overflow)\n", Int.stringof.length, Int.stringof.ptr);

        immutable string[] errors =
        [
            "128",                  // > byte.max
            "256",                  // > ubyte.max
            "32768",                // > short.max
            "65536",                // > ushort.max
            "2147483648",           // > int.max
            "4294967296",           // > uint.max
            "9223372036854775808",  // > long.max
            "18446744073709551616", // > ulong.max
        ];
        foreach (j, s; errors[i..$])
            assertThrown!ConvOverflowException(to!Int(s));
    }

    // negative overflow check
    foreach (i, Int; TypeTuple!(byte, short, int, long))
    {
        debug(conv) scope(success) writeln("unittest @", __FILE__, ":", __LINE__, " succeeded.");
        debug(conv) printf("conv.to!%.*s.unittest (neg overflow)\n", Int.stringof.length, Int.stringof.ptr);

        immutable string[] errors =
        [
            "-129",                 // < byte.min
            "-32769",               // < short.min
            "-2147483649",          // < int.min
            "-9223372036854775809", // < long.min
        ];
        foreach (j, s; errors[i..$])
            assertThrown!ConvOverflowException(to!Int(s));
    }
}

/// ditto
Target parse(Target, Source)(ref Source s, uint radix)
    if (isSomeString!Source &&
        isIntegral!Target)
in
{
    assert(radix >= 2 && radix <= 36);
}
body
{
    if (radix == 10)
        return parse!Target(s);

    immutable length = s.length;
    immutable uint beyond = (radix < 10 ? '0' : 'a'-10) + radix;

    Target v = 0;
    size_t i = 0;
    for (; i < length; ++i)
    {
        uint c = s[i];
        if (c < '0')
            break;
        if (radix < 10)
        {
            if (c >= beyond)
                break;
        }
        else
        {
            if (c > '9')
            {
                c |= 0x20;//poorman's tolower
                if (c < 'a' || c >= beyond)
                    break;
                c -= 'a'-10-'0';
            }
        }
        auto blah = cast(Target) (v * radix + c - '0');
        if (blah < v)
            goto Loverflow;
        v = blah;
    }
    if (!i)
        goto Lerr;
    assert(i <= s.length);
    s = s[i .. $];
    return v;

Loverflow:
    throw new ConvOverflowException("Overflow in integral conversion");
Lerr:
    convError!(Source, Target)(s, radix);
    assert(0);
}

unittest
{
    debug(conv) scope(success) writeln("unittest @", __FILE__, ":", __LINE__, " succeeded.");
    // @@@BUG@@@ the size of China
        // foreach (i; 2..37)
        // {
        //      assert(parse!int("0",i) == 0);
        //      assert(parse!int("1",i) == 1);
        //      assert(parse!byte("10",i) == i);
        // }
        foreach (i; 2..37)
        {
            string s = "0";
                assert(parse!int(s,i) == 0);
            s = "1";
                assert(parse!int(s,i) == 1);
            s = "10";
                assert(parse!byte(s,i) == i);
        }
    // Same @@@BUG@@@ as above
        //assert(parse!int("0011001101101", 2) == 0b0011001101101);
        // assert(parse!int("765",8) == 0765);
        // assert(parse!int("fCDe",16) == 0xfcde);
    auto s = "0011001101101";
        assert(parse!int(s, 2) == 0b0011001101101);
    s = "765";
        assert(parse!int(s, 8) == octal!765);
    s = "fCDe";
        assert(parse!int(s, 16) == 0xfcde);

    // 6609
    s = "-42";
    assert(parse!int(s, 10) == -42);
}

Target parse(Target, Source)(ref Source s)
    if (isSomeString!Source &&
        is(Target == enum))
{
    // TODO: BUG4744
    foreach (i, e; EnumMembers!Target)
    {
        auto ident = __traits(allMembers, Target)[i];
        if (s.skipOver(ident))
            return e;
    }
    throw new ConvException(
        Target.stringof ~ " does not have a member named '"
        ~ to!string(s) ~ "'");
}

//@@@BUG4737@@@: typeid doesn't work for scoped enum with initializer
version(unittest)
{
    private enum F : real { x = 1.414, y = 1.732, z = 2.236 }
}
unittest
{
    debug(conv) scope(success) writeln("unittest @", __FILE__, ":", __LINE__, " succeeded.");
    enum E { a, b, c }
    assert(to!E("a"c) == E.a);
    assert(to!E("b"w) == E.b);
    assert(to!E("c"d) == E.c);

    assert(to!F("x"c) == F.x);
    assert(to!F("y"w) == F.y);
    assert(to!F("z"d) == F.z);

    assertThrown!ConvException(to!E("d"));
}

version (none)  // TODO: BUG4744
unittest
{
    enum A { member1, member11, member111 }
    assert(to!A("member1"  ) == A.member1  );
    assert(to!A("member11" ) == A.member11 );
    assert(to!A("member111") == A.member111);
    auto s = "member1111";
    assert(parse!A(s) == A.member111 && s == "1");
}

Target parse(Target, Source)(ref Source p)
    if (isInputRange!Source && isSomeChar!(ElementType!Source) &&
        isFloatingPoint!Target)
{
    static immutable real negtab[14] =
        [ 1e-4096L,1e-2048L,1e-1024L,1e-512L,1e-256L,1e-128L,1e-64L,1e-32L,
                1e-16L,1e-8L,1e-4L,1e-2L,1e-1L,1.0L ];
    static immutable real postab[13] =
        [ 1e+4096L,1e+2048L,1e+1024L,1e+512L,1e+256L,1e+128L,1e+64L,1e+32L,
                1e+16L,1e+8L,1e+4L,1e+2L,1e+1L ];
    // static immutable string infinity = "infinity";
    // static immutable string nans = "nans";

    ConvException bailOut(string fn = __FILE__, size_t ln = __LINE__)
        (string msg = null)
    {
        if (!msg)
            msg = "Floating point conversion error";
        return new ConvException(text(msg, " for input \"", p, "\"."), fn, ln);
    }

    for (;;)
    {
        enforce(!p.empty, bailOut());
        if (!std.uni.isWhite(p.front))
            break;
        p.popFront();
    }
    char sign = 0;                       /* indicating +                 */
    switch (p.front)
    {
    case '-':
        sign++;
        p.popFront();
        enforce(!p.empty, bailOut());
        if (std.ascii.toLower(p.front) == 'i')
            goto case 'i';
        enforce(!p.empty, bailOut());
        break;
    case '+':
        p.popFront();
        enforce(!p.empty, bailOut());
        break;
    case 'i': case 'I':
        p.popFront();
        enforce(!p.empty, bailOut());
        if (std.ascii.toLower(p.front) == 'n' &&
                (p.popFront(), enforce(!p.empty, bailOut()), std.ascii.toLower(p.front) == 'f') &&
                (p.popFront(), p.empty))
        {
            // 'inf'
            return sign ? -Target.infinity : Target.infinity;
        }
        goto default;
    default: {}
    }

    bool isHex = false;
    bool startsWithZero = p.front == '0';
    if(startsWithZero)
    {
        p.popFront();
        if(p.empty)
        {
            return (sign) ? -0 : 0;
        }

        isHex = p.front == 'x' || p.front == 'X';
    }

    real ldval = 0.0;
    char dot = 0;                        /* if decimal point has been seen */
    int exp = 0;
    long msdec = 0, lsdec = 0;
    ulong msscale = 1;

    if (isHex)
    {
        int guard = 0;
        int anydigits = 0;
        uint ndigits = 0;

        p.popFront();
        while (!p.empty)
        {
            int i = p.front;
            while (isHexDigit(i))
            {
                anydigits = 1;
                i = std.ascii.isAlpha(i) ? ((i & ~0x20) - ('A' - 10)) : i - '0';
                if (ndigits < 16)
                {
                    msdec = msdec * 16 + i;
                    if (msdec)
                        ndigits++;
                }
                else if (ndigits == 16)
                {
                    while (msdec >= 0)
                    {
                        exp--;
                        msdec <<= 1;
                        i <<= 1;
                        if (i & 0x10)
                            msdec |= 1;
                    }
                    guard = i << 4;
                    ndigits++;
                    exp += 4;
                }
                else
                {
                    guard |= i;
                    exp += 4;
                }
                exp -= dot;
                p.popFront();
                if (p.empty)
                    break;
                i = p.front;
                if (i == '_')
                {
                    p.popFront();
                    if (p.empty)
                        break;
                    i = p.front;
                }
            }
            if (i == '.' && !dot)
            {       p.popFront();
                dot = 4;
            }
            else
                break;
        }

        // Round up if (guard && (sticky || odd))
        if (guard & 0x80 && (guard & 0x7F || msdec & 1))
        {
            msdec++;
            if (msdec == 0)                 // overflow
            {   msdec = 0x8000000000000000L;
                exp++;
            }
        }

        enforce(anydigits, bailOut());
        enforce(!p.empty && (p.front == 'p' || p.front == 'P'),
                bailOut("Floating point parsing: exponent is required"));
        char sexp;
        int e;

        sexp = 0;
        p.popFront();
        if (!p.empty)
        {
            switch (p.front)
            {   case '-':    sexp++;
                             goto case;
                case '+':    p.popFront(); enforce(!p.empty,
                                new ConvException("Error converting input"
                                " to floating point"));
                             break;
                default: {}
            }
        }
        ndigits = 0;
        e = 0;
        while (!p.empty && isDigit(p.front))
        {
            if (e < 0x7FFFFFFF / 10 - 10) // prevent integer overflow
            {
                e = e * 10 + p.front - '0';
            }
            p.popFront();
            ndigits = 1;
        }
        exp += (sexp) ? -e : e;
        enforce(ndigits, new ConvException("Error converting input"
                        " to floating point"));

        if (msdec)
        {
            int e2 = 0x3FFF + 63;

            // left justify mantissa
            while (msdec >= 0)
            {   msdec <<= 1;
                e2--;
            }

            // Stuff mantissa directly into real
            *cast(long *)&ldval = msdec;
            (cast(ushort *)&ldval)[4] = cast(ushort) e2;

            // Exponent is power of 2, not power of 10
            ldval = ldexpl(ldval,exp);
        }
        goto L6;
    }
    else // not hex
    {
        if (std.ascii.toUpper(p.front) == 'N' && !startsWithZero)
        {
            // nan
            enforce((p.popFront(), !p.empty && std.ascii.toUpper(p.front) == 'A')
                    && (p.popFront(), !p.empty && std.ascii.toUpper(p.front) == 'N'),
                   new ConvException("error converting input to floating point"));
            // skip past the last 'n'
            p.popFront();
            return typeof(return).nan;
        }

        bool sawDigits = startsWithZero;

        while (!p.empty)
        {
            int i = p.front;
            while (isDigit(i))
            {
                sawDigits = true;        /* must have at least 1 digit   */
                if (msdec < (0x7FFFFFFFFFFFL-10)/10)
                    msdec = msdec * 10 + (i - '0');
                else if (msscale < (0xFFFFFFFF-10)/10)
                {   lsdec = lsdec * 10 + (i - '0');
                    msscale *= 10;
                }
                else
                {
                    exp++;
                }
                exp -= dot;
                p.popFront();
                if (p.empty)
                    break;
                i = p.front;
                if (i == '_')
                {
                    p.popFront();
                    if (p.empty)
                        break;
                    i = p.front;
                }
            }
            if (i == '.' && !dot)
            {
                p.popFront();
                dot++;
            }
            else
            {
                break;
            }
        }
        enforce(sawDigits, new ConvException("no digits seen"));
    }
    if (!p.empty && (p.front == 'e' || p.front == 'E'))
    {
        char sexp;
        int e;

        sexp = 0;
        p.popFront();
        enforce(!p.empty, new ConvException("Unexpected end of input"));
        switch (p.front)
        {   case '-':    sexp++;
                         goto case;
            case '+':    p.popFront();
                         break;
            default: {}
        }
        bool sawDigits = 0;
        e = 0;
        while (!p.empty && isDigit(p.front))
        {
            if (e < 0x7FFFFFFF / 10 - 10)   // prevent integer overflow
            {
                e = e * 10 + p.front - '0';
            }
            p.popFront();
            sawDigits = 1;
        }
        exp += (sexp) ? -e : e;
        enforce(sawDigits, new ConvException("No digits seen."));
    }

    ldval = msdec;
    if (msscale != 1)               /* if stuff was accumulated in lsdec */
        ldval = ldval * msscale + lsdec;
    if (ldval)
    {
        uint u = 0;
        int pow = 4096;

        while (exp > 0)
        {
            while (exp >= pow)
            {
                ldval *= postab[u];
                exp -= pow;
            }
            pow >>= 1;
            u++;
        }
        while (exp < 0)
        {
            while (exp <= -pow)
            {
                ldval *= negtab[u];
                enforce(ldval != 0, new ConvException("Range error"));
                exp += pow;
            }
            pow >>= 1;
            u++;
        }
    }
  L6: // if overflow occurred
    enforce(ldval != core.stdc.math.HUGE_VAL, new ConvException("Range error"));

  L1:
    return (sign) ? -ldval : ldval;
}

unittest
{
    // Compare reals with given precision
    bool feq(in real rx, in real ry, in real precision = 0.000001L)
    {
        if (rx == ry)
            return 1;

        if (isnan(rx))
            return cast(bool)isnan(ry);

        if (isnan(ry))
            return 0;

        return cast(bool)(fabs(rx - ry) <= precision);
    }

    // Make given typed literal
    F Literal(F)(F f)
    {
        return f;
    }

    foreach (Float; TypeTuple!(float, double, real))
    {
        debug(conv) scope(success) writeln("unittest @", __FILE__, ":", __LINE__, " succeeded.");
        debug(conv) printf("conv.to!%.*s.unittest\n", Float.stringof.length, Float.stringof.ptr);

        assert(to!Float("123") == Literal!Float(123));
        assert(to!Float("+123") == Literal!Float(+123));
        assert(to!Float("-123") == Literal!Float(-123));
        assert(to!Float("123e2") == Literal!Float(123e2));
        assert(to!Float("123e+2") == Literal!Float(123e+2));
        assert(to!Float("123e-2") == Literal!Float(123e-2));
        assert(to!Float("123.") == Literal!Float(123.));
        assert(to!Float(".456") == Literal!Float(.456));

        assert(to!Float("1.23456E+2") == Literal!Float(1.23456E+2));

        assert(to!Float("0") == 0.0);
        assert(to!Float("-0") == -0.0);

        assert(isnan(to!Float("nan")));

        assertThrown!ConvException(to!Float("\x00"));
    }

    // min and max
    float f = to!float("1.17549e-38");
    assert(feq(cast(real)f, cast(real)1.17549e-38));
    assert(feq(cast(real)f, cast(real)float.min_normal));
    f = to!float("3.40282e+38");
    assert(to!string(f) == to!string(3.40282e+38));

    // min and max
    double d = to!double("2.22508e-308");
    assert(feq(cast(real)d, cast(real)2.22508e-308));
    assert(feq(cast(real)d, cast(real)double.min_normal));
    d = to!double("1.79769e+308");
    assert(to!string(d) == to!string(1.79769e+308));
    assert(to!string(d) == to!string(double.max));

    assert(to!string(to!real(to!string(real.max / 2L))) == to!string(real.max / 2L));

    // min and max
    real r = to!real(to!string(real.min_normal));
    assert(to!string(r) == to!string(real.min_normal));
    r = to!real(to!string(real.max));
    assert(to!string(r) == to!string(real.max));
}

unittest
{
    import core.stdc.errno;
    import core.stdc.stdlib;

    errno = 0;  // In case it was set by another unittest in a different module.
    debug(conv) scope(success) writeln("unittest @", __FILE__, ":", __LINE__, " succeeded.");
    struct longdouble
    {
        ushort value[5];
    }

    real ld;
    longdouble x;
    real ld1;
    longdouble x1;
    int i;

    string s = "0x1.FFFFFFFFFFFFFFFEp-16382";
    ld = parse!real(s);
    assert(s.empty);
    x = *cast(longdouble *)&ld;
    ld1 = strtold("0x1.FFFFFFFFFFFFFFFEp-16382", null);
    x1 = *cast(longdouble *)&ld1;
    assert(x1 == x && ld1 == ld);

    // for (i = 4; i >= 0; i--)
    // {
    //     printf("%04x ", x.value[i]);
    // }
    // printf("\n");
    assert(!errno);

    s = "1.0e5";
    ld = parse!real(s);
    assert(s.empty);
    x = *cast(longdouble *)&ld;
    ld1 = strtold("1.0e5", null);
    x1 = *cast(longdouble *)&ld1;

    // for (i = 4; i >= 0; i--)
    // {
    //     printf("%04x ", x.value[i]);
    // }
    // printf("\n");
}

// Unittest for bug 4959
unittest
{
    auto s = "0 ";
    auto x = parse!double(s);
    assert(s == " ");
    assert(x == 0.0);
}

// Unittest for bug 3369
unittest
{
    assert(to!float("inf") == float.infinity);
    assert(to!float("-inf") == -float.infinity);
}

// Unittest for bug 6160
unittest
{
    assert(1000_000_000e50L == to!real("1000_000_000_e50"));        // 1e59
    assert(0x1000_000_000_p10 == to!real("0x1000_000_000_p10"));    // 7.03687e+13
}

// Unittest for bug 6258
unittest
{
    assertThrown!ConvException(to!real("-"));
    assertThrown!ConvException(to!real("in"));
}

/**
Parsing one character off a string returns the character and bumps the
string up one position.
 */
Target parse(Target, Source)(ref Source s)
    if (isSomeString!Source &&
        staticIndexOf!(Unqual!Target, dchar, Unqual!(typeof(Source.init[0]))) >= 0)
{
    static if (is(Unqual!Target == dchar))
    {
        Target result = s.front;
        s.popFront();
        return result;
    }
    else
    {
        // Special case: okay so parse a Char off a Char[]
        Target result = s[0];
        s = s[1 .. $];
        return result;
    }
}

unittest
{
    foreach (Str; TypeTuple!(string, wstring, dstring))
    {
        foreach (Char; TypeTuple!(char, wchar, dchar))
        {
            static if (is(Unqual!Char == dchar) ||
                       Char.sizeof == Str.init[0].sizeof)
            {
                Str s = "aaa";
                assert(parse!Char(s) == 'a');
                assert(s == "aa");
            }
        }
    }
}

Target parse(Target, Source)(ref Source s)
    if (!isSomeString!Source && isInputRange!Source && isSomeChar!(ElementType!Source) &&
        isSomeChar!Target && Target.sizeof >= ElementType!Source.sizeof)
{
    Target result = s.front;
    s.popFront();
    return result;
}

// string to bool conversions
Target parse(Target, Source)(ref Source s)
    if (isSomeString!Source &&
        is(Unqual!Target == bool))
{
    if (s.length >= 4 && icmp(s[0 .. 4], "true")==0)
    {
        s = s[4 .. $];
        return true;
    }
    if (s.length >= 5 && icmp(s[0 .. 5], "false")==0)
    {
        s = s[5 .. $];
        return false;
    }
    parseError("bool should be case-insensive 'true' or 'false'");
    assert(0);
}

/*
    Tests for to!bool and parse!bool
*/
unittest
{
    debug(conv) scope(success) writeln("unittest @", __FILE__, ":", __LINE__, " succeeded.");
    debug(conv) printf("conv.to!bool.unittest\n");

    assert (to!bool("TruE") == true);
    assert (to!bool("faLse"d) == false);
    assertThrown!ConvException(to!bool("maybe"));

    auto t = "TrueType";
    assert (parse!bool(t) == true);
    assert (t == "Type");

    auto f = "False killer whale"d;
    assert (parse!bool(f) == false);
    assert (f == " killer whale"d);

    auto m = "maybe";
    assertThrown!ConvException(parse!bool(m));
    assert (m == "maybe");  // m shouldn't change on failure

    auto s = "true";
    auto b = parse!(const(bool))(s);
    assert(b == true);
}

// Parsing typedefs forwards to their host types
Target parse(Target, Source)(ref Source s)
    if (isSomeString!Source &&
        is(Target == typedef))
{
    static if (is(Target T == typedef))
        return cast(Target) parse!T(s);
    else
        static assert(0);
}

private void skipWS(R)(ref R r)
{
    skipAll(r, ' ', '\n', '\t', '\r');
}

/**
 * Parses an array from a string given the left bracket (default $(D
 * '[')), right bracket (default $(D ']')), and element seprator (by
 * default $(D ',')).
 */
Target parse(Target, Source)(ref Source s, dchar lbracket = '[', dchar rbracket = ']', dchar comma = ',')
    if (isSomeString!Source &&
        isDynamicArray!Target)
{
    Target result;

    parseCheck!s(lbracket);
    skipWS(s);
    if (s.front == rbracket)
    {
        s.popFront();
        return result;
    }
    for (;; s.popFront(), skipWS(s))
    {
        result ~= parseElement!(ElementType!Target)(s);
        skipWS(s);
        if (s.front != comma)
            break;
    }
    parseCheck!s(rbracket);

    return result;
}

version(none) unittest
{
    debug(conv) scope(success) writeln("unittest @", __FILE__, ":", __LINE__, " succeeded.");
    typedef uint Testing;
    auto s = "123";
    auto t = parse!Testing(s);
    assert(t == cast(Testing) 123);
}

unittest
{
    int[] a = [1, 2, 3, 4, 5];
    auto s = to!string(a);
    assert(to!(int[])(s) == a);
}

unittest
{
    int[][] a = [ [1, 2] , [3], [4, 5] ];
    auto s = to!string(a);
    assert(to!(int[][])(s) == a);
}

unittest
{
    int[][][] ia = [ [[1,2],[3,4],[5]] , [[6],[],[7,8,9]] , [[]] ];

    char[] s = to!(char[])(ia);
    int[][][] ia2;

    ia2 = to!(typeof(ia2))(s);
    assert( ia == ia2);
}

unittest
{
    auto s1 = `[['h', 'e', 'l', 'l', 'o'], "world"]`;
    auto a1 = parse!(string[])(s1);
    assert(a1 == ["hello", "world"]);

    auto s2 = `["aaa", "bbb", "ccc"]`;
    auto a2 = parse!(string[])(s2);
    assert(a2 == ["aaa", "bbb", "ccc"]);
}

/// ditto
Target parse(Target, Source)(ref Source s, dchar lbracket = '[', dchar rbracket = ']', dchar comma = ',')
    if (isSomeString!Source &&
        isStaticArray!Target)
{
    Target result = void;

    parseCheck!s(lbracket);
    skipWS(s);
    if (s.front == rbracket)
    {
        static if (result.length != 0)
            goto Lmanyerr;
        else
        {
            s.popFront();
            return result;
        }
    }
    for (size_t i = 0; ; s.popFront(), skipWS(s))
    {
        if (i == result.length)
            goto Lmanyerr;
        result[i++] = parseElement!(ElementType!Target)(s);
        skipWS(s);
        if (s.front != comma)
        {
            if (i != result.length)
                goto Lfewerr;
            break;
        }
    }
    parseCheck!s(rbracket);

    return result;

Lmanyerr:
    parseError(text("Too many elements in input, ", result.length, " elements expected."));
    assert(0);

Lfewerr:
    parseError(text("Too few elements in input, ", result.length, " elements expected."));
    assert(0);
}

unittest
{
    auto s1 = "[1,2,3,4]";
    auto sa1 = parse!(int[4])(s1);
    assert(sa1 == [1,2,3,4]);

    auto s2 = "[[1],[2,3],[4]]";
    auto sa2 = parse!(int[][3])(s2);
    assert(sa2 == [[1],[2,3],[4]]);

    auto s3 = "[1,2,3]";
    assertThrown!ConvException(parse!(int[4])(s3));

    auto s4 = "[1,2,3,4,5]";
    assertThrown!ConvException(parse!(int[4])(s4));
}

/**
 * Parses an associative array from a string given the left bracket (default $(D
 * '[')), right bracket (default $(D ']')), key-value separator (default $(D
 * ':')), and element seprator (by default $(D ',')).
 */
Target parse(Target, Source)(ref Source s, dchar lbracket = '[', dchar rbracket = ']', dchar keyval = ':', dchar comma = ',')
    if (isSomeString!Source &&
        isAssociativeArray!Target)
{
    alias typeof(Target.keys[0]) KeyType;
    alias typeof(Target.values[0]) ValueType;

    Target result;

    parseCheck!s(lbracket);
    skipWS(s);
    if (s.front == rbracket)
    {
        s.popFront();
        return result;
    }
    for (;; s.popFront(), skipWS(s))
    {
        auto key = parseElement!KeyType(s);
        skipWS(s);
        parseCheck!s(keyval);
        skipWS(s);
        auto val = parseElement!ValueType(s);
        skipWS(s);
        result[key] = val;
        if (s.front != comma) break;
    }
    parseCheck!s(rbracket);

    return result;
}

unittest
{
    auto s1 = "[1:10, 2:20, 3:30]";
    auto aa1 = parse!(int[int])(s1);
    assert(aa1 == [1:10, 2:20, 3:30]);

    auto s2 = `["aaa":10, "bbb":20, "ccc":30]`;
    auto aa2 = parse!(int[string])(s2);
    assert(aa2 == ["aaa":10, "bbb":20, "ccc":30]);

    auto s3 = `["aaa":[1], "bbb":[2,3], "ccc":[4,5,6]]`;
    auto aa3 = parse!(int[][string])(s3);
    assert(aa3 == ["aaa":[1], "bbb":[2,3], "ccc":[4,5,6]]);
}

private dchar parseEscape(Source)(ref Source s)
    if (isInputRange!Source && isSomeChar!(ElementType!Source))
{
    parseCheck!s('\\');

    dchar getHexDigit()
    {
        s.popFront();
        if (s.empty)
            parseError("Unterminated escape sequence");
        dchar c = s.front;
        if (!isHexDigit(c))
            parseError("Hex digit is missing");
        return std.ascii.isAlpha(c) ? ((c & ~0x20) - ('A' - 10)) : c - '0';
    }

    dchar result;

    switch (s.front)
    {
        case 'a':   result = '\a';  break;
        case 'b':   result = '\b';  break;
        case 'f':   result = '\f';  break;
        case 'n':   result = '\n';  break;
        case 'r':   result = '\r';  break;
        case 't':   result = '\t';  break;
        case 'v':   result = '\v';  break;
        case 'x':
            result  = getHexDigit() << 4;
            result |= getHexDigit();
            break;
        case 'u':
            result  = getHexDigit() << 12;
            result |= getHexDigit() << 8;
            result |= getHexDigit() << 4;
            result |= getHexDigit();
            break;
        case 'U':
            result  = getHexDigit() << 28;
            result |= getHexDigit() << 24;
            result |= getHexDigit() << 20;
            result |= getHexDigit() << 16;
            result |= getHexDigit() << 12;
            result |= getHexDigit() << 8;
            result |= getHexDigit() << 4;
            result |= getHexDigit();
            break;
        default:
            parseError("Unknown escape character " ~ to!string(s.front));
            break;
    }

    s.popFront();

    return result;
}

// Undocumented
Target parseElement(Target, Source)(ref Source s)
    if (isInputRange!Source && isSomeChar!(ElementType!Source) &&
        isSomeString!Target)
{
    auto result = appender!Target();

    // parse array of chars
    if (s.front == '[')
        return parse!Target(s);

    parseCheck!s('\"');
    if (s.front == '\"')
    {
        s.popFront();
        return result.data;
    }
    while (true)
    {
        if (s.empty)
            parseError("Unterminated quoted string");
        switch (s.front)
        {
            case '\"':
                s.popFront();
                return result.data;
            case '\\':
                result.put(parseEscape(s));
                break;
            default:
                result.put(s.front());
                s.popFront();
                break;
        }
    }
    assert(0);
}

// ditto
Target parseElement(Target, Source)(ref Source s)
    if (isInputRange!Source && isSomeChar!(ElementType!Source) &&
        isSomeChar!Target)
{
    Target c;

    parseCheck!s('\'');
    if (s.front != '\\')
    {
        c = s.front;
        s.popFront();
    }
    else
        c = parseEscape(s);
    parseCheck!s('\'');

    return c;
}

// ditto
Target parseElement(Target, Source)(ref Source s)
    if (isInputRange!Source && isSomeChar!(ElementType!Source) &&
        !isSomeString!Target && !isSomeChar!Target)
{
    return parse!Target(s);
}


/***************************************************************
   Convenience functions for converting any number and types of
   arguments into _text (the three character widths).

   Example:
----
assert(text(42, ' ', 1.5, ": xyz") == "42 1.5: xyz");
assert(wtext(42, ' ', 1.5, ": xyz") == "42 1.5: xyz"w);
assert(dtext(42, ' ', 1.5, ": xyz") == "42 1.5: xyz"d);
----
*/
string text(T...)(T args)
{
    return textImpl!string(args);
}
///ditto
wstring wtext(T...)(T args)
{
    return textImpl!wstring(args);
}
///ditto
dstring dtext(T...)(T args)
{
    return textImpl!dstring(args);
}

private S textImpl(S, U...)(U args)
{
    S result;
    foreach (i, arg; args)
    {
        result ~= to!S(args[i]);
    }
    return result;
}

unittest
{
    debug(conv) scope(success) writeln("unittest @", __FILE__, ":", __LINE__, " succeeded.");
    assert(text(42, ' ', 1.5, ": xyz") == "42 1.5: xyz");
    assert(wtext(42, ' ', 1.5, ": xyz") == "42 1.5: xyz"w);
    assert(dtext(42, ' ', 1.5, ": xyz") == "42 1.5: xyz"d);
}

/***************************************************************
The $(D octal) facility is intended as an experimental facility to
replace _octal literals starting with $(D '0'), which many find
confusing. Using $(D octal!177) or $(D octal!"177") instead of $(D
0177) as an _octal literal makes code clearer and the intent more
visible. If use of this facility becomes preponderent, a future
version of the language may deem old-style _octal literals deprecated.

The rules for strings are the usual for literals: If it can fit in an
$(D int), it is an $(D int). Otherwise, it is a $(D long). But, if the
user specifically asks for a $(D long) with the $(D L) suffix, always
give the $(D long). Give an unsigned iff it is asked for with the $(D
U) or $(D u) suffix. _Octals created from integers preserve the type
of the passed-in integral.

Example:
----
// same as 0177
auto x = octal!177;
// octal is a compile-time device
enum y = octal!160;
// Create an unsigned octal
auto z = octal!"1_000_000u";
----
 */
int octal(string num)()
    if((octalFitsInInt!(num) && !literalIsLong!(num)) && !literalIsUnsigned!(num))
{
    return octal!(int, num);
}

/// Ditto
long octal(string num)()
    if((!octalFitsInInt!(num) || literalIsLong!(num)) && !literalIsUnsigned!(num))
{
    return octal!(long, num);
}

/// Ditto
uint octal(string num)()
    if((octalFitsInInt!(num) && !literalIsLong!(num)) && literalIsUnsigned!(num))
{
    return octal!(int, num);
}

/// Ditto
ulong octal(string num)()
    if((!octalFitsInInt!(num) || literalIsLong!(num)) && literalIsUnsigned!(num))
{
    return octal!(long, num);
}

/// Ditto
template octal(alias s)
    if (isIntegral!(typeof(s)))
{
    enum auto octal = octal!(typeof(s), toStringNow!(s));
}

/*
    Takes a string, num, which is an octal literal, and returns its
    value, in the type T specified.

    So:

    int a = octal!(int, "10");

    assert(a == 8);
*/
T octal(T, string num)()
    if (isOctalLiteral!num)
{
    ulong pow = 1;
    T value = 0;

    for (int pos = num.length - 1; pos >= 0; pos--)
    {
        char s = num[pos];
        if (s < '0' || s > '7') // we only care about digits; skip the rest
        // safe to skip - this is checked out in the assert so these
        // are just suffixes
            continue;

        value += pow * (s - '0');
        pow *= 8;
    }

    return value;
}

/*
Take a look at int.max and int.max+1 in octal and the logic for this
function follows directly.
 */
template octalFitsInInt(string octalNum)
{
    // note it is important to strip the literal of all
    // non-numbers. kill the suffix and underscores lest they mess up
    // the number of digits here that we depend on.
    enum bool octalFitsInInt = strippedOctalLiteral(octalNum).length < 11 ||
        strippedOctalLiteral(octalNum).length == 11 &&
        strippedOctalLiteral(octalNum)[0] == '1';
}

string strippedOctalLiteral(string original)
{
    string stripped = "";
    foreach (c; original)
        if (c >= '0' && c <= '7')
            stripped ~= c;
    return stripped;
}

template literalIsLong(string num)
{
    static if (num.length > 1)
    // can be xxL or xxLu according to spec
        enum literalIsLong = (num[$-1] == 'L' || num[$-2] == 'L');
    else
        enum literalIsLong = false;
}

template literalIsUnsigned(string num)
{
    static if (num.length > 1)
    // can be xxU or xxUL according to spec
        enum literalIsUnsigned = (num[$-1] == 'u' || num[$-2] == 'u')
            // both cases are allowed too
            || (num[$-1] == 'U' || num[$-2] == 'U');
    else
        enum literalIsUnsigned = false;
}

/*
Returns if the given string is a correctly formatted octal literal.

The format is specified in lex.html. The leading zero is allowed, but
not required.
 */
bool isOctalLiteralString(string num)
{
    if (num.length == 0)
        return false;

    // Must start with a number. To avoid confusion, literals that
    // start with a '0' are not allowed
    if (num[0] == '0' && num.length > 1)
        return false;
    if (num[0] < '0' || num[0] > '7')
        return false;

    foreach (i, c; num)
    {
        if ((c < '0' || c > '7') && c != '_') // not a legal character
        {
            if (i < num.length - 2)
                    return false;
            else   // gotta check for those suffixes
            {
                if (c != 'U' && c != 'u' && c != 'L')
                        return false;
                if (i != num.length - 1)
                {
                    // if we're not the last one, the next one must
                    // also be a suffix to be valid
                    char c2 = num[$-1];
                    if (c2 != 'U' && c2 != 'u' && c2 != 'L')
                        return false; // spam at the end of the string
                    if (c2 == c)
                        return false; // repeats are disallowed
                }
            }
        }
    }

    return true;
}

/*
    Returns true if the given compile time string is an octal literal.
*/
template isOctalLiteral(string num)
{
    enum bool isOctalLiteral = isOctalLiteralString(num);
}

unittest
{
    debug(conv) scope(success) writeln("unittest @", __FILE__, ":", __LINE__, " succeeded.");
    // ensure that you get the right types, even with embedded underscores
    auto w = octal!"100_000_000_000";
    static assert(!is(typeof(w) == int));
    auto w2 = octal!"1_000_000_000";
    static assert(is(typeof(w2) == int));

    static assert(octal!"45" == 37);
    static assert(octal!"0" == 0);
    static assert(octal!"7" == 7);
    static assert(octal!"10" == 8);
    static assert(octal!"666" == 438);

    static assert(octal!45 == 37);
    static assert(octal!0 == 0);
    static assert(octal!7 == 7);
    static assert(octal!10 == 8);
    static assert(octal!666 == 438);

    static assert(octal!"66_6" == 438);

    static assert(octal!2520046213 == 356535435);
    static assert(octal!"2520046213" == 356535435);

    static assert(octal!17777777777 == int.max);

    static assert(!__traits(compiles, octal!823));

    static assert(!__traits(compiles, octal!"823"));

    static assert(!__traits(compiles, octal!"_823"));
    static assert(!__traits(compiles, octal!"spam"));
    static assert(!__traits(compiles, octal!"77%"));

    int a;
    long b;

    // biggest value that should fit in an it
    static assert(__traits(compiles,  a = octal!"17777777777"));
    // should not fit in the int
    static assert(!__traits(compiles, a = octal!"20000000000"));
    // ... but should fit in a long
    static assert(__traits(compiles, b = octal!"20000000000"));

    static assert(!__traits(compiles, a = octal!"1L"));

    // this should pass, but it doesn't, since the int converter
    // doesn't pass along its suffix to helper templates

    //static assert(!__traits(compiles, a = octal!1L));

    static assert(__traits(compiles, b = octal!"1L"));
    static assert(__traits(compiles, b = octal!1L));
}

// emplace
/**
Given a pointer $(D chunk) to uninitialized memory (but already typed
as $(D T)), constructs an object of non-$(D class) type $(D T) at that
address.

This function can be $(D @trusted) if the corresponding constructor of
$(D T) is $(D @safe).

Returns: A pointer to the newly constructed object (which is the same
as $(D chunk)).
 */
T* emplace(T)(T* chunk)
    if (!is(T == class))
{
    auto result = cast(typeof(return)) chunk;
    static T i;
    memcpy(result, &i, T.sizeof);
    return result;
}
///ditto
T* emplace(T)(T* chunk)
    if (is(T == class))
{
    *chunk = null;
    return chunk;
}


/**
Given a pointer $(D chunk) to uninitialized memory (but already typed
as a non-class type $(D T)), constructs an object of type $(D T) at
that address from arguments $(D args).

This function can be $(D @trusted) if the corresponding constructor of
$(D T) is $(D @safe).

Returns: A pointer to the newly constructed object (which is the same
as $(D chunk)).
 */
T* emplace(T, Args...)(T* chunk, Args args)
    if (!is(T == struct) && Args.length == 1)
{
    *chunk = args[0];
    return chunk;
}

// Specialization for struct
T* emplace(T, Args...)(T* chunk, Args args)
    if (is(T == struct))
{
    auto result = cast(typeof(return)) chunk;

    void initialize()
    {
        static T i;
        memcpy(chunk, &i, T.sizeof);
    }

    static if (is(typeof(result.__ctor(args))))
    {
        // T defines a genuine constructor accepting args
        // Go the classic route: write .init first, then call ctor
        initialize();
        result.__ctor(args);
    }
    else static if (is(typeof(T(args))))
    {
        // Struct without constructor that has one matching field for
        // each argument
        *result = T(args);
    }
    else //static if (Args.length == 1 && is(Args[0] : T))
    {
        static assert(Args.length == 1);
        //static assert(0, T.stringof ~ " " ~ Args.stringof);
        // initialize();
        *result = args[0];
    }
    return result;
}

/**
Given a raw memory area $(D chunk), constructs an object of $(D class)
type $(D T) at that address. The constructor is passed the arguments
$(D Args). The $(D chunk) must be as least as large as $(D T) needs
and should have an alignment multiple of $(D T)'s alignment. (The size
of a $(D class) instance is obtained by using $(D
__traits(classInstanceSize, T))).

This function can be $(D @trusted) if the corresponding constructor of
$(D T) is $(D @safe).

Returns: A pointer to the newly constructed object.
 */
T emplace(T, Args...)(void[] chunk, Args args) if (is(T == class))
{
    enforce(chunk.length >= __traits(classInstanceSize, T),
           new ConvException("emplace: chunk size too small"));
    auto a = cast(size_t) chunk.ptr;
    enforce(a % T.alignof == 0, text(a, " vs. ", T.alignof));
    auto result = cast(typeof(return)) chunk.ptr;

    // Initialize the object in its pre-ctor state
    (cast(byte[]) chunk)[] = typeid(T).init[];

    // Call the ctor if any
    static if (is(typeof(result.__ctor(args))))
    {
        // T defines a genuine constructor accepting args
        // Go the classic route: write .init first, then call ctor
        result.__ctor(args);
    }
    else
    {
        static assert(args.length == 0 && !is(typeof(&T.__ctor)),
                "Don't know how to initialize an object of type "
                ~ T.stringof ~ " with arguments " ~ Args.stringof);
    }
    return result;
}

/**
Given a raw memory area $(D chunk), constructs an object of non-$(D
class) type $(D T) at that address. The constructor is passed the
arguments $(D args), if any. The $(D chunk) must be as least as large
as $(D T) needs and should have an alignment multiple of $(D T)'s
alignment.

This function can be $(D @trusted) if the corresponding constructor of
$(D T) is $(D @safe).

Returns: A pointer to the newly constructed object.
 */
T* emplace(T, Args...)(void[] chunk, Args args)
    if (!is(T == class))
{
    enforce(chunk.length >= T.sizeof,
           new ConvException("emplace: chunk size too small"));
    auto a = cast(size_t) chunk.ptr;
    enforce(a % T.alignof == 0, text(a, " vs. ", T.alignof));
    auto result = cast(typeof(return)) chunk.ptr;
    return emplace(result, args);
}

unittest
{
    struct S
    {
        int a, b;
    }
    auto p = new void[S.sizeof];
    S s;
    s.a = 42;
    s.b = 43;
    auto s1 = emplace!S(p, s);
    assert(s1.a == 42 && s1.b == 43);
}

unittest
{
    debug(conv) scope(success) writeln("unittest @", __FILE__, ":", __LINE__, " succeeded.");
    int a;
    int b = 42;
    assert(*emplace!int(&a, b) == 42);

    struct S
    {
        double x = 5, y = 6;
        this(int a, int b)
        {
            assert(x == 5 && y == 6);
            x = a;
            y = b;
        }
    }

    auto s1 = new void[S.sizeof];
    auto s2 = S(42, 43);
    assert(*emplace!S(cast(S*) s1.ptr, s2) == s2);
    assert(*emplace!S(cast(S*) s1, 44, 45) == S(44, 45));
}

unittest
{
    debug(conv) scope(success) writeln("unittest @", __FILE__, ":", __LINE__, " succeeded.");
    class A
    {
        int x = 5;
        int y = 42;
        this(int z)
        {
            assert(x == 5 && y == 42);
            x = y = z;
        }
    }
    static byte[__traits(classInstanceSize, A)] buf;
    auto a = emplace!A(cast(void[]) buf, 55);
    assert(a.x == 55 && a.y == 55);
    static assert(!is(typeof(emplace!A(cast(void[]) buf))));
}

unittest
{
    debug(conv) scope(success) writeln("unittest @", __FILE__, ":", __LINE__, " succeeded.");
    // Check fix for http://d.puremagic.com/issues/show_bug.cgi?id=2971
    assert(equal(map!(to!int)(["42", "34", "345"]), [42, 34, 345]));
}

unittest
{
    struct Foo
    {
        uint num;
    }

    Foo foo;
    emplace!Foo(&foo, 2U);
    assert(foo.num == 2);
}

unittest
{
    interface I {}
    class K : I {}

    K k = void;
    emplace!K(&k);
    assert(k is null);
    K k2 = new K;
    assert(k2 !is null);
    emplace!K(&k, k2);
    assert(k is k2);

    I i = void;
    emplace!I(&i);
    assert(i is null);
    emplace!I(&i, k);
    assert(i is k);
}

// Undocumented for the time being
void toTextRange(T, W)(T value, W writer)
    if (isIntegral!T && isOutputRange!(W, char))
{
    Unqual!(Unsigned!T) v = void;
    if (value < 0)
    {
        put(writer, '-');
        v = -value;
    }
    else
    {
        v = value;
    }

    if (v < 10 && v < hexDigits.length)
    {
        put(writer, hexDigits[cast(size_t) v]);
        return;
    }

    char[v.sizeof * 4] buffer = void;
    auto i = buffer.length;

    do
    {
        auto c = cast(ubyte) (v % 10);
        v = v / 10;
        i--;
        buffer[i] = cast(char) (c + '0');
    } while (v);

    put(writer, buffer[i .. $]);
}


template softDeprec(string vers, string date, string oldFunc, string newFunc)
{
    enum softDeprec = Format!("Notice: As of Phobos %s, %s has been scheduled " ~
                              "for deprecation in %s. Please use %s instead.",
                              vers, oldFunc, date, newFunc);
}<|MERGE_RESOLUTION|>--- conflicted
+++ resolved
@@ -972,11 +972,7 @@
 }
 
 /// ditto
-<<<<<<< HEAD
-T toImpl(T, S)(S s, in string left = S.stringof~"(", in string separator = ", ", in string right = ")")
-=======
 T toImpl(T, S)(S s)
->>>>>>> 3d685801
     if (is(S == struct) && !is(typeof(&S.init.toString)) && !isInputRange!S &&
         isSomeString!T)
 {
