--- conflicted
+++ resolved
@@ -11100,11 +11100,7 @@
         /* `_d_arraycatnTX` canot be used with `-betterC`, but `CatExp`s may be
          * used with `-betterC`, but only during CTFE.
          */
-<<<<<<< HEAD
-        if (!global.params.useGC || !sc.needsCodegen())
-=======
-        if (global.params.betterC)
->>>>>>> d90ed023
+        if (!global.params.useGC)
             return;
 
         if (auto ce = exp.isCatExp())
