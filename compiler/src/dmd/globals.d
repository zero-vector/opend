/**
 * Stores command line options and contains other miscellaneous declarations.
 *
 * Copyright:   Copyright (C) 1999-2024 by The D Language Foundation, All Rights Reserved
 * Authors:     $(LINK2 https://www.digitalmars.com, Walter Bright)
 * License:     $(LINK2 https://www.boost.org/LICENSE_1_0.txt, Boost License 1.0)
 * Source:      $(LINK2 https://github.com/dlang/dmd/blob/master/src/dmd/globals.d, _globals.d)
 * Documentation:  https://dlang.org/phobos/dmd_globals.html
 * Coverage:    https://codecov.io/gh/dlang/dmd/src/master/src/dmd/globals.d
 */

module dmd.globals;

import core.stdc.stdio;
import core.stdc.stdint;
import core.stdc.string;

import dmd.root.array;
import dmd.root.filename;
import dmd.common.outbuffer;
import dmd.errorsink;
import dmd.errors;
import dmd.file_manager;
import dmd.identifier;
import dmd.location;
import dmd.lexer : CompileEnv;
import dmd.utils;

version (IN_LLVM)
{
    enum IN_LLVM = true;

    enum OUTPUTFLAG : int
    {
        OUTPUTFLAGno,
        OUTPUTFLAGdefault, // for the .o default
        OUTPUTFLAGset      // for -output
    }
    alias OUTPUTFLAGno      = OUTPUTFLAG.OUTPUTFLAGno;
    alias OUTPUTFLAGdefault = OUTPUTFLAG.OUTPUTFLAGdefault;
    alias OUTPUTFLAGset     = OUTPUTFLAG.OUTPUTFLAGset;
}
else
    enum IN_LLVM = false;

version (IN_GCC) {}
else version (IN_LLVM) {}
else version = MARS;

/// Defines a setting for how compiler warnings and deprecations are handled
enum DiagnosticReporting : ubyte
{
    error,        /// generate an error
    inform,       /// generate a warning
    off,          /// disable diagnostic
}

/// In which context checks for assertions, contracts, bounds checks etc. are enabled
enum CHECKENABLE : ubyte
{
    _default,     /// initial value
    off,          /// never do checking
    on,           /// always do checking
    safeonly,     /// do checking only in @safe functions
}

/// What should happend when an assertion fails
enum CHECKACTION : ubyte
{
    D,            /// call D assert on failure
    C,            /// call C assert on failure
    halt,         /// cause program halt on failure
    context,      /// call D assert with the error context on failure
}

/**
Each flag represents a field that can be included in the JSON output.

NOTE: set type to uint so its size matches C++ unsigned type
*/
enum JsonFieldFlags : uint
{
    none         = 0,
    compilerInfo = (1 << 0),
    buildInfo    = (1 << 1),
    modules      = (1 << 2),
    semantics    = (1 << 3),
}

/// Version of C++ standard to support
enum CppStdRevision : uint
{
    cpp98 = 1997_11,
    cpp11 = 2011_03,
    cpp14 = 2014_02,
    cpp17 = 2017_03,
    cpp20 = 2020_02,
}

/// Trivalent boolean to represent the state of a `revert`able change
enum FeatureState : ubyte
{
    default_ = 0,  /// Not specified by the user
    disabled = 1,  /// Specified as `-revert=`
    enabled  = 2,  /// Specified as `-preview=`
}

<<<<<<< HEAD
version (IN_LLVM)
{
enum LinkonceTemplates : byte
{
    no,        // non-discardable weak_odr linkage
    yes,       // discardable linkonce_odr linkage + lazily and recursively define all referenced instantiated symbols in each object file (define-on-declare)
    aggressive // be more aggressive wrt. speculative instantiations - don't append to module members and skip needsCodegen() culling; rely on define-on-declare.
}

enum DLLImport : byte
{
    none,
    defaultLibsOnly, // only symbols from druntime/Phobos
    all
}
} // IN_LLVM
=======
///
enum UnittestFilter : ubyte
{
    ///
    @("Include unit tests from all compiled modules")
    all,
    ///
    @("Include unit tests only from modules listed explicitly")
    explicitOnly
}
>>>>>>> 048da382

extern(C++) struct Output
{
    bool doOutput;      // Output is enabled
    bool fullOutput;    // Generate comments for hidden declarations (for -HC),
                        // and don't strip the bodies of plain (non-template) functions (for -H)

    const(char)[] dir;  // write to directory 'dir'
    const(char)[] name; // write to file 'name'
    Array!(const(char)*) files; // Other files associated with this output,
                                // e.g. macro include files for Ddoc, dependencies for makedeps
    OutBuffer* buffer;  // if this output is buffered, this is the buffer
    int bufferLines;    // number of lines written to the buffer
}

/// Command line state related to printing usage about other switches
extern(C++) struct Help
{
    bool manual;       // open browser on compiler manual
    bool usage;        // print usage and exit
    // print help of switch:
    bool mcpu;         // -mcpu
    bool transition;   // -transition
    bool check;        // -check
    bool checkAction;  // -checkaction
    bool revert;       // -revert
    bool preview;      // -preview
    bool externStd;    // -extern-std
    bool hc;           // -HC
}

extern(C++) struct Verbose
{
    bool verbose;           // verbose compile
    bool showColumns;       // print character (column) numbers in diagnostics
    bool tls;               // identify thread local variables
    bool templates;         // collect and list statistics on template instantiations
    // collect and list statistics on template instantiations origins.
    // TODO: make this an enum when we want to list other kinds of instances
    bool templatesListInstances;
    bool gc;                // identify gc usage
    bool field;             // identify non-mutable field variables
    bool complex = true;    // identify complex/imaginary type usage
    bool vin;               // identify 'in' parameters
    bool showGaggedErrors;  // print gagged errors anyway
    bool printErrorContext; // print errors with the error context (the error line in the source file)
    bool logo;              // print compiler logo
    bool color;             // use ANSI colors in console output
    bool cov;               // generate code coverage data
    MessageStyle messageStyle = MessageStyle.digitalmars; // style of file/line annotations on messages
    uint errorLimit = 20;
    uint errorSupplementLimit = 6;      // Limit the number of supplemental messages for each error (0 means unlimited)

    uint errorSupplementCount()
    {
        if (verbose)
            return uint.max;
        if (errorSupplementLimit == 0)
            return uint.max;
        return errorSupplementLimit;
    }
}

/// Put command line switches in here
extern (C++) struct Param
{
    bool obj = true;        // write object file
    bool multiobj;          // break one object file into multiple ones
    bool trace;             // insert profiling hooks
    bool tracegc;           // instrument calls to 'new'
    bool vcg_ast;           // write-out codegen-ast
    DiagnosticReporting useDeprecated = DiagnosticReporting.inform;  // how use of deprecated features are handled
    bool useUnitTests;          // generate unittest code
    UnittestFilter unittestFilter = UnittestFilter.all;
    bool useInline = false;     // inline expand functions
    bool release;           // build release version
    bool preservePaths;     // true means don't strip path from source file
    DiagnosticReporting warnings = DiagnosticReporting.off;  // how compiler warnings are handled
    bool cov;               // generate code coverage data
    ubyte covPercent;       // 0..100 code coverage percentage required
    bool ctfe_cov = false;  // generate coverage data for ctfe
    bool ignoreUnsupportedPragmas = true;  // rather than error on them
    bool useModuleInfo = true;   // generate runtime module information
    bool useTypeInfo = true;     // generate runtime type information
    bool useExceptions = true;   // support exception handling
    bool useGC = true;           // support features that require the D runtime GC
    bool betterC;           // be a "better C" compiler; no dependency on D runtime
    bool addMain;           // add a default main() function
    bool allInst;           // generate code for all template instantiations
    bool bitfields;         // support C style bit fields

    CppStdRevision cplusplus = CppStdRevision.cpp11;    // version of C++ standard to support

    Help help;
    Verbose v;

    // Options for `-preview=/-revert=`
    FeatureState useDIP25 = FeatureState.enabled; // implement https://wiki.dlang.org/DIP25
    FeatureState useDIP1000;     // implement https://dlang.org/spec/memory-safe-d.html#scope-return-params
    bool ehnogc;                 // use @nogc exception handling
    bool useDIP1021;             // implement https://github.com/dlang/DIPs/blob/master/DIPs/accepted/DIP1021.md
    FeatureState fieldwise;      // do struct equality testing field-wise rather than by memcmp()
    bool fixAliasThis;           // if the current scope has an alias this, check it before searching upper scopes
    FeatureState rvalueRefParam; // allow rvalues to be arguments to ref parameters
                                 // https://dconf.org/2019/talks/alexandrescu.html
                                 // https://gist.github.com/andralex/e5405a5d773f07f73196c05f8339435a
                                 // https://digitalmars.com/d/archives/digitalmars/D/Binding_rvalues_to_ref_parameters_redux_325087.html
                                 // Implementation: https://github.com/dlang/dmd/pull/9817
    FeatureState noSharedAccess; // read/write access to shared memory objects
    bool previewIn;              // `in` means `[ref] scope const`, accepts rvalues
    bool inclusiveInContracts;   // 'in' contracts of overridden methods must be a superset of parent contract
    bool shortenedMethods = true;       // allow => in normal function declarations
    bool fixImmutableConv;       // error on unsound immutable conversion - https://github.com/dlang/dmd/pull/14070
    bool fix16997 = true;        // fix integral promotions for unary + - ~ operators
                                 // https://issues.dlang.org/show_bug.cgi?id=16997
    FeatureState dtorFields;     // destruct fields of partially constructed objects
                                 // https://issues.dlang.org/show_bug.cgi?id=14246
    FeatureState systemVariables; // limit access to variables marked @system from @safe code

    CHECKENABLE useInvariants  = CHECKENABLE._default;  // generate class invariant checks
    CHECKENABLE useIn          = CHECKENABLE._default;  // generate precondition checks
    CHECKENABLE useOut         = CHECKENABLE._default;  // generate postcondition checks
    CHECKENABLE useArrayBounds = CHECKENABLE._default;  // when to generate code for array bounds checks
    CHECKENABLE useAssert      = CHECKENABLE._default;  // when to generate code for assert()'s
    CHECKENABLE useSwitchError = CHECKENABLE._default;  // check for switches without a default
    CHECKENABLE boundscheck    = CHECKENABLE._default;  // state of -boundscheck switch

    CHECKACTION checkAction = CHECKACTION.D; // action to take when bounds, asserts or switch defaults are violated

    const(char)[] argv0;                // program name
    Array!(const(char)*) modFileAliasStrings; // array of char*'s of -I module filename alias strings
    Array!(const(char)*)* imppath;      // array of char*'s of where to look for import modules
    Array!(const(char)*)* fileImppath;  // array of char*'s of where to look for file import modules
    const(char)[] objdir;                // .obj/.lib file output directory
    const(char)[] objname;               // .obj file output name
    const(char)[] libname;               // .lib file output name

    Output ddoc;                        // Generate embedded documentation comments
    Output dihdr;                       // Generate `.di` 'header' files
    Output cxxhdr;                      // Generate 'Cxx header' file
    Output json;                        // Generate JSON file
    JsonFieldFlags jsonFieldFlags;      // JSON field flags to include
    Output makeDeps;                    // Generate make file dependencies
    Output mixinOut;                    // write expanded mixins for debugging
    Output moduleDeps;                  // Generate `.deps` module dependencies

    uint debuglevel;                    // debug level
    uint versionlevel;                  // version level

    bool run; // run resulting executable
    Strings runargs; // arguments for executable
    Array!(const(char)*) cppswitches;   // C preprocessor switches
    const(char)* cpp;                   // if not null, then this specifies the C preprocessor

    // Linker stuff
    Array!(const(char)*) objfiles;
    Array!(const(char)*) linkswitches;
    Array!bool linkswitchIsForCC;
    Array!(const(char)*) libfiles;
    Array!(const(char)*) dllfiles;
    const(char)[] deffile;
    const(char)[] resfile;
    const(char)[] exefile;
    const(char)[] mapfile;

version (IN_LLVM)
{
    // stuff which was extracted upstream into `driverParams` global:
    bool dll;               // generate shared dynamic library
    bool lib;               // write library file instead of object file(s)
    bool link = true;       // perform link
    bool oneobj;            // write one object file instead of multiple ones
    ubyte symdebug;         // insert debug symbolic information

    Array!(const(char)*) bitcodeFiles; // LLVM bitcode files passed on cmdline

    // LDC stuff
    OUTPUTFLAG output_ll;
    OUTPUTFLAG output_mlir;
    OUTPUTFLAG output_bc;
    OUTPUTFLAG output_s;
    OUTPUTFLAG output_o;
    bool useInlineAsm;
    bool verbose_cg;
    bool fullyQualifiedObjectFiles;
    bool cleanupObjectFiles;

    // Profile-guided optimization:
    const(char)* datafileInstrProf; // Either the input or output file for PGO data

    // target stuff
    const(void)* targetTriple; // const llvm::Triple*
    bool isUClibcEnvironment;
    bool isNewlibEnvironment;

    // Codegen cl options
    bool disableRedZone;
    uint dwarfVersion;

    uint hashThreshold; // MD5 hash symbols larger than this threshold (0 = no hashing)

    bool outputSourceLocations; // if true, output line tables.

    LinkonceTemplates linkonceTemplates; // -linkonce-templates

    // Windows-specific:
    bool dllexport;      // dllexport ~all defined symbols?
    DLLImport dllimport; // dllimport data symbols not defined in any root module?
} // IN_LLVM

    ///
    bool parsingUnittestsRequired()
    {
        return useUnitTests || ddoc.doOutput || dihdr.doOutput;
    }

    version(IN_LLVM) {} else
    int hashThreshold()
    {
	return int.max;
    }
}

enum mars_ext = "d";        // for D source files
enum doc_ext  = "html";     // for Ddoc generated files
enum ddoc_ext = "ddoc";     // for Ddoc macro include files
enum dd_ext   = "dd";       // for Ddoc source files
enum hdr_ext  = "di";       // for D 'header' import files
enum json_ext = "json";     // for JSON files
enum map_ext  = "map";      // for .map files
enum c_ext    = "c";        // for C source files
enum i_ext    = "i";        // for preprocessed C source file
version (IN_LLVM)
{
    enum ll_ext = "ll";
    enum mlir_ext = "mlir";
    enum bc_ext = "bc";
    enum s_ext = "s";
}

version (IN_LLVM)
{
    extern (C++, ldc) extern const char* dmd_version;
}

/**
 * Collection of global compiler settings and global state used by the frontend
 */
extern (C++) struct Global
{
    const(char)[] inifilename; /// filename of configuration file as given by `-conf=`, or default value

    string copyright = "Copyright (C) 1999-2024 by The D Language Foundation, All Rights Reserved";
    string written = "written by Walter Bright";

    Array!(const(char)*)* path;         /// Array of char*'s which form the import lookup path
    Array!(const(char)*)* filePath;     /// Array of char*'s which form the file import lookup path

    const(char)* importc_h;             /// full path of the file importc.h

    version (IN_LLVM) {} else private enum string _version = import("VERSION");
    char[26] datetime;      /// string returned by ctime()
    CompileEnv compileEnv;

    Param params;           /// command line parameters
    uint errors;            /// number of errors reported so far
    uint warnings;          /// number of warnings reported so far
    uint gag;               /// !=0 means gag reporting of errors & warnings
    uint gaggedErrors;      /// number of errors reported while gagged
    uint gaggedWarnings;    /// number of warnings reported while gagged

    void* console;         /// opaque pointer to console for controlling text attributes

    Array!Identifier* versionids; /// command line versions and predefined versions
    Array!Identifier* debugids;   /// command line debug versions and predefined versions

    bool hasMainFunction; /// Whether a main function has already been compiled in (for -main switch)
    uint varSequenceNumber = 1; /// Relative lifetime of `VarDeclaration` within a function, used for `scope` checks

    /// Cache files read from disk
    FileManager fileManager;

    ErrorSink errorSink;       /// where the error messages go
    ErrorSink errorSinkNull;   /// where the error messages are ignored
 
version (IN_LLVM)
{
    const(char)[] ldc_version;
    const(char)[] llvm_version;

    bool gaggedForInlining; /// Set for functionSemantic3 for external inlining candidates

    uint recursionLimit = 500; /// number of recursive template expansions before abort
}
else
{
    enum recursionLimit = 500; /// number of recursive template expansions before abort

    extern(D)
    bool gaggedForInlining() {
	return false;
    }
}



    extern (C++) FileName function(FileName, const(char)*, ref const Loc, out bool, ref OutBuffer) preprocess;

  nothrow:

    /**
     * Start ignoring compile errors instead of reporting them.
     *
     * Used for speculative compilation like `__traits(compiles, XXX)`, but also internally
     * to e.g. try out an `alias this` rewrite without comitting to it.
     *
     * Works like a stack, so N calls to `startGagging` should be paired with N
     * calls to `endGagging`.
     *
     * Returns: the current number of gagged errors, which should later be passed to `endGagging`
     */
    extern (C++) uint startGagging() @safe
    {
        ++gag;
        gaggedWarnings = 0;
        return gaggedErrors;
    }

    /**
     * Stop gagging, restoring the old gagged state before the most recent call to `startGagging`.
     *
     * Params:
     *   oldGagged = the previous number of errors, as returned by `startGagging`
     * Returns: true if errors occurred while gagged.
     */
    extern (C++) bool endGagging(uint oldGagged) @safe
    {
        bool anyErrs = (gaggedErrors != oldGagged);
        --gag;
        // Restore the original state of gagged errors; set total errors
        // to be original errors + new ungagged errors.
        errors -= (gaggedErrors - oldGagged);
        gaggedErrors = oldGagged;
        return anyErrs;
    }

    /**
     * Increment the error count to record that an error has occurred in the current context.
     *
     * An error message may or may not have been printed.
     */
    extern (C++) void increaseErrorCount() @safe
    {
        if (gag)
            ++gaggedErrors;
        ++errors;
    }

    extern (C++) void _init()
    {
        errorSink = new ErrorSinkCompiler;
        errorSinkNull = new ErrorSinkNull;

        this.fileManager = new FileManager();
        version (MARS)
        {
            compileEnv.vendor = "Digital Mars D";

            // -color=auto is the default value
            import dmd.console : detectTerminal, detectColorPreference;
            params.v.color = detectTerminal() && detectColorPreference();
        }
        else version (IN_GCC)
        {
            compileEnv.vendor = "GNU D";
        }
        else version (IN_LLVM)
        {
            compileEnv.vendor = "LDC";

            import dmd.console : detectTerminal;
            params.v.color = detectTerminal();
        }

version (IN_LLVM)
{
        compileEnv.versionNumber = parseVersionNumber(versionString());
}
else
{
        compileEnv.versionNumber = parseVersionNumber(_version);
}

        /* Initialize date, time, and timestamp
         */
        import core.stdc.time;
        import core.stdc.stdlib : getenv;

        time_t ct;
        // https://issues.dlang.org/show_bug.cgi?id=20444
        if (auto p = getenv("SOURCE_DATE_EPOCH"))
        {
            if (!ct.parseDigits(p[0 .. strlen(p)]))
                errorSink.error(Loc.initial, "value of environment variable `SOURCE_DATE_EPOCH` should be a valid UNIX timestamp, not: `%s`", p);
        }
        else
            core.stdc.time.time(&ct);
        const p = ctime(&ct);
        assert(p);
        datetime[] = p[0 .. 26];

        __gshared char[11 + 1] date = 0;        // put in BSS segment
        __gshared char[8  + 1] time = 0;
        __gshared char[24 + 1] timestamp = 0;

        const dsz = snprintf(&date[0], date.length, "%.6s %.4s", p + 4, p + 20);
        const tsz = snprintf(&time[0], time.length, "%.8s", p + 11);
        const tssz = snprintf(&timestamp[0], timestamp.length, "%.24s", p);
        assert(dsz > 0 && tsz > 0 && tssz > 0);
        compileEnv.time = time[0 .. tsz];
        compileEnv.date = date[0 .. dsz];
        compileEnv.timestamp = timestamp[0 .. tssz];
    }

    /**
     * Deinitializes the global state of the compiler.
     *
     * This can be used to restore the state set by `_init` to its original
     * state.
     */
    extern (D) void deinitialize()
    {
        this = this.init;
    }

    /**
     * Computes the version number __VERSION__ from the compiler version string.
     */
    extern (D) private static uint parseVersionNumber(string version_) @safe
    {
        //
        // parse _version
        //
        uint major = 0;
        uint minor = 0;
        bool point = false;
        // skip initial 'v'
        foreach (const c; version_[1..$])
        {
            if ('0' <= c && c <= '9') // isdigit
            {
                minor = minor * 10 + c - '0';
            }
            else if (c == '.')
            {
                if (point)
                    break; // ignore everything after second '.'
                point = true;
                major = minor;
                minor = 0;
            }
            else
                break;
        }
        return major * 1000 + minor;
    }

    /**
    Returns: the version as the number that would be returned for __VERSION__
    */
    extern(C++) uint versionNumber() @safe
    {
        return compileEnv.versionNumber;
    }

    /**
    Returns: compiler version string.
    */
    extern(D) string versionString() // IN_LLVM: not @safe
    {
version (IN_LLVM)
{
        import dmd.root.string : toDString;
        return toDString(cast(immutable char*) dmd_version);
}
else
{
        return _version;
}
    }

    /**
    Returns: compiler version as char string.
    */
    extern(C++) const(char*) versionChars()
    {
version (IN_LLVM)
{
        return dmd_version;
}
else
{
        return _version.ptr;
}
    }
}

// Because int64_t and friends may be any integral type of the
// correct size, we have to explicitly ask for the correct
// integer type to get the correct mangling with dmd

// Be careful not to care about sign when using dinteger_t
// use this instead of integer_t to
// avoid conflicts with system #include's
alias dinteger_t = ulong;
// Signed and unsigned variants
alias sinteger_t = long;
alias uinteger_t = ulong;

/// Collection of global state
extern (C++) __gshared Global global;<|MERGE_RESOLUTION|>--- conflicted
+++ resolved
@@ -105,7 +105,6 @@
     enabled  = 2,  /// Specified as `-preview=`
 }
 
-<<<<<<< HEAD
 version (IN_LLVM)
 {
 enum LinkonceTemplates : byte
@@ -122,7 +121,7 @@
     all
 }
 } // IN_LLVM
-=======
+
 ///
 enum UnittestFilter : ubyte
 {
@@ -133,7 +132,6 @@
     @("Include unit tests only from modules listed explicitly")
     explicitOnly
 }
->>>>>>> 048da382
 
 extern(C++) struct Output
 {
